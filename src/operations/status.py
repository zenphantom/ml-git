--- conflicted
+++ resolved
@@ -18,22 +18,6 @@
     ml_git_repository.assert_running_from_repository()
 
     item_status = ml_git_tracker.get_item_status()
-<<<<<<< HEAD
-
-    if len(files) > 0:
-        filtered_files = []
-        for file in files:
-            try:
-                filtered_files.append(Path(file).resolve().relative_to(ml_git_environment.REPOSITORY_ROOT).as_posix())
-            except Exception:
-                pass
-        item_status.filter_path(filtered_files)
-
-    _print_group('Files not tracked', 'Untracked', item_status.untracked, 'red')
-    _print_group('Files modified', 'Modified', item_status.modified, 'green')
-    _print_group('Files deleted', 'Deleted', item_status.deleted, 'green')
-    _print_group('Files tracked but not uploaded', 'Not Uploaded', item_status.not_uploaded, 'green')
-=======
     if (len(item_status.untracked) + len(item_status.modified) + len(item_status.deleted) + len(
             item_status.not_uploaded)) > 0:
         if len(files) > 0:
@@ -46,13 +30,12 @@
                     pass
             item_status.filter_path(filtered_files)
 
-        _print_group('Files not tracked', 'Untracked', item_status.untracked, 'green')
-        _print_group('Files modified', 'Modified', item_status.modified, 'yellow')
-        _print_group('Files deleted', 'Deleted', item_status.deleted, 'red')
-        _print_group('Files tracked but not uploaded', 'Not Uploaded', item_status.not_uploaded, 'blue')
+        _print_group('Files not tracked', 'Untracked', item_status.untracked, 'red')
+        _print_group('Files modified', 'Modified', item_status.modified, 'green')
+        _print_group('Files deleted', 'Deleted', item_status.deleted, 'green')
+        _print_group('Files tracked but not uploaded', 'Not Uploaded', item_status.not_uploaded, 'green')
     else:
         click.secho("Nothing to add, ML Git working tree clean")
->>>>>>> 36c7f373
 
 
 def _print_group(message, title, items, color):
