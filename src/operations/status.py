"""
© Copyright 2020 HP Development Company, L.P.
SPDX-License-Identifier: GPL-2.0-only
"""

from pathlib import Path

import click

from repository import ml_git_environment
from repository import ml_git_repository
from repository import ml_git_tracker


def handle_status_operation(files):
    ml_git_repository.assert_running_from_repository()

    item_status = ml_git_tracker.get_item_status()

    if len(files) > 0:
<<<<<<< HEAD
        items = list(filter(lambda x: any(x.path == curr_file for curr_file in files), items))
=======
        filtered_files = []
        for file in files:
            try:
                filtered_files.append(Path(file).resolve().relative_to(ml_git_environment.REPOSITORY_ROOT).as_posix())
            except:
                pass
        item_status.filter_path(filtered_files)

    _print_group('Files not tracked', 'Untracked', item_status.untracked, 'green')
    _print_group('Files modified', 'Modified', item_status.modified, 'yellow')
    _print_group('Files deleted', 'Deleted', item_status.deleted, 'red')
    _print_group('Files tracked but not uploaded', 'Not Uploaded', item_status.not_uploaded, 'blue')


def _print_group(message, title, items, color):
    if len(items) > 0:
        click.secho(message, fg='white', bold=True)
        for item in items:
            click.secho(f'\t{title}: {item.path}', fg=color)
        click.echo()
>>>>>>> c530c4c1
<|MERGE_RESOLUTION|>--- conflicted
+++ resolved
@@ -18,9 +18,6 @@
     item_status = ml_git_tracker.get_item_status()
 
     if len(files) > 0:
-<<<<<<< HEAD
-        items = list(filter(lambda x: any(x.path == curr_file for curr_file in files), items))
-=======
         filtered_files = []
         for file in files:
             try:
@@ -40,5 +37,4 @@
         click.secho(message, fg='white', bold=True)
         for item in items:
             click.secho(f'\t{title}: {item.path}', fg=color)
-        click.echo()
->>>>>>> c530c4c1
+        click.echo()