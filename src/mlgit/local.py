"""
© Copyright 2020 HP Development Company, L.P.
SPDX-License-Identifier: GPL-2.0-only
"""

import filecmp
import json
import os
import shutil
import tempfile
from pathlib import Path
from botocore.client import ClientError
from mlgit import log
from mlgit.cache import Cache
from mlgit.config import get_index_path, get_objects_path, get_refs_path, get_index_metadata_path, get_metadata_path
from mlgit.constants import LOCAL_REPOSITORY_CLASS_NAME, STORE_FACTORY_CLASS_NAME, REPOSITORY_CLASS_NAME, \
	Mutability, BATCH_SIZE, BATCH_SIZE_VALUE
from mlgit.hashfs import MultihashFS
from mlgit.index import MultihashIndex, FullIndex, Status
from mlgit.metadata import Metadata
from mlgit.pool import pool_factory
from mlgit.refs import Refs
from mlgit.sample import SampleValidate
from mlgit.spec import spec_parse, search_spec_file
from mlgit.store import store_factory
from mlgit.utils import yaml_load, ensure_path_exists, get_path_with_categories, convert_path, \
	normalize_path, posix_path, set_write_read
from tqdm import tqdm


class LocalRepository(MultihashFS):

	def __init__(self, config, objects_path, repo_type="dataset", block_size=256 * 1024, levels=2):
		super(LocalRepository, self).__init__(objects_path, block_size, levels)
		self.__config = config
		self.__repo_type = repo_type
		self.__progress_bar = None

	def commit_index(self, index_path):
		idx = MultihashFS(index_path)
		idx.move_hfs(self)

	def _pool_push(self, ctx, obj, obj_path):
		store = ctx
		log.debug("LocalRepository: push blob [%s] to store" % obj, class_name=LOCAL_REPOSITORY_CLASS_NAME)
		ret = store.file_store(obj, obj_path)
		return ret

	def _create_pool(self, config, store_str, retry, pb_elts=None, pb_desc="blobs"):
		_store_factory = lambda: store_factory(config, store_str)
		return pool_factory(ctx_factory=_store_factory, retry=retry, pb_elts=pb_elts, pb_desc=pb_desc)

	def push(self, object_path, spec_file, retry=2, clear_on_fail=False):
		repo_type = self.__repo_type

		spec = yaml_load(spec_file)
		manifest = spec[repo_type]["manifest"]
		idx = MultihashFS(object_path)
		objs = idx.get_log()

		if objs is None or len(objs) == 0:
			log.info("No blobs to push at this time.", class_name=LOCAL_REPOSITORY_CLASS_NAME)
			return 0

		store = store_factory(self.__config, manifest["store"])

		if store is None:
			log.error("No store for [%s]" % (manifest["store"]), class_name=STORE_FACTORY_CLASS_NAME)
			return -2

		if not store.bucket_exists():
			log.error("This bucket does not exist -- [%s]" % (manifest["store"]), class_name=STORE_FACTORY_CLASS_NAME)
			return -2

		wp = self._create_pool(self.__config, manifest["store"], retry, len(objs), "files")
		for obj in objs:
			# Get obj from filesystem
			obj_path = self.get_keypath(obj)
			wp.submit(self._pool_push, obj, obj_path)

		upload_errors = False
		futures = wp.wait()
		uploaded_files = []
		files_not_found = 0
		for future in futures:
			try:
				success = future.result()
				# test success w.r.t potential failures
				# Get the uploaded file's key
				uploaded_files.append(list(success.values())[0])
			except Exception as e:
				if type(e) is FileNotFoundError:
					files_not_found += 1
				log.error("LocalRepository: fatal push error [%s]" % e, class_name=LOCAL_REPOSITORY_CLASS_NAME)
				upload_errors = True

		if clear_on_fail and len(uploaded_files) > 0 and upload_errors:
			self._delete(uploaded_files, spec_file, retry)
		wp.progress_bar_close()
		wp.reset_futures()
		return 0 if not upload_errors else 1

	def _pool_delete(self, ctx, obj):
		store = ctx
		log.debug("Delete blob [%s] from store" % obj, class_name=LOCAL_REPOSITORY_CLASS_NAME)
		ret = store.delete(obj)
		return ret

	def _delete(self, objs, spec_file, retry):
		log.warn("Removing %s files from store due to a fail during the push execution." % len(objs), class_name=LOCAL_REPOSITORY_CLASS_NAME)
		repo_type = self.__repo_type

		spec = yaml_load(spec_file)
		manifest = spec[repo_type]["manifest"]
		store = store_factory(self.__config, manifest["store"])
		if store is None:
			log.error("No store for [%s]" % (manifest["store"]), class_name=STORE_FACTORY_CLASS_NAME)
			return -2
		self.__progress_bar = tqdm(total=len(objs), desc="files", unit="files", unit_scale=True, mininterval=1.0)
		wp = self._create_pool(self.__config, manifest["store"], retry, len(objs))
		for obj in objs:
			wp.submit(self._pool_delete, obj)

		delete_errors = False
		futures = wp.wait()
		for future in futures:
			try:
				success = future.result()
			except Exception as e:
				log.error("Fatal delete error [%s]" % e, class_name=LOCAL_REPOSITORY_CLASS_NAME)
				delete_errors = True

		if delete_errors:
			log.error("It was not possible to delete all files", class_name=LOCAL_REPOSITORY_CLASS_NAME)

	def hashpath(self, path, key):
		obj_path = self._get_hashpath(key, path)
		dir_name = os.path.dirname(obj_path)
		ensure_path_exists(dir_name)
		return obj_path

	def _fetch_ipld(self, ctx, key):
		log.debug("Getting ipld key [%s]" % key, class_name=LOCAL_REPOSITORY_CLASS_NAME)
		if self._exists(key) == False:
			key_path = self.get_keypath(key)
			self._fetch_ipld_remote(ctx, key, key_path)
		return key

	def _fetch_ipld_remote(self, ctx, key, key_path):
		store = ctx
		ensure_path_exists(os.path.dirname(key_path))
		log.debug("Downloading ipld [%s]" % key, class_name=LOCAL_REPOSITORY_CLASS_NAME)
		if store.get(key_path, key) == False:
			raise Exception("Error download ipld [%s]" % key)
		return key

	def _fetch_ipld_to_path(self, ctx, key, hash_fs):
		log.debug("Getting ipld key [%s]" % key, class_name=LOCAL_REPOSITORY_CLASS_NAME)
		if hash_fs._exists(key) == False:
			key_path = hash_fs.get_keypath(key)
			try:
				self._fetch_ipld_remote(ctx, key, key_path)
			except Exception:
				pass
		return key

	def _fetch_blob(self, ctx, key):
		links = self.load(key)
		for olink in links["Links"]:
			key = olink["Hash"]
			log.debug("Getting blob [%s]" % key, class_name=LOCAL_REPOSITORY_CLASS_NAME)
			if self._exists(key) == False:
				key_path = self.get_keypath(key)
				self._fetch_blob_remote(ctx, key, key_path)
		return True

	def _fetch_blob_to_path(self, ctx, key, hash_fs):
		try:
			links = hash_fs.load(key)
			for olink in links["Links"]:
				key = olink["Hash"]
				log.debug("Getting blob [%s]" % key, class_name=LOCAL_REPOSITORY_CLASS_NAME)
				if hash_fs._exists(key) == False:
					key_path = hash_fs.get_keypath(key)
					self._fetch_blob_remote(ctx, key, key_path)
		except Exception:
			return False
		return True

	def _fetch_blob_remote(self, ctx, key, key_path):
		store = ctx
		ensure_path_exists(os.path.dirname(key_path))
		log.debug("Downloading blob [%s]" % key, class_name=LOCAL_REPOSITORY_CLASS_NAME)
		if store.get(key_path, key) == False:
			raise Exception("error download blob [%s]" % key)
		return True

	def fetch(self, metadata_path, tag, samples, retries=2, bare=False):
		repo_type = self.__repo_type

		categories_path, spec_name, _ = spec_parse(tag)

		# retrieve specfile from metadata to get store
		spec_path = os.path.join(metadata_path, categories_path, spec_name + '.spec')
		spec = yaml_load(spec_path)
		if repo_type not in spec:
			log.error("No spec file found. You need to initialize an entity (dataset|model|label) first", class_name=LOCAL_REPOSITORY_CLASS_NAME)
			return False
		manifest = spec[repo_type]["manifest"]
		store = store_factory(self.__config, manifest["store"])
		if store is None:
			return False

		# retrieve manifest from metadata to get all files of version tag
		manifest_file = "MANIFEST.yaml"
		manifest_path = os.path.join(metadata_path, categories_path, manifest_file)
		files = yaml_load(manifest_path)
		try:
			if samples is not None:
				set_files = SampleValidate.process_samples(samples, files)
				if set_files is None or len(set_files) == 0: return False
				files = set_files
		except Exception as e:
			log.error(e, class_name=LOCAL_REPOSITORY_CLASS_NAME)
			return False
		if bare:
			return True

		# creates 2 independent worker pools for IPLD files and another for data chunks/blobs.
		# Indeed, IPLD files are 1st needed to get blobs to get from store.
		# Concurrency comes from the download of
		#   1) multiple IPLD files at a time and
		#   2) multiple data chunks/blobs from multiple IPLD files at a time.

		wp_ipld = self._create_pool(self.__config, manifest["store"], retries, len(files))
		# TODO: is that the more efficient in case the list is very large?
		lkeys = list(files.keys())
		for i in range(0, len(lkeys), 20):
			for key in lkeys[i:i+20]:
				wp_ipld.submit(self._fetch_ipld, key)
			ipld_futures = wp_ipld.wait()
			for future in ipld_futures:
				key = None
				try:
					key = future.result()
				except Exception as e:
					log.error("Error to fetch ipld -- [%s]" % e, class_name=LOCAL_REPOSITORY_CLASS_NAME)
					return False
			wp_ipld.reset_futures()
		wp_ipld.progress_bar_close()
		del wp_ipld
		wp_blob = self._create_pool(self.__config, manifest["store"], retries, len(files), "chunks")

		for i in range(0, len(lkeys), 20):
			for key in lkeys[i:i+20]:
				wp_blob.submit(self._fetch_blob, key)
			futures = wp_blob.wait()
			for future in futures:
				try:
					future.result()
				except Exception as e:
					log.error("Error to fetch blob -- [%s]" % e, class_name=LOCAL_REPOSITORY_CLASS_NAME)
					return False
			wp_blob.reset_futures()
		wp_blob.progress_bar_close()

		del wp_blob
		return True

	def _update_cache(self, cache, key):
		# determine whether file is already in cache, if not, get it
		if cache.exists(key) is False:
			cfile = cache.get_keypath(key)
			ensure_path_exists(os.path.dirname(cfile))
			super().get(key, cfile)

	def _update_links_wspace(self, cache, fidex, files, key, ws_path, mfiles, status, mutability):
		# for all concrete files specified in manifest, create a hard link into workspace
		for file in files:
			mfiles[file] = key
			file_path = convert_path(ws_path, file)
			if mutability == Mutability.STRICT.value or mutability == Mutability.FLEXIBLE.value:
				cache.ilink(key, file_path)
			else:
				if os.path.exists(file_path):
					set_write_read(file_path)
					os.unlink(file_path)
				ensure_path_exists(os.path.dirname(file_path))
				super().get(key, file_path)
			fidex.update_full_index(file, file_path, status, key)

	def _remove_unused_links_wspace(self, ws_path, mfiles):
		for root, dirs, files in os.walk(ws_path):
			relative_path = root[len(ws_path) + 1:]

			for file in files:
				if "README.md" in file: continue
				if ".spec" in file: continue
				full_posix_path = Path(relative_path, file).as_posix()
				if full_posix_path not in mfiles:
					set_write_read(os.path.join(root, file))
					os.unlink(os.path.join(root, file))
					log.debug("Removing %s" % full_posix_path, class_name=LOCAL_REPOSITORY_CLASS_NAME)

	@staticmethod
	def _update_metadata(full_md_path, ws_path, spec_name):
		for md in ["README.md", spec_name + ".spec"]:
			md_path = os.path.join(full_md_path, md)
			if os.path.exists(md_path) is False:
				continue
			md_dst = os.path.join(ws_path, md)
			shutil.copy2(md_path, md_dst)

	def checkout(self, cache_path, metadata_path, object_path, ws_path, tag, samples, bare=False):
		categories_path, spec_name, version = spec_parse(tag)
		index_path = get_index_path(self.__config, self.__repo_type)
		# get all files for specific tag
		manifest_path = os.path.join(metadata_path, categories_path, "MANIFEST.yaml")
		mutability, _ = self.get_mutability_from_spec(spec_name, self.__repo_type, tag)
		index_manifest_path = os.path.join(index_path, "metadata", spec_name)
		fidx_path = os.path.join(index_manifest_path, "INDEX.yaml")
		try:
			os.unlink(fidx_path)
		except FileNotFoundError:
			pass
		fidex = FullIndex(spec_name, index_path, mutability)
		# copy all files defined in manifest from objects to cache (if not there yet) then hard links to workspace
		mfiles = {}

		obj_files = yaml_load(manifest_path)
		try:
			if samples is not None:
				set_files = SampleValidate.process_samples(samples, obj_files)
				if set_files is None or len(set_files) == 0: return False
				obj_files = set_files
		except Exception as e:
			log.error(e, class_name=LOCAL_REPOSITORY_CLASS_NAME)
			return False
		lkey = list(obj_files)

		if not bare:
			cache = None
			if mutability == Mutability.STRICT.value or mutability == Mutability.FLEXIBLE.value:
				cache = Cache(cache_path)
				wp = pool_factory(pb_elts=len(lkey), pb_desc="files into cache")
				for i in range(0, len(lkey), 20):
					for key in lkey[i:i+20]:
						# check file is in objects ; otherwise critical error (should have been fetched at step before)
						if self._exists(key) is False:
							log.error("Blob [%s] not found. exiting...", class_name=LOCAL_REPOSITORY_CLASS_NAME)
							return
						wp.submit(self._update_cache, cache, key)
					futures = wp.wait()
					for future in futures:
						try:
							future.result()
						except Exception as e:
							log.error("\n Error adding into cache dir [%s] -- [%s]" % (cache_path, e),
										class_name=LOCAL_REPOSITORY_CLASS_NAME)
							return
					wp.reset_futures()
				wp.progress_bar_close()

			wps = pool_factory(pb_elts=len(lkey), pb_desc="files into workspace")
			for i in range(0, len(lkey), 20):
				for key in lkey[i:i+20]:
					# check file is in objects ; otherwise critical error (should have been fetched at step before)
					if self._exists(key) is False:
						log.error("Blob [%s] not found. exiting...", class_name=LOCAL_REPOSITORY_CLASS_NAME)
						return
					wps.submit(self._update_links_wspace, cache, fidex, obj_files[key],
								key, ws_path, mfiles, Status.u.name, mutability)
				futures = wps.wait()
				for future in futures:
					try:
						future.result()
					except Exception as e:
						log.error("Error adding into workspace dir [%s] -- [%s]" % (ws_path, e), class_name=LOCAL_REPOSITORY_CLASS_NAME)
						return
				wps.reset_futures()
			wps.progress_bar_close()
		else:
			self._update_index_bare_mode(lkey, fidex, ws_path, obj_files)

		fidex.save_manifest_index()
		# Check files that have been removed (present in wskpace and not in MANIFEST)
		self._remove_unused_links_wspace(ws_path, mfiles)
		# Update metadata in workspace
		full_md_path = os.path.join(metadata_path, categories_path)
		self._update_metadata(full_md_path, ws_path, spec_name)
		bare_path = os.path.join(index_manifest_path, "bare")
		if bare:
			open(bare_path, "w+")
			log.info("Checkout in bare mode done.", class_name=LOCAL_REPOSITORY_CLASS_NAME)
		elif os.path.exists(bare_path):
			os.unlink(bare_path)

	def _update_index_bare_mode(self, lkey, fidex, ws_path, obj_files):
		for i in range(0, len(lkey), 20):
			lkeys = lkey[i:i+20]
			for key in lkeys:
				[fidex.update_full_index(file, ws_path, Status.u.name, key) for file in obj_files[key]]

	def _pool_remote_fsck_ipld(self, ctx, obj):
		store = ctx
		log.debug("LocalRepository: check ipld [%s] in store" % obj, class_name=LOCAL_REPOSITORY_CLASS_NAME)
		obj_path = self.get_keypath(obj)
		ret = store.file_store(obj, obj_path)
		return ret

	def _pool_remote_fsck_blob(self, ctx, obj):
		if self._exists(obj) == False:
			log.debug("LocalRepository: ipld [%s] not present for full verification" % obj)
			return {None: None}

		rets = []
		links = self.load(obj)
		for olink in links["Links"]:
			key = olink["Hash"]
			store = ctx
			obj_path = self.get_keypath(key)
			ret = store.file_store(key, obj_path)
			rets.append(ret)
		return rets

	def _work_pool_to_submit_file(self, manifest, retries, files, submit_function, *args):
		wp_file = self._create_pool(self.__config, manifest["store"], retries, len(files),  pb_desc="files")
		for i in range(0, len(files), 20):
			for key in files[i:i+20]:
				wp_file.submit(submit_function, key, *args)
			files_future = wp_file.wait()
			for future in files_future:
				key = None
				try:
					key = future.result()
				except Exception as e:
					log.error("Error to fetch file -- [%s]" % e, class_name=LOCAL_REPOSITORY_CLASS_NAME)
					return False
			wp_file.reset_futures()
		wp_file.progress_bar_close()
		del wp_file

	def _remote_fsck_paranoid(self, manifest, retries, lkeys, batch_size):
		log.info("Paranoid mode is active - Downloading files: ", class_name=STORE_FACTORY_CLASS_NAME)
		total_corrupted_files = 0

		for i in range(0, len(lkeys), batch_size):
			with tempfile.TemporaryDirectory() as tmp_dir:
				temp_hash_fs = MultihashFS(tmp_dir)
				self._work_pool_to_submit_file(manifest, retries, lkeys[i:batch_size+i], self._fetch_ipld_to_path, temp_hash_fs)
				self._work_pool_to_submit_file(manifest, retries, lkeys[i:batch_size+i], self._fetch_blob_to_path, temp_hash_fs)
				corrupted_files = self._remote_fsck_check_integrity(tmp_dir)
				len_corrupted_files = len(corrupted_files)
				if len_corrupted_files > 0:
					total_corrupted_files += len_corrupted_files
					log.info("Fixing corrupted files in remote store", class_name=LOCAL_REPOSITORY_CLASS_NAME)
					self._delete_corrupted_files(corrupted_files, retries, manifest)
		log.info("Corrupted files: %d" % total_corrupted_files, class_name=LOCAL_REPOSITORY_CLASS_NAME)

	def remote_fsck(self, metadata_path, tag, spec_file, retries=2, thorough=False, paranoid=False):
		spec = yaml_load(spec_file)
		manifest = spec[self.__repo_type]["manifest"]
		categories_path, spec_name, version = spec_parse(tag)
		# get all files for specific tag
		manifest_path = os.path.join(metadata_path, categories_path, "MANIFEST.yaml")
		obj_files = yaml_load(manifest_path)

		store = store_factory(self.__config, manifest["store"])
		if store is None:
			log.error("No store for [%s]" % (manifest["store"]), class_name=LOCAL_REPOSITORY_CLASS_NAME)
			return -2

		ipld_unfixed = 0
		ipld_fixed = 0
		ipld = 0
		ipld_missing = []

		# TODO: is that the more efficient in case the list is very large?
		lkeys = list(obj_files.keys())

		if paranoid:
			try:
				batch_size = int(self.__config.get(BATCH_SIZE, BATCH_SIZE_VALUE))
				if batch_size <= 0:
					batch_size = BATCH_SIZE_VALUE
			except Exception:
				batch_size = BATCH_SIZE_VALUE

			self._remote_fsck_paranoid(manifest, retries, lkeys, batch_size)
		wp_ipld = self._create_pool(self.__config, manifest["store"], retries, len(obj_files))
		for i in range(0, len(lkeys), 20):
<<<<<<< HEAD
			j = min(len(lkeys), i + 20)
			for key in lkeys[i:j]:
=======
			for key in lkeys[i:i+20]:
				# blob file describing IPLD links
>>>>>>> 7ef7f21b
				if not self._exists(key):
					ipld_missing.append(key)
					wp_ipld.progress_bar_total_inc(-1)
				else:
					wp_ipld.submit(self._pool_remote_fsck_ipld, key)
			ipld_futures = wp_ipld.wait()
			for future in ipld_futures:
				try:
					ipld += 1
					key = future.result()
					ks = list(key.keys())
					if ks[0] == False:
						ipld_unfixed += 1
					elif ks[0] == True:
						pass
					else:
						ipld_fixed += 1
				except Exception as e:
					log.error("LocalRepository: Error to fsck ipld -- [%s]" % e, class_name=LOCAL_REPOSITORY_CLASS_NAME)
					return False
			wp_ipld.reset_futures()
		del wp_ipld
		if len(ipld_missing) > 0:
			if thorough:
				log.info(str(len(ipld_missing)) + " missing descriptor files. Download: ", class_name=LOCAL_REPOSITORY_CLASS_NAME)
				self._work_pool_to_submit_file(manifest, retries, ipld_missing, self._fetch_ipld)
			else:
				log.info(str(len(ipld_missing)) + " missing descriptor files. Consider using the --thorough option.", class_name=LOCAL_REPOSITORY_CLASS_NAME)
		blob = 0
		blob_fixed = 0
		blob_unfixed = 0
		wp_blob = self._create_pool(self.__config, manifest["store"], retries, len(obj_files))
		for i in range(0, len(lkeys), 20):
			for key in lkeys[i:i+20]:
				wp_blob.submit(self._pool_remote_fsck_blob, key)

			futures = wp_blob.wait()
			for future in futures:
				try:
					blob += 1
					rets = future.result()
					for ret in rets:
						if ret is not None:
							ks = list(ret.keys())
							if ks[0] == False:
								blob_unfixed += 1
							elif ks[0] == True:
								pass
							else:
								blob_fixed += 1
				except Exception as e:
					log.error("LocalRepository: Error to fsck blob -- [%s]" % e, class_name=LOCAL_REPOSITORY_CLASS_NAME)
					return False
			wp_blob.reset_futures()
		del wp_blob
		if ipld_fixed > 0 or blob_fixed >0:
			log.info("remote-fsck -- fixed   : ipld[%d] / blob[%d]" % (ipld_fixed, blob_fixed))
		if ipld_unfixed > 0 or blob_unfixed > 0:
			log.error("remote-fsck -- unfixed : ipld[%d] / blob[%d]" % (ipld_unfixed, blob_unfixed))
		log.info("remote-fsck -- total   : ipld[%d] / blob[%d]" % (ipld, blob))

		return True

	def exist_local_changes(self, spec_name):
		new_files, deleted_files, untracked_files, _, _ = self.status(spec_name, log_errors=False)
		if new_files is not None and deleted_files is not None and untracked_files is not None:
			unsaved_files = new_files + deleted_files + untracked_files
			if spec_name + ".spec" in unsaved_files:
				unsaved_files.remove(spec_name + ".spec")
			if "README.md" in unsaved_files:
				unsaved_files.remove("README.md")
			if len(unsaved_files) > 0:
				log.error("Your local changes to the following files would be discarded: ")
				for file in unsaved_files:
					print("\t%s" % file)
				log.info(
					"Please, commit your changes before the get. You can also use the --force option "
					"to discard these changes. See 'ml-git --help'.",
					class_name=LOCAL_REPOSITORY_CLASS_NAME
				)
				return True
		return False

	def get_corrupted_files(self, spec):
		try:
			repo_type = self.__repo_type
			index_path = get_index_path(self.__config, repo_type)
			objects_path = get_objects_path(self.__config, repo_type)
		except Exception as e:
			log.error(e, class_name=REPOSITORY_CLASS_NAME)
			return

		idx = MultihashIndex(spec, index_path, objects_path)
		idx_yalm = idx.get_index_yalm()
		corrupted_files = []
		idx_yalm_mf = idx_yalm.get_manifest_index()

		for key in idx_yalm_mf:
			if idx_yalm_mf[key]['status'] == 'c':
				corrupted_files.append(normalize_path(key))

		return corrupted_files

	def status(self, spec, log_errors=True):
		try:
			repo_type = self.__repo_type
			index_path = get_index_path(self.__config, repo_type)
			metadata_path = get_metadata_path(self.__config, repo_type)
			refs_path = get_refs_path(self.__config, repo_type)
			index_metadata_path = get_index_metadata_path(self.__config, repo_type)
			objects_path = get_objects_path(self.__config, repo_type)
		except Exception as e:
			log.error(e, class_name=REPOSITORY_CLASS_NAME)
			return
		ref = Refs(refs_path, spec, repo_type)
		tag, sha = ref.branch()
		metadata = Metadata(spec, metadata_path, self.__config, repo_type)
		if tag:
			metadata.checkout(tag)
		categories_path = get_path_with_categories(tag)
		full_metadata_path = os.path.join(metadata_path, categories_path, spec)
		index_full_metadata_path_without_cat = os.path.join(index_metadata_path, spec)
		index_full_metadata_path_with_cat = os.path.join(index_metadata_path, categories_path, spec)

		path, file = None, None
		try:
			path, file = search_spec_file(self.__repo_type, spec, categories_path)
		except Exception as e:
			if log_errors:
				log.error(e, class_name=REPOSITORY_CLASS_NAME)
		if path is None:
			return None, None, None, None, None

		# All files in MANIFEST.yaml in the index AND all files in datapath which stats links == 1
		idx = MultihashIndex(spec, index_path, objects_path)
		idx_yalm = idx.get_index_yalm()
		new_files = []
		deleted_files = []
		untracked_files = []
		all_files = []
		corrupted_files = []
		changed_files = []
		idx_yalm_mf = idx_yalm.get_manifest_index()

		bare_mode = os.path.exists(os.path.join(index_metadata_path, spec, "bare"))
		for key in idx_yalm_mf:
			if not bare_mode and not os.path.exists(convert_path(path, key)):
				deleted_files.append(normalize_path(key))
			elif idx_yalm_mf[key]['status'] == 'a' and os.path.exists(convert_path(path, key)):
				new_files.append(key)
			elif idx_yalm_mf[key]['status'] == 'c' and os.path.exists(convert_path(path, key)):
				corrupted_files.append(normalize_path(key))
			all_files.append(normalize_path(key))
		if path is not None:
			for root, dirs, files in os.walk(path):
				base_path = root[len(path) + 1:]
				for file in files:
					bpath = convert_path(base_path, file)
					if bpath in all_files:
						full_file_path = os.path.join(root, file)
						stat = os.stat(full_file_path)
						file_in_index = idx_yalm_mf[posix_path(bpath)]
						if file_in_index['mtime'] != stat.st_mtime and self.get_scid(full_file_path) != file_in_index['hash']:
							changed_files.append(bpath)
					else:
						is_metadata_file = ".spec" in file or "README.md" in file

						if not is_metadata_file:
							untracked_files.append(bpath)
						else:
							file_path_metadata = os.path.join(full_metadata_path, file)
							file_index_path_with_cat = os.path.join(index_full_metadata_path_with_cat, file)
							file_index_path_without_cat = os.path.join(index_full_metadata_path_without_cat, file)
							file_index_exists = file_index_path_without_cat if os.path.isfile(
								file_index_path_without_cat) else file_index_path_with_cat
							full_base_path = os.path.join(root, bpath)

							if os.path.isfile(file_index_exists) and os.path.isfile(file_path_metadata):
								if self._compare_matadata(full_base_path, file_index_exists) and not self._compare_matadata(full_base_path, file_path_metadata):
									new_files.append(bpath)
								elif not self._compare_matadata(full_base_path, file_index_exists):
									untracked_files.append(bpath)
							elif os.path.isfile(file_index_exists):
								if not self._compare_matadata(full_base_path, file_index_exists):
									untracked_files.append(bpath)
								else:
									new_files.append(bpath)
							elif os.path.isfile(file_path_metadata):
								if not self._compare_matadata(full_base_path, file_path_metadata):
									untracked_files.append(bpath)
							else:
								untracked_files.append(bpath)
		if tag:
			metadata.checkout("master")
		return new_files, deleted_files, untracked_files, corrupted_files, changed_files

	def import_files(self, object, path, directory, retry, bucket_name, profile, region):
		bucket = dict()
		bucket["region"] = region
		bucket["aws-credentials"] = {"profile": profile}
		self.__config["store"]["s3"] = {bucket_name: bucket}
		obj = False

		if object:
			path = object
			obj = True
		bucket_name = "s3://{}".format(bucket_name)
		try:
			self._import_files(path, os.path.join(self.__repo_type, directory), bucket_name, retry, obj)
		except Exception as e:
			log.error("Fatal downloading error [%s]" % e, class_name=LOCAL_REPOSITORY_CLASS_NAME)

	@staticmethod
	def _import_path(ctx, path, dir):
		file = os.path.join(dir, path)
		ensure_path_exists(os.path.dirname(file))

		try:
			res = ctx.get(file, path)
			return res
		except ClientError as e:
			if e.response['Error']['Code'] == "404":
				raise Exception("File %s not found" % path)
			raise e

	def _import_files(self, path, directory, bucket, retry, obj=False):
		store = store_factory(self.__config, bucket)

		if not obj:
			files = store.list_files_from_path(path)
			if not len(files):
				raise Exception("Path %s not found" % path)
		else:
			files = [path]
		wp = pool_factory(ctx_factory=lambda: store_factory(self.__config, bucket),
						  retry=retry, pb_elts=len(files), pb_desc="files")
		for file in files:
			wp.submit(self._import_path, file, directory)
		futures = wp.wait()
		for future in futures:
			future.result()

	def unlock_file(self, path, file, index_path, objects_path, spec, cache_path):
		file_path = os.path.join(path, file)
		idx = MultihashIndex(spec, index_path, objects_path)
		idx_yalm = idx.get_index_yalm()
		hash_file = idx_yalm.get_index()
		idxfs = Cache(cache_path)

		try:
			cache_file = idxfs._get_hashpath(hash_file[file]['hash'])
			if os.path.isfile(cache_file):
				os.unlink(file_path)
				shutil.copy2(cache_file, file_path)
		except Exception as e:
			log.debug("File is not in cache", class_name=LOCAL_REPOSITORY_CLASS_NAME)
		try:
			set_write_read(file_path)
		except Exception as e:
			raise Exception("File %s not found" % file)
		idx_yalm.update_index_unlock(file_path[len(path)+1:])
		log.info("The permissions for %s have been changed." % file, class_name=LOCAL_REPOSITORY_CLASS_NAME)

	def _change_config_store(self, profile, bucket_name, region, endpoint):
		bucket = dict()
		bucket["region"] = region
		bucket["aws-credentials"] = {"profile": profile}

		if endpoint:
			bucket["endpoint-url"] = endpoint
		self.__config["store"]["s3"] = {bucket_name: bucket}

	def export_tag(self, metadata_path, tag, bucket_name, profile, region, endpoint, retry):
		categories_path, spec_name, _ = spec_parse(tag)
		spec_path = os.path.join(metadata_path, categories_path, spec_name + '.spec')
		spec = yaml_load(spec_path)

		if self.__repo_type not in spec:
			log.error("No spec file found. You need to initialize an entity (dataset|model|label) first", class_name=LOCAL_REPOSITORY_CLASS_NAME)
			return

		manifest = spec[self.__repo_type]["manifest"]
		store = store_factory(self.__config, manifest["store"])
		if store is None:
			log.error("No store for [%s]" % (manifest["store"]), class_name=LOCAL_REPOSITORY_CLASS_NAME)
			return
		self._change_config_store(profile, bucket_name, region, endpoint)
		store_dst_type = "s3://{}".format(bucket_name)
		store_dst = store_factory(self.__config, store_dst_type)
		if store_dst is None:
			log.error("No store for [%s]" % store_dst_type, class_name=LOCAL_REPOSITORY_CLASS_NAME)
			return
		manifest_file = "MANIFEST.yaml"
		manifest_path = os.path.join(metadata_path, categories_path, manifest_file)
		files = yaml_load(manifest_path)
		log.info("Exporting tag [{}] from [{}] to [{}].".format(tag, manifest["store"], store_dst_type), class_name=LOCAL_REPOSITORY_CLASS_NAME)
		wp_export_file = pool_factory(ctx_factory=lambda: store, retry=retry, pb_elts=len(files), pb_desc="files")

		lkeys = list(files.keys())
		for i in range(0, len(lkeys), 20):
			j = min(len(lkeys), i + 20)
			for key in lkeys[i:j]:
				wp_export_file.submit(self._upload_file, store_dst, key, files[key])

			export_futures = wp_export_file.wait()

			for future in export_futures:
				key = None
				try:
					key = future.result()
				except Exception as e:
					log.error("Error to export files -- [%s]" % e, class_name=LOCAL_REPOSITORY_CLASS_NAME)
					return
			wp_export_file.reset_futures()
		wp_export_file.progress_bar_close()
		del wp_export_file

	def _get_ipld(self, ctx, key):
		store = ctx
		ipld_bytes = store.get_object(key)
		try:
			return json.loads(ipld_bytes)
		except Exception:
			raise Exception('Invalid IPLD [%s]' % key)

	@staticmethod
	def _mount_blobs(ctx, links):
		store = ctx
		file = b''

		for chunk in links["Links"]:
			h = chunk["Hash"]
			obj = store.get_object(h)
			if obj:
				file += obj
			del obj
		return file

	def _upload_file(self, ctx, store_dst, key, path_dst):
		links = self._get_ipld(ctx, key)
		file = self._mount_blobs(ctx, links)

		for file_path in path_dst:
			store_dst.put_object(file_path, file)
		del file

	def _compare_spec(self, spec, spec_to_comp):
		index = yaml_load(spec)
		compare = yaml_load(spec_to_comp)

		if not index or not compare:
			return False

		entity = index[self.__repo_type]
		entity_compare = compare[self.__repo_type]
		if entity["categories"] != entity_compare["categories"]:
			return False
		if entity["manifest"]["store"] != entity_compare["manifest"]["store"]:
			return False
		if entity["name"] != entity_compare["name"]:
			return False
		if entity["version"] != entity_compare["version"]:
			return False
		return True

	def _compare_matadata(self, file, file_to_compare):
		if ".spec" in file:
			return self._compare_spec(file, file_to_compare)
		return filecmp.cmp(file, file_to_compare, shallow=True)

	@staticmethod
	def _remote_fsck_check_integrity(path):
		hash_path = MultihashFS(path)
		corrupted_files = hash_path.fsck()
		return corrupted_files

	def _delete_corrupted_files(self, files, retry, manifest):
		wp = self._create_pool(self.__config, manifest["store"], retry, len(files))
		for file in files:
			if self._exists(file):
				wp.submit(self._pool_delete, file)
			else:
				wp.progress_bar_total_inc(-1)

	def get_mutability_from_spec(self, spec, repo_type, tag=None):
		metadata_path = get_metadata_path(self.__config, repo_type)
		categories_path = get_path_with_categories(tag)
		spec_path, spec_file = None, None
		check_update_mutability = False

		try:
			if tag:
				spec_path = os.path.join(metadata_path, categories_path, spec)
			else:
				refs_path = get_refs_path(self.__config, repo_type)
				ref = Refs(refs_path, spec, repo_type)
				tag, sha = ref.branch()
				categories_path = get_path_with_categories(tag)
				spec_path, spec_file = search_spec_file(repo_type, spec, categories_path)
				check_update_mutability = self.check_mutability_between_specs(repo_type, tag, metadata_path, categories_path, spec_path, spec)
		except Exception as e:
			log.error(e, class_name=REPOSITORY_CLASS_NAME)
			return None, False

		full_spec_path = os.path.join(spec_path, spec + '.spec')
		file_ws_spec = yaml_load(full_spec_path)

		try:
			spec_mutability = file_ws_spec[repo_type].get("mutability", "strict")
			if spec_mutability not in list(map(lambda c: c.value, Mutability)):
				log.error("Invalid mutability type.", class_name=REPOSITORY_CLASS_NAME)
				return None, False
			else:
				return spec_mutability, check_update_mutability
		except Exception as e:
			return Mutability.STRICT.value, check_update_mutability

	@staticmethod
	def check_mutability_between_specs(repo_type, tag, metadata_path, categories_path, spec_path, spec):
		if tag:
			metadata_spec_path = os.path.join(metadata_path, categories_path, spec, spec + '.spec')
			ws_spec_path = os.path.join(spec_path, spec + '.spec')
			file_ws_spec = yaml_load(ws_spec_path)
			file_md_spec = yaml_load(metadata_spec_path)
			md_spec_mutability = None
			ws_spec_mutability = None
			try:
				if "mutability" in file_ws_spec[repo_type]:
					ws_spec_mutability = file_ws_spec[repo_type]["mutability"]
				else:
					ws_spec_mutability = Mutability.STRICT.value
				if "mutability" in file_md_spec[repo_type]:
					md_spec_mutability = file_md_spec[repo_type]["mutability"]
				else:
					md_spec_mutability = Mutability.STRICT.value
				return ws_spec_mutability == md_spec_mutability
			except Exception as e:
				log.error(e, class_name=REPOSITORY_CLASS_NAME)
				return False
		return True<|MERGE_RESOLUTION|>--- conflicted
+++ resolved
@@ -8,11 +8,13 @@
 import os
 import shutil
 import tempfile
+from tqdm import tqdm
 from pathlib import Path
 from botocore.client import ClientError
 from mlgit import log
 from mlgit.cache import Cache
-from mlgit.config import get_index_path, get_objects_path, get_refs_path, get_index_metadata_path, get_metadata_path
+from mlgit.config import get_index_path, get_objects_path, get_refs_path, get_index_metadata_path,\
+	get_metadata_path, get_batch_size
 from mlgit.constants import LOCAL_REPOSITORY_CLASS_NAME, STORE_FACTORY_CLASS_NAME, REPOSITORY_CLASS_NAME, \
 	Mutability, BATCH_SIZE, BATCH_SIZE_VALUE
 from mlgit.hashfs import MultihashFS
@@ -25,7 +27,6 @@
 from mlgit.store import store_factory
 from mlgit.utils import yaml_load, ensure_path_exists, get_path_with_categories, convert_path, \
 	normalize_path, posix_path, set_write_read
-from tqdm import tqdm
 
 
 class LocalRepository(MultihashFS):
@@ -480,22 +481,15 @@
 
 		if paranoid:
 			try:
-				batch_size = int(self.__config.get(BATCH_SIZE, BATCH_SIZE_VALUE))
-				if batch_size <= 0:
-					batch_size = BATCH_SIZE_VALUE
-			except Exception:
-				batch_size = BATCH_SIZE_VALUE
-
+				batch_size = get_batch_size(self.__config)
+			except Exception as e:
+				log.error(e, class_name=LOCAL_REPOSITORY_CLASS_NAME)
+				return
 			self._remote_fsck_paranoid(manifest, retries, lkeys, batch_size)
 		wp_ipld = self._create_pool(self.__config, manifest["store"], retries, len(obj_files))
 		for i in range(0, len(lkeys), 20):
-<<<<<<< HEAD
-			j = min(len(lkeys), i + 20)
-			for key in lkeys[i:j]:
-=======
 			for key in lkeys[i:i+20]:
 				# blob file describing IPLD links
->>>>>>> 7ef7f21b
 				if not self._exists(key):
 					ipld_missing.append(key)
 					wp_ipld.progress_bar_total_inc(-1)
