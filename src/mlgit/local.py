"""
© Copyright 2020 HP Development Company, L.P.
SPDX-License-Identifier: GPL-2.0-only
"""

import random
from mlgit.store import store_factory
from mlgit.hashfs import HashFS, MultihashFS
from mlgit.utils import yaml_load, ensure_path_exists
from mlgit.spec import spec_parse
from mlgit.pool import pool_factory
from mlgit import log
from mlgit.user_input import confirm
from tqdm import tqdm
import os
import shutil

class LocalRepository(MultihashFS):
	def __init__(self, config, objectspath, repotype="dataset", blocksize=256 * 1024, levels=2):
		super(LocalRepository, self).__init__(objectspath, blocksize, levels)
		self.__config = config
		self.__repotype = repotype
		self.__progress_bar = None

	def commit_index(self, index_path):
		idx = MultihashFS(index_path)
		idx.move_hfs(self)

	def _pool_push(self, ctx, obj, objpath):
		store = ctx
		log.debug("LocalRepository: push blob [%s] to store" % (obj))
		ret = store.file_store(obj, objpath)
		self.__progress_bar.update(1)
		return ret

	def _create_pool(self, config, storestr, retry, pbelts=None):
		_store_factory = lambda: store_factory(config, storestr)
<<<<<<< HEAD
		return pool_factory(ctx_factory=_store_factory, pb_elts=pbelts, pb_desc="blobs", retry=retry)
=======
		return pool_factory(ctx_factory=_store_factory, retry=retry, pb_elts=pbelts, pb_desc="blobs")
>>>>>>> 6910669e

	def push(self, idxstore, objectpath, specfile, retry):
		repotype = self.__repotype

		spec = yaml_load(specfile)
		manifest = spec[repotype]["manifest"]

		idx = MultihashFS(idxstore)
		objs = idx.get_log()
		if objs is None or len(objs) == 0:
			log.info("LocalRepository: no blobs to push at this time.")
			return -1

		store = store_factory(self.__config, manifest["store"])
		if store is None:
			log.error("Store Factory: no store for [%s]" % (manifest["store"]))
			return -2


		self.__progress_bar = tqdm(total=len(objs), desc="files", unit="files", unit_scale=True, mininterval=1.0)

		wp = self._create_pool(self.__config, manifest["store"], retry, len(objs))
		for obj in objs:
			# Get obj from filesystem
			objpath = self._keypath(obj)
			wp.submit(self._pool_push, obj, objpath)

		upload_errors = False
		futures = wp.wait()
		for future in futures:
			try:
				success = future.result()
			# 	test success w.r.t potential failures
			except Exception as e:
				log.error("LocalRepository: fatal push error [%s]" % (e))
				upload_errors = True

		# only reset log if there is no upload errors
		idx.reset_log() if upload_errors is False else None

		return 0 if not upload_errors else 1

	def _pool_delete(self, objpath, config, storestr):
		store = store_factory(config, storestr)
		if store is None: return None
		log.debug("LocalRepository: delete blob [%s] from store" % (objpath))
		return store.delete(objpath)

	def _delete(self, objs, storestr):
		failures = set()
		deleted = set()
		with concurrent.futures.ThreadPoolExecutor(max_workers=10) as executor:
			future_to_obj = {executor.submit(self._pool_delete, self._keypath(obj), self.__config, storestr): obj for obj in objs}
			for future in concurrent.futures.as_completed(future_to_obj):
				obj = future_to_obj[future]
				try:
					future.result()
					deleted.add(obj)
				except Exception as e:
					failures.add(obj)
					log.error("error deleting obj [%s]: [%s]" % (obj, e))
			if len(failures) > 0:
				log.error("It was not possible to delete the following files %s" % failures)
			return deleted

	def hashpath(self, path, key):
		objpath = self._get_hashpath(key, path)
		dirname = os.path.dirname(objpath)
		ensure_path_exists(dirname)
		return objpath

	def _fetch_ipld(self, ctx, lr, key):
		log.debug("LocalRepository: getting ipld key [%s]" % (key))
		if lr._exists(key) == False:
			keypath = lr._keypath(key)
			lr._fetch_ipld_remote(ctx, key, keypath)
		return key

	def _fetch_ipld_remote(self, ctx, key, keypath):
		store = ctx
		ensure_path_exists(os.path.dirname(keypath))
		log.info("LocalRepository: downloading ipld [%s]" % (key))
		if store.get(keypath, key) == False:
			raise Exception("error download ipld [%s]" % (key))
		return key

	def _fetch_blob(self, ctx, lr, key):
		links = lr.load(key)
		for olink in links["Links"]:
			key = olink["Hash"]
			log.debug("LocalRepository: getting blob [%s]" % (key))
			if lr._exists(key) == False:
				keypath = lr._keypath(key)
				lr._fetch_blob_remote(ctx, key, keypath)
		return True

	def _fetch_blob_remote(self, ctx, key, keypath):
		store = ctx
		ensure_path_exists(os.path.dirname(keypath))
		log.info("LocalRepository: downloading blob [%s]" % (key))
		if store.get(keypath, key) == False:
			raise Exception("error download blob [%s]" % (key))
		return True


	def fetch(self, metadatapath, tag, retries):

		repotype = self.__repotype

		categories_path, specname, _ = spec_parse(tag)

		# retrieve specfile from metadata to get store
		specpath = os.path.join(metadatapath, categories_path, specname + '.spec')
		spec = yaml_load(specpath)
		manifest = spec[repotype]["manifest"]
		store = store_factory(self.__config, manifest["store"])
		if store is None:
			return False

		# retrieve manifest from metadata to get all files of version tag
		manifestfile = "MANIFEST.yaml"
		manifestpath = os.path.join(metadatapath, categories_path, manifestfile)
		files = yaml_load(manifestpath)

		# creates 2 independent worker pools for IPLD files and another for data chunks/blobs.
		# Indeed, IPLD files are 1st needed to get blobs to get from store.
		# Concurrency comes from the download of
		#   1) multiple IPLD files at a time and
		#   2) multiple data chunks/blobs from multiple IPLD files at a time.
		print("getting data chunks metadata")

		DEFAULT_RETRY = 2

		if retries:
			if retries.isnumeric():
				retries = int(retries)
			else:
				retries = DEFAULT_RETRY
		else:
			retries = DEFAULT_RETRY
		

		wp_ipld = self._create_pool(self.__config, manifest["store"], retries, len(files))
		# TODO: is that the more efficient in case the list is very large?
		lkeys = list(files.keys())
		for i in range(0, len(lkeys), 20):
			j = min(len(lkeys), i+20)
			for key in lkeys[i:j]:
				# blob file describing IPLD links
				# log.debug("LocalRepository: getting key [%s]" % (key))
				# if self._exists(key) == False:
				# 	keypath = self._keypath(key)
				wp_ipld.submit(self._fetch_ipld, self, key)

			ipld_futures = wp_ipld.wait()
			for future in ipld_futures:
				key = None
				try:
					key = future.result()
				except Exception as e:
					log.error("LocalRepository: error to fetch ipld -- [%s]" % (e))
					return False
			wp_ipld.reset_futures()
		del(wp_ipld)

		print("getting data chunks")
		wp_blob = self._create_pool(self.__config, manifest["store"], len(files))
		for i in range(0, len(lkeys), 20):
			j = min(len(lkeys), i+20)
			for key in lkeys[i:j]:
				wp_blob.submit(self._fetch_blob, self, key)

			futures = wp_blob.wait()
			for future in futures:
				try:
					future.result()
				except Exception as e:
					log.error("LocalRepository: error to fetch blob -- [%s]" % (e))
					return False
			wp_blob.reset_futures()
		return True

	def _update_cache(self, cache, key):
		# determine whether file is already in cache, if not, get it
		if cache.exists(key) == False:
			cfile = cache._keypath(key)
			ensure_path_exists(os.path.dirname(cfile))
			super().get(key, cfile)

	def _update_links_wspace(self, cache, files, key, wspath, mfiles):
		# for all concrete files specified in manifest, create a hard link into workspace
		for file in files:
			mfiles[file] = key
			filepath = os.path.join(wspath, file)
			cache.ilink(key, filepath)

	def _remove_unused_links_wspace(self, wspath, mfiles):
		for root, dirs, files in os.walk(wspath):
			relative_path = root[len(wspath) + 1:]

			for file in files:
				if "README.md" in file: continue
				if ".spec" in file: continue

				fullpath = os.path.join(relative_path, file)
				if fullpath not in mfiles:
					os.unlink(os.path.join(root, file))
					log.debug("removing %s" % (fullpath))

	def _update_metadata(self, fullmdpath, wspath, specname):
		for md in ["README.md", specname + ".spec"]:
			mdpath = os.path.join(fullmdpath, md)
			if os.path.exists(mdpath) == False: continue
			mddst = os.path.join(wspath, md)
			shutil.copy2(mdpath, mddst)

	def get(self, cachepath, metadatapath, objectpath, wspath, tag):
		categories_path, specname, version = spec_parse(tag)

		# get all files for specific tag
		manifestpath = os.path.join(metadatapath, categories_path, "MANIFEST.yaml")

		cache = HashFS(cachepath)

		# copy all files defined in manifest from objects to cache (if not there yet) then hard links to workspace
		mfiles = {}
		objfiles = yaml_load(manifestpath)
		set_files = {}

		set_files = objfiles
		for key in set_files:
			# check file is in objects ; otherwise critical error (should have been fetched at step before)
			if self._exists(key) == False:
				log.error("LocalRepository: blob [%s] not found. exiting...")
				return
			self._update_cache(cache, key)
			self._update_links_wspace(cache, objfiles[key], key, wspath, mfiles)

		# Check files that have been removed (present in wskpace and not in MANIFEST)
		self._remove_unused_links_wspace(wspath, mfiles)

		# Update metadata in workspace
		fullmdpath = os.path.join(metadatapath, categories_path)
		self._update_metadata(fullmdpath, wspath, specname)

	def sub_set(self, amount, group, files, parts, set_files, seed):
		random.seed(seed)
		div = group
		cont = 0
		dis = group - parts
		if div <= len(files):
			while cont < amount:
				rf = random.randint(dis, group - 1)
				list_file = list(files)
				set_files.update({list_file[rf]: files.get(list_file[rf])})
				cont = cont + 1
			div = div + parts
			self.sub_set(amount, div, files, parts, set_files, seed)
<|MERGE_RESOLUTION|>--- conflicted
+++ resolved
@@ -35,11 +35,7 @@
 
 	def _create_pool(self, config, storestr, retry, pbelts=None):
 		_store_factory = lambda: store_factory(config, storestr)
-<<<<<<< HEAD
-		return pool_factory(ctx_factory=_store_factory, pb_elts=pbelts, pb_desc="blobs", retry=retry)
-=======
 		return pool_factory(ctx_factory=_store_factory, retry=retry, pb_elts=pbelts, pb_desc="blobs")
->>>>>>> 6910669e
 
 	def push(self, idxstore, objectpath, specfile, retry):
 		repotype = self.__repotype
