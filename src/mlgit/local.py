"""
© Copyright 2020 HP Development Company, L.P.
SPDX-License-Identifier: GPL-2.0-only
"""

import random
from mlgit.store import store_factory
from mlgit.hashfs import HashFS, MultihashFS
from mlgit.utils import yaml_load, ensure_path_exists
from mlgit.spec import spec_parse
from mlgit.pool import pool_factory
from mlgit import log
<<<<<<< HEAD
from mlgit.user_input import confirm
=======
from tqdm import tqdm
>>>>>>> 6460630f
import os
import shutil

class LocalRepository(MultihashFS):
	def __init__(self, config, objectspath, repotype="dataset", blocksize=256 * 1024, levels=2):
		super(LocalRepository, self).__init__(objectspath, blocksize, levels)
		self.__config = config
		self.__repotype = repotype
		self.__progress_bar = None

	def commit_index(self, index_path):
		idx = MultihashFS(index_path)
		idx.move_hfs(self)

	def _pool_push(self, ctx, obj, objpath):
		store = ctx
		log.debug("LocalRepository: push blob [%s] to store" % (obj))
		ret = store.file_store(obj, objpath)
		self.__progress_bar.update(1)
		return ret

	def _create_pool(self, config, storestr, pbelts=None):
		_store_factory = lambda: store_factory(config, storestr)
		return pool_factory(ctx_factory=_store_factory, pb_elts=pbelts, pb_desc="blobs")

	def push(self, idxstore, objectpath, specfile, prev_uploaded={}):
		repotype = self.__repotype

		spec = yaml_load(specfile)
		manifest = spec[repotype]["manifest"]

		idx = MultihashFS(idxstore)
		objs = idx.get_log()
		if objs is None or len(objs) == 0:
			log.info("LocalRepository: no blobs to push at this time.")
			return -1

		store = store_factory(self.__config, manifest["store"])
		if store is None:
			log.error("Store Factory: no store for [%s]" % (manifest["store"]))
			return -2

<<<<<<< HEAD
		failures = set()
		uploaded = set(prev_uploaded)
		with concurrent.futures.ThreadPoolExecutor(max_workers=10) as executor:
			future_to_obj = {
				executor.submit(self._pool_push, obj, self._keypath(obj), self.__config, manifest["store"]): obj for obj in objs}
			for future in concurrent.futures.as_completed(future_to_obj):
				obj = future_to_obj[future]
				try:
					future.result()
					uploaded.add(obj)
				except Exception as e:
					failures.add(obj)
					log.error("error uploading obj [%s]: [%s]" % (obj, e))
			if len(failures) > 0:
				if confirm("[%s] files were not uploaded due to a failure during the upload process. "
							"Do you want to try to upload these files again?" % len(failures)):
					log.debug("Updating log file keeping the files that the upload has failed")
					idx.update_log(failures)
					self.push(idxstore, objectpath, specfile, uploaded)
				elif not confirm("Do you want to keep the uploaded files in the store?"):
					deleted = self._delete(uploaded, manifest["store"])
					log.info("Store: [%s] files deleted from store." % len(deleted))
					log.debug("Updating log file keeping the files deleted from the store and the files that the upload has failed.")
					idx.update_log(deleted.union(failures))
					return -3
				else:
					log.info(
						"[%s] files were successfully uploaded and kept in the store. "
						"You can retry to push the remaining files later." % len(uploaded))
					return -4
			else:
				idx.reset_log()
=======
		self.__progress_bar = tqdm(total=len(objs), desc="files", unit="files", unit_scale=True, mininterval=1.0)

		wp = self._create_pool(self.__config, manifest["store"], len(objs))
		for obj in objs:
			# Get obj from filesystem
			objpath = self._keypath(obj)
			wp.submit(self._pool_push, obj, objpath)

		upload_errors = False
		futures = wp.wait()
		for future in futures:
			try:
				success = future.result()
			# 	test success w.r.t potential failures
			except Exception as e:
				log.error("LocalRepository: fatal push error [%s]" % (e))
				upload_errors = True

		# only reset log if there is no upload errors
		idx.reset_log() if upload_errors is False else None
>>>>>>> 6460630f
		return 0

	def _pool_delete(self, objpath, config, storestr):
		store = store_factory(config, storestr)
		if store is None: return None
		log.debug("LocalRepository: delete blob [%s] from store" % (objpath))
		return store.delete(objpath)

	def _delete(self, objs, storestr):
		failures = set()
		deleted = set()
		with concurrent.futures.ThreadPoolExecutor(max_workers=10) as executor:
			future_to_obj = {executor.submit(self._pool_delete, self._keypath(obj), self.__config, storestr): obj for obj in objs}
			for future in concurrent.futures.as_completed(future_to_obj):
				obj = future_to_obj[future]
				try:
					future.result()
					deleted.add(obj)
				except Exception as e:
					failures.add(obj)
					log.error("error deleting obj [%s]: [%s]" % (obj, e))
			if len(failures) > 0:
				log.error("It was not possible to delete the following files %s" % failures)
			return deleted

	def hashpath(self, path, key):
		objpath = self._get_hashpath(key, path)
		dirname = os.path.dirname(objpath)
		ensure_path_exists(dirname)
		return objpath

<<<<<<< HEAD
	def _fetch_blob(self, key, keypath, store):

=======
	def _fetch_ipld(self, ctx, lr, key):
		log.debug("LocalRepository: getting ipld key [%s]" % (key))
		if lr._exists(key) == False:
			keypath = lr._keypath(key)
			lr._fetch_ipld_remote(ctx, key, keypath)
		return key

	def _fetch_ipld_remote(self, ctx, key, keypath):
		store = ctx
		ensure_path_exists(os.path.dirname(keypath))
		log.info("LocalRepository: downloading ipld [%s]" % (key))
		if store.get(keypath, key) == False:
			raise Exception("error download ipld [%s]" % (key))
		return key

	def _fetch_blob(self, ctx, lr, key):
		links = lr.load(key)
		for olink in links["Links"]:
			key = olink["Hash"]
			log.debug("LocalRepository: getting blob [%s]" % (key))
			if lr._exists(key) == False:
				keypath = lr._keypath(key)
				lr._fetch_blob_remote(ctx, key, keypath)
		return True

	def _fetch_blob_remote(self, ctx, key, keypath):
		store = ctx
>>>>>>> 6460630f
		ensure_path_exists(os.path.dirname(keypath))
		log.info("LocalRepository: downloading blob [%s]" % (key))
		if store.get(keypath, key) == False:
			raise Exception("error download blob [%s]" % (key))
		return True


	def fetch(self, metadatapath, tag, samples):
		repotype = self.__repotype

		categories_path, specname, _ = spec_parse(tag)

		# retrieve specfile from metadata to get store
		specpath = os.path.join(metadatapath, categories_path, specname + '.spec')
		spec = yaml_load(specpath)
		manifest = spec[repotype]["manifest"]
		store = store_factory(self.__config, manifest["store"])
		if store is None:
			return False

		# retrieve manifest from metadata to get all files of version tag
		manifestfile = "MANIFEST.yaml"
		manifestpath = os.path.join(metadatapath, categories_path, manifestfile)
		files = yaml_load(manifestpath)
		set_files = {}
		if samples is not None:
			if samples.get_group() > len(files): log.info(
				"LocalRepository: Group value greater than number of files in storage.")
			amount = samples.get_amount()
			group = samples.get_group()
			parts = samples.get_group()
			seed = samples.get_seed()
			self.sub_set(amount, group, files, parts, set_files, seed)
		else:
			set_files = files

<<<<<<< HEAD
		futures = []

		with concurrent.futures.ThreadPoolExecutor(max_workers=20) as executor:
			# TODO: move as a 'deep_copy' function into hashfs ?
			for key in set_files:
				# blob file describing IPLD links
				log.debug("LocalRepository: getting key [%s]" % (key))
				if self._exists(key) == False:
					keypath = self._keypath(key)
					try:
						if self._fetch_blob(key, keypath, store) == False:
							return False
					except Exception as e:
						log.error("error downloading [%s]" % (e))
						return False

				# retrieve all links described in the retrieved blob
				links = self.load(key)

				for olink in links["Links"]:
					key = olink["Hash"]
					log.debug("LocalRepository: getting blob [%s]" % (key))
					if self._exists(key) == False:
						keypath = self._keypath(key)
						futures.append(executor.submit(self._pool_fetch, key, keypath, self.__config, manifest["store"]))
=======
		# creates 2 independent worker pools for IPLD files and another for data chunks/blobs.
		# Indeed, IPLD files are 1st needed to get blobs to get from store.
		# Concurrency comes from the download of
		#   1) multiple IPLD files at a time and
		#   2) multiple data chunks/blobs from multiple IPLD files at a time.
		print("getting data chunks metadata")
		wp_ipld = self._create_pool(self.__config, manifest["store"], len(files))
		# TODO: is that the more efficient in case the list is very large?
		lkeys = list(files.keys())
		for i in range(0, len(lkeys), 20):
			j = min(len(lkeys), i+20)
			for key in lkeys[i:j]:
				# blob file describing IPLD links
				# log.debug("LocalRepository: getting key [%s]" % (key))
				# if self._exists(key) == False:
				# 	keypath = self._keypath(key)
				wp_ipld.submit(self._fetch_ipld, self, key)

			ipld_futures = wp_ipld.wait()
			for future in ipld_futures:
				key = None
				try:
					key = future.result()
				except Exception as e:
					log.error("LocalRepository: error to fetch ipld -- [%s]" % (e))
					return
			wp_ipld.reset_futures()
		del(wp_ipld)

		print("getting data chunks")
		wp_blob = self._create_pool(self.__config, manifest["store"], len(files))
		for i in range(0, len(lkeys), 20):
			j = min(len(lkeys), i+20)
			for key in lkeys[i:j]:
				wp_blob.submit(self._fetch_blob, self, key)

			futures = wp_blob.wait()
>>>>>>> 6460630f
			for future in futures:
				try:
					future.result()
				except Exception as e:
<<<<<<< HEAD
					log.error("error downloading [%s]" % (e))
					return False
		
		return True

=======
					log.error("LocalRepository: error to fetch blob -- [%s]" % (e))
					return
			wp_blob.reset_futures()
>>>>>>> 6460630f

	def _update_cache(self, cache, key):
		# determine whether file is already in cache, if not, get it
		if cache.exists(key) == False:
			cfile = cache._keypath(key)
			ensure_path_exists(os.path.dirname(cfile))
			super().get(key, cfile)

	def _update_links_wspace(self, cache, files, key, wspath, mfiles):
		# for all concrete files specified in manifest, create a hard link into workspace
		for file in files:
			mfiles[file] = key
			filepath = os.path.join(wspath, file)
			cache.ilink(key, filepath)

	def _remove_unused_links_wspace(self, wspath, mfiles):
		for root, dirs, files in os.walk(wspath):
			relative_path = root[len(wspath) + 1:]

			for file in files:
				if "README.md" in file: continue
				if ".spec" in file: continue

				fullpath = os.path.join(relative_path, file)
				if fullpath not in mfiles:
					os.unlink(os.path.join(root, file))
					log.debug("removing %s" % (fullpath))

	def _update_metadata(self, fullmdpath, wspath, specname):
		for md in ["README.md", specname + ".spec"]:
			mdpath = os.path.join(fullmdpath, md)
			if os.path.exists(mdpath) == False: continue
			mddst = os.path.join(wspath, md)
			shutil.copy2(mdpath, mddst)

	def get(self, cachepath, metadatapath, objectpath, wspath, tag, samples):
		categories_path, specname, version = spec_parse(tag)

		# get all files for specific tag
		manifestpath = os.path.join(metadatapath, categories_path, "MANIFEST.yaml")

		cache = HashFS(cachepath)

		# copy all files defined in manifest from objects to cache (if not there yet) then hard links to workspace
		mfiles = {}
		objfiles = yaml_load(manifestpath)
		set_files = {}

		if samples is not None:
			amount = samples.get_amount()
			group = samples.get_group()
			parts = samples.get_group()
			seed = samples.get_seed()
			self.sub_set(amount, group, objfiles, parts, set_files, seed)
		else:
			set_files = objfiles
		for key in set_files:
			# check file is in objects ; otherwise critical error (should have been fetched at step before)
			if self._exists(key) == False:
				log.error("LocalRepository: blob [%s] not found. exiting...")
				return
			self._update_cache(cache, key)
			self._update_links_wspace(cache, objfiles[key], key, wspath, mfiles)

		# Check files that have been removed (present in wskpace and not in MANIFEST)
		self._remove_unused_links_wspace(wspath, mfiles)

		# Update metadata in workspace
		fullmdpath = os.path.join(metadatapath, categories_path)
		self._update_metadata(fullmdpath, wspath, specname)

	def sub_set(self, amount, group, files, parts, set_files, seed):
		random.seed(seed)
		div = group
		cont = 0
		dis = group - parts
		if div <= len(files):
			while cont < amount:
				rf = random.randint(dis, group - 1)
				list_file = list(files)
				set_files.update({list_file[rf]: files.get(list_file[rf])})
				cont = cont + 1
			div = div + parts
			self.sub_set(amount, div, files, parts, set_files, seed)
<|MERGE_RESOLUTION|>--- conflicted
+++ resolved
@@ -10,11 +10,8 @@
 from mlgit.spec import spec_parse
 from mlgit.pool import pool_factory
 from mlgit import log
-<<<<<<< HEAD
 from mlgit.user_input import confirm
-=======
 from tqdm import tqdm
->>>>>>> 6460630f
 import os
 import shutil
 
@@ -57,40 +54,7 @@
 			log.error("Store Factory: no store for [%s]" % (manifest["store"]))
 			return -2
 
-<<<<<<< HEAD
-		failures = set()
-		uploaded = set(prev_uploaded)
-		with concurrent.futures.ThreadPoolExecutor(max_workers=10) as executor:
-			future_to_obj = {
-				executor.submit(self._pool_push, obj, self._keypath(obj), self.__config, manifest["store"]): obj for obj in objs}
-			for future in concurrent.futures.as_completed(future_to_obj):
-				obj = future_to_obj[future]
-				try:
-					future.result()
-					uploaded.add(obj)
-				except Exception as e:
-					failures.add(obj)
-					log.error("error uploading obj [%s]: [%s]" % (obj, e))
-			if len(failures) > 0:
-				if confirm("[%s] files were not uploaded due to a failure during the upload process. "
-							"Do you want to try to upload these files again?" % len(failures)):
-					log.debug("Updating log file keeping the files that the upload has failed")
-					idx.update_log(failures)
-					self.push(idxstore, objectpath, specfile, uploaded)
-				elif not confirm("Do you want to keep the uploaded files in the store?"):
-					deleted = self._delete(uploaded, manifest["store"])
-					log.info("Store: [%s] files deleted from store." % len(deleted))
-					log.debug("Updating log file keeping the files deleted from the store and the files that the upload has failed.")
-					idx.update_log(deleted.union(failures))
-					return -3
-				else:
-					log.info(
-						"[%s] files were successfully uploaded and kept in the store. "
-						"You can retry to push the remaining files later." % len(uploaded))
-					return -4
-			else:
-				idx.reset_log()
-=======
+
 		self.__progress_bar = tqdm(total=len(objs), desc="files", unit="files", unit_scale=True, mininterval=1.0)
 
 		wp = self._create_pool(self.__config, manifest["store"], len(objs))
@@ -111,7 +75,7 @@
 
 		# only reset log if there is no upload errors
 		idx.reset_log() if upload_errors is False else None
->>>>>>> 6460630f
+
 		return 0
 
 	def _pool_delete(self, objpath, config, storestr):
@@ -143,10 +107,6 @@
 		ensure_path_exists(dirname)
 		return objpath
 
-<<<<<<< HEAD
-	def _fetch_blob(self, key, keypath, store):
-
-=======
 	def _fetch_ipld(self, ctx, lr, key):
 		log.debug("LocalRepository: getting ipld key [%s]" % (key))
 		if lr._exists(key) == False:
@@ -174,7 +134,6 @@
 
 	def _fetch_blob_remote(self, ctx, key, keypath):
 		store = ctx
->>>>>>> 6460630f
 		ensure_path_exists(os.path.dirname(keypath))
 		log.info("LocalRepository: downloading blob [%s]" % (key))
 		if store.get(keypath, key) == False:
@@ -199,45 +158,7 @@
 		manifestfile = "MANIFEST.yaml"
 		manifestpath = os.path.join(metadatapath, categories_path, manifestfile)
 		files = yaml_load(manifestpath)
-		set_files = {}
-		if samples is not None:
-			if samples.get_group() > len(files): log.info(
-				"LocalRepository: Group value greater than number of files in storage.")
-			amount = samples.get_amount()
-			group = samples.get_group()
-			parts = samples.get_group()
-			seed = samples.get_seed()
-			self.sub_set(amount, group, files, parts, set_files, seed)
-		else:
-			set_files = files
-
-<<<<<<< HEAD
-		futures = []
-
-		with concurrent.futures.ThreadPoolExecutor(max_workers=20) as executor:
-			# TODO: move as a 'deep_copy' function into hashfs ?
-			for key in set_files:
-				# blob file describing IPLD links
-				log.debug("LocalRepository: getting key [%s]" % (key))
-				if self._exists(key) == False:
-					keypath = self._keypath(key)
-					try:
-						if self._fetch_blob(key, keypath, store) == False:
-							return False
-					except Exception as e:
-						log.error("error downloading [%s]" % (e))
-						return False
-
-				# retrieve all links described in the retrieved blob
-				links = self.load(key)
-
-				for olink in links["Links"]:
-					key = olink["Hash"]
-					log.debug("LocalRepository: getting blob [%s]" % (key))
-					if self._exists(key) == False:
-						keypath = self._keypath(key)
-						futures.append(executor.submit(self._pool_fetch, key, keypath, self.__config, manifest["store"]))
-=======
+
 		# creates 2 independent worker pools for IPLD files and another for data chunks/blobs.
 		# Indeed, IPLD files are 1st needed to get blobs to get from store.
 		# Concurrency comes from the download of
@@ -275,22 +196,13 @@
 				wp_blob.submit(self._fetch_blob, self, key)
 
 			futures = wp_blob.wait()
->>>>>>> 6460630f
 			for future in futures:
 				try:
 					future.result()
 				except Exception as e:
-<<<<<<< HEAD
-					log.error("error downloading [%s]" % (e))
-					return False
-		
-		return True
-
-=======
 					log.error("LocalRepository: error to fetch blob -- [%s]" % (e))
 					return
 			wp_blob.reset_futures()
->>>>>>> 6460630f
 
 	def _update_cache(self, cache, key):
 		# determine whether file is already in cache, if not, get it
