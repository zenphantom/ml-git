"""
© Copyright 2020 HP Development Company, L.P.
SPDX-License-Identifier: GPL-2.0-only
"""

import datetime
import filecmp
import tempfile

from mlgit.cache import Cache
from mlgit.config import index_path, metadata_path, refs_path, objects_path
from mlgit.metadata import Metadata
from mlgit.config import index_path, refs_path, index_metadata_path, metadata_path
from mlgit.index import MultihashIndex, FullIndex, Status
from mlgit.refs import Refs
from mlgit.sample import SampleValidate
from mlgit.store import store_factory
from mlgit.hashfs import HashFS, MultihashFS
from mlgit.utils import yaml_load, ensure_path_exists, get_path_with_categories, set_write_read, convert_path, \
	normalize_path, posix_path, set_write_read
from mlgit.spec import spec_parse, search_spec_file
from mlgit.pool import pool_factory
from mlgit import log
from mlgit.constants import LOCAL_REPOSITORY_CLASS_NAME, STORE_FACTORY_CLASS_NAME, REPOSITORY_CLASS_NAME, Mutability
from tqdm import tqdm
from pathlib import Path
from botocore.client import ClientError
import os
import shutil


class LocalRepository(MultihashFS):

	def __init__(self, config, objectspath, repotype="dataset", blocksize=256 * 1024, levels=2):
		super(LocalRepository, self).__init__(objectspath, blocksize, levels)
		self.__config = config
		self.__repotype = repotype
		self.__progress_bar = None

	def commit_index(self, index_path):
		idx = MultihashFS(index_path)
		idx.move_hfs(self)

	def _pool_push(self, ctx, obj, objpath):
		store = ctx
		log.debug("LocalRepository: push blob [%s] to store" % obj, class_name=LOCAL_REPOSITORY_CLASS_NAME)
		ret = store.file_store(obj, objpath)
		return ret

	def _create_pool(self, config, storestr, retry, pbelts=None, pb_desc="blobs"):
		_store_factory = lambda: store_factory(config, storestr)
		return pool_factory(ctx_factory=_store_factory, retry=retry, pb_elts=pbelts, pb_desc=pb_desc)

	def push(self, objectpath, specfile, retry=2, clear_on_fail=False):
		repotype = self.__repotype

		spec = yaml_load(specfile)
		manifest = spec[repotype]["manifest"]
		idx = MultihashFS(objectpath)
		objs = idx.get_log()

		if objs is None or len(objs) == 0:
			log.info("No blobs to push at this time.", class_name=LOCAL_REPOSITORY_CLASS_NAME)
			return 0

		store = store_factory(self.__config, manifest["store"])

		if store is None:
			log.error("No store for [%s]" % (manifest["store"]), class_name=STORE_FACTORY_CLASS_NAME)
			return -2

		if not store.bucket_exists():
			log.error("This bucket does not exist -- [%s]" % (manifest["store"]), class_name=STORE_FACTORY_CLASS_NAME)
			return -2

		wp = self._create_pool(self.__config, manifest["store"], retry, len(objs), "files")
		for obj in objs:
			# Get obj from filesystem
			objpath = self.get_keypath(obj)
			wp.submit(self._pool_push, obj, objpath)

		upload_errors = False
		futures = wp.wait()
		uploaded_files = []
		files_not_found = 0
		for future in futures:
			try:
				success = future.result()
				# test success w.r.t potential failures
				# Get the uploaded file's key
				uploaded_files.append(list(success.values())[0])
			except Exception as e:
				if type(e) is FileNotFoundError:
					files_not_found += 1

				log.error("LocalRepository: fatal push error [%s]" % (e), class_name=LOCAL_REPOSITORY_CLASS_NAME)
				upload_errors = True

		if clear_on_fail and len(uploaded_files) > 0 and upload_errors:
			self._delete(uploaded_files, specfile, retry)
		wp.progress_bar_close()
		wp.reset_futures()
		return 0 if not upload_errors else 1

	def _pool_delete(self, ctx, obj):
		store = ctx
		log.debug("Delete blob [%s] from store" % obj, class_name=LOCAL_REPOSITORY_CLASS_NAME)
		ret = store.delete(obj)
		return ret

	def _delete(self, objs, specfile, retry):
		log.warn("Removing %s files from store due to a fail during the push execution." % len(objs), class_name=LOCAL_REPOSITORY_CLASS_NAME)
		repotype = self.__repotype

		spec = yaml_load(specfile)
		manifest = spec[repotype]["manifest"]
		store = store_factory(self.__config, manifest["store"])
		if store is None:
			log.error("No store for [%s]" % (manifest["store"]), class_name=STORE_FACTORY_CLASS_NAME)
			return -2

		self.__progress_bar = tqdm(total=len(objs), desc="files", unit="files", unit_scale=True, mininterval=1.0)

		wp = self._create_pool(self.__config, manifest["store"], retry, len(objs))
		for obj in objs:
			wp.submit(self._pool_delete, obj)

		delete_errors = False
		futures = wp.wait()
		for future in futures:
			try:
				success = future.result()
			except Exception as e:
				log.error("Fatal delete error [%s]" % e, class_name=LOCAL_REPOSITORY_CLASS_NAME)
				delete_errors = True

		if delete_errors:
			log.error("It was not possible to delete all files", class_name=LOCAL_REPOSITORY_CLASS_NAME)

	def hashpath(self, path, key):
		objpath = self._get_hashpath(key, path)
		dirname = os.path.dirname(objpath)
		ensure_path_exists(dirname)
		return objpath

	def _fetch_ipld(self, ctx, key):
		log.debug("Getting ipld key [%s]" % key, class_name=LOCAL_REPOSITORY_CLASS_NAME)
		if self._exists(key) == False:
			keypath = self.get_keypath(key)
			self._fetch_ipld_remote(ctx, key, keypath)
		return key

	def _fetch_ipld_remote(self, ctx, key, keypath):
		store = ctx
		ensure_path_exists(os.path.dirname(keypath))
		log.debug("Downloading ipld [%s]" % key, class_name=LOCAL_REPOSITORY_CLASS_NAME)
		if store.get(keypath, key) == False:
			raise Exception("Error download ipld [%s]" % key)
		return key

	def _fetch_ipld_to_path(self, ctx, key, hash_fs):
		log.debug("Getting ipld key [%s]" % key, class_name=LOCAL_REPOSITORY_CLASS_NAME)
		if hash_fs._exists(key) == False:
			keypath = hash_fs.get_keypath(key)
			try:
				self._fetch_ipld_remote(ctx, key, keypath)
			except Exception:
				pass
		return key

	def _fetch_blob(self, ctx, key):
		links = self.load(key)
		for olink in links["Links"]:
			key = olink["Hash"]
			log.debug("Getting blob [%s]" % key, class_name=LOCAL_REPOSITORY_CLASS_NAME)
			if self._exists(key) == False:
				keypath = self.get_keypath(key)
				self._fetch_blob_remote(ctx, key, keypath)
		return True

	def _fetch_blob_to_path(self, ctx, key, hash_fs):
		try:
			links = hash_fs.load(key)
			for olink in links["Links"]:
				key = olink["Hash"]
				log.debug("Getting blob [%s]" % key, class_name=LOCAL_REPOSITORY_CLASS_NAME)
				if hash_fs._exists(key) == False:
					keypath = hash_fs.get_keypath(key)
					self._fetch_blob_remote(ctx, key, keypath)
		except Exception:
			return False

		return True

	def _fetch_blob_remote(self, ctx, key, keypath):
		store = ctx
		ensure_path_exists(os.path.dirname(keypath))
		log.debug("Downloading blob [%s]" % key, class_name=LOCAL_REPOSITORY_CLASS_NAME)
		if store.get(keypath, key) == False:
			raise Exception("error download blob [%s]" % key)
		return True

	def fetch(self, metadatapath, tag, samples, retries=2, bare=False):
		repotype = self.__repotype

		categories_path, specname, _ = spec_parse(tag)

		# retrieve specfile from metadata to get store
		specpath = os.path.join(metadatapath, categories_path, specname + '.spec')
		spec = yaml_load(specpath)
		if repotype not in spec:
			log.error("No spec file found. You need to initialize an entity (dataset|model|label) first", class_name=LOCAL_REPOSITORY_CLASS_NAME)
			return False
		manifest = spec[repotype]["manifest"]
		store = store_factory(self.__config, manifest["store"])
		if store is None:
			return False

		# retrieve manifest from metadata to get all files of version tag
		manifestfile = "MANIFEST.yaml"
		manifestpath = os.path.join(metadatapath, categories_path, manifestfile)
		files = yaml_load(manifestpath)
		try:
			if samples is not None:
				set_files = SampleValidate.process_samples(samples, files)
				if set_files is None or len(set_files) == 0: return False
				files = set_files
		except Exception as e:
			log.error(e, class_name=LOCAL_REPOSITORY_CLASS_NAME)
			return False

		if bare:
			return True

		# creates 2 independent worker pools for IPLD files and another for data chunks/blobs.
		# Indeed, IPLD files are 1st needed to get blobs to get from store.
		# Concurrency comes from the download of
		#   1) multiple IPLD files at a time and
		#   2) multiple data chunks/blobs from multiple IPLD files at a time.

		wp_ipld = self._create_pool(self.__config, manifest["store"], retries, len(files))
		# TODO: is that the more efficient in case the list is very large?
		lkeys = list(files.keys())
		for i in range(0, len(lkeys), 20):
			j = min(len(lkeys), i + 20)
			for key in lkeys[i:j]:
				wp_ipld.submit(self._fetch_ipld, key)
			ipld_futures = wp_ipld.wait()
			for future in ipld_futures:
				key = None
				try:
					key = future.result()
				except Exception as e:
					log.error("Error to fetch ipld -- [%s]" % e, class_name=LOCAL_REPOSITORY_CLASS_NAME)
					return False
			wp_ipld.reset_futures()
		wp_ipld.progress_bar_close()

		del wp_ipld

		wp_blob = self._create_pool(self.__config, manifest["store"], retries, len(files), "chunks")

		for i in range(0, len(lkeys), 20):
			j = min(len(lkeys), i + 20)
			for key in lkeys[i:j]:
				wp_blob.submit(self._fetch_blob, key)

			futures = wp_blob.wait()
			for future in futures:
				try:
					future.result()
				except Exception as e:
					log.error("Error to fetch blob -- [%s]" % e, class_name=LOCAL_REPOSITORY_CLASS_NAME)
					return False
			wp_blob.reset_futures()
		wp_blob.progress_bar_close()

		del wp_blob
		return True

	def _update_cache(self, cache, key):
		# determine whether file is already in cache, if not, get it
		if cache.exists(key) is False:
			cfile = cache.get_keypath(key)
			ensure_path_exists(os.path.dirname(cfile))
			super().get(key, cfile)

	def _update_links_wspace(self, cache, fidex, files, key, wspath, mfiles , status, mutability):
		# for all concrete files specified in manifest, create a hard link into workspace
		for file in files:
			mfiles[file] = key
			filepath = convert_path(wspath, file)
			if mutability == Mutability.STRICT.value or mutability == Mutability.FLEXIBLE.value:
				cache.ilink(key, filepath)
			else:
				if os.path.exists(filepath):
					set_write_read(filepath)
					os.unlink(filepath)
				ensure_path_exists(os.path.dirname(filepath))
				super().get(key, filepath)
			fidex.update_full_index(file, filepath, status, key)


	def _remove_unused_links_wspace(self, wspath, mfiles):
		for root, dirs, files in os.walk(wspath):
			relative_path = root[len(wspath) + 1:]

			for file in files:
				if "README.md" in file: continue
				if ".spec" in file: continue

				full_posix_path = Path(relative_path, file).as_posix()

				if full_posix_path not in mfiles:
					set_write_read(os.path.join(root, file))
					os.unlink(os.path.join(root, file))
					log.debug("Removing %s" % full_posix_path, class_name=LOCAL_REPOSITORY_CLASS_NAME)

	def _update_metadata(self, fullmdpath, wspath, specname):
		for md in ["README.md", specname + ".spec"]:
			mdpath = os.path.join(fullmdpath, md)
			if os.path.exists(mdpath) is False: continue
			mddst = os.path.join(wspath, md)
			shutil.copy2(mdpath, mddst)

	def checkout(self, cachepath, metadatapath, objectpath, wspath, tag, samples, bare=False):
		categories_path, specname, version = spec_parse(tag)
		indexpath = index_path(self.__config, self.__repotype)

		# get all files for specific tag
		manifestpath = os.path.join(metadatapath, categories_path, "MANIFEST.yaml")
<<<<<<< HEAD

		index_manifest_path = os.path.join(indexpath, "metadata", specname)
		fidxpath = os.path.join(index_manifest_path, "INDEX.yaml")
=======
		mutability, _ = self.get_mutability_from_spec(specname, self.__repotype, tag)
		fidxpath = os.path.join(os.path.join(indexpath, "metadata", specname), "INDEX.yaml")
>>>>>>> 4baf1da4
		try:
			os.unlink(fidxpath)
		except FileNotFoundError:
			pass
		fidex = FullIndex(specname, indexpath, mutability)
		# copy all files defined in manifest from objects to cache (if not there yet) then hard links to workspace
		mfiles = {}

		objfiles = yaml_load(manifestpath)
		try:
			if samples is not None:
				set_files = SampleValidate.process_samples(samples, objfiles)
				if set_files is None or len(set_files) == 0: return False
				objfiles = set_files
		except Exception as e:
			log.error(e, class_name=LOCAL_REPOSITORY_CLASS_NAME)
			return False
		lkey = list(objfiles)

<<<<<<< HEAD
		if not bare:
=======
		cache = None
		if mutability == Mutability.STRICT.value or mutability == Mutability.FLEXIBLE.value:
			cache = Cache(cachepath)
>>>>>>> 4baf1da4
			wp = pool_factory(pb_elts=len(lkey), pb_desc="files into cache")
			for i in range(0, len(lkey), 20):
				j = min(len(lkey), i + 20)
				for key in lkey[i:j]:
<<<<<<< HEAD
					# check file is in objects ; otherwise critical error (should have been fetched at step before)
=======
				# check file is in objects ; otherwise critical error (should have been fetched at step before)
>>>>>>> 4baf1da4
					if self._exists(key) is False:
						log.error("Blob [%s] not found. exiting...", class_name=LOCAL_REPOSITORY_CLASS_NAME)
						return
					wp.submit(self._update_cache, cache, key)
				futures = wp.wait()
				for future in futures:
					try:
						future.result()
					except Exception as e:
						log.error("\n Error adding into cache dir [%s] -- [%s]" % (cachepath, e), class_name=LOCAL_REPOSITORY_CLASS_NAME)
						return
				wp.reset_futures()
			wp.progress_bar_close()
<<<<<<< HEAD

			wps = pool_factory(pb_elts=len(lkey), pb_desc="files into workspace")

			for i in range(0, len(lkey), 20):
				j = min(len(lkey), i + 20)
				for key in lkey[i:j]:
					# check file is in objects ; otherwise critical error (should have been fetched at step before)
					if self._exists(key) is False:
						log.error("Blob [%s] not found. exiting...", class_name=LOCAL_REPOSITORY_CLASS_NAME)
						return
					else:
						wps.submit(self._update_links_wspace, cache, fidex, objfiles[key], key, wspath, mfiles, Status.u.name)
				futures = wps.wait()
				for future in futures:
					try:
						future.result()
					except Exception as e:
						log.error("Error adding into workspace dir [%s] -- [%s]" % (wspath, e), class_name=LOCAL_REPOSITORY_CLASS_NAME)
						return
				wps.reset_futures()
			wps.progress_bar_close()

=======

		wps = pool_factory(pb_elts=len(lkey), pb_desc="files into workspace")
		for i in range(0, len(lkey), 20):
			j = min(len(lkey), i + 20)
			for key in lkey[i:j]:
				# check file is in objects ; otherwise critical error (should have been fetched at step before)
				if self._exists(key) is False:
					log.error("Blob [%s] not found. exiting...", class_name=LOCAL_REPOSITORY_CLASS_NAME)
					return
				wps.submit(self._update_links_wspace, cache, fidex, objfiles[key], key, wspath, mfiles, Status.u.name, mutability)
			futures = wps.wait()
			for future in futures:
				try:
					future.result()
				except Exception as e:
					log.error("Error adding into workspace dir [%s] -- [%s]" % (wspath, e), class_name=LOCAL_REPOSITORY_CLASS_NAME)
					return
			wps.reset_futures()
		wps.progress_bar_close()
>>>>>>> 4baf1da4
		fidex.save_manifest_index()
		# Check files that have been removed (present in wskpace and not in MANIFEST)
		self._remove_unused_links_wspace(wspath, mfiles)

		# Update metadata in workspace
		fullmdpath = os.path.join(metadatapath, categories_path)
		self._update_metadata(fullmdpath, wspath, specname)

		bare_path = os.path.join(index_manifest_path, "bare")
		if bare:
			open(bare_path, "w+")
			log.info("Checkout in bare mode done.", class_name=LOCAL_REPOSITORY_CLASS_NAME)
		elif os.path.exists(bare_path):
			os.unlink(bare_path)

	def _pool_remote_fsck_ipld(self, ctx, obj):
		store = ctx
		log.debug("LocalRepository: check ipld [%s] in store" % obj, class_name=LOCAL_REPOSITORY_CLASS_NAME)
		objpath = self.get_keypath(obj)
		ret = store.file_store(obj, objpath)
		return ret

	def _pool_remote_fsck_blob(self, ctx, obj):
		if self._exists(obj) == False:
			log.debug("LocalRepository: ipld [%s] not present for full verification" % obj)
			return {None: None}

		rets = []
		links = self.load(obj)
		for olink in links["Links"]:
			key = olink["Hash"]
			store = ctx
			objpath = self.get_keypath(key)
			ret = store.file_store(key, objpath)
			rets.append(ret)
		return rets


	def _work_pool_to_submit_file(self, manifest, retries, files, submit_function, *args):
		wp_missing_ipld = self._create_pool(self.__config, manifest["store"], retries, len(files),  pb_desc="files")
		for i in range(0, len(files), 20):
			j = min(len(files), i + 20)
			for key in files[i:j]:
				wp_missing_ipld.submit(submit_function, key, *args)
				ipld_futures = wp_missing_ipld.wait()
				for future in ipld_futures:
					key = None
					try:
						key = future.result()
					except Exception as e:
						log.error("Error to fetch ipld -- [%s]" % e, class_name=LOCAL_REPOSITORY_CLASS_NAME)
						return False
				wp_missing_ipld.reset_futures()
		wp_missing_ipld.progress_bar_close()
		del wp_missing_ipld

	def _remote_fsck_paranoid(self, manifest, retries, lkeys):
		log.info("Paranoid mode is active - Download files: ", class_name=STORE_FACTORY_CLASS_NAME)
		with tempfile.TemporaryDirectory() as tmpdir:
			temp_hash_fs = MultihashFS(tmpdir)
			self._work_pool_to_submit_file(manifest, retries, lkeys, self._fetch_ipld_to_path, temp_hash_fs)

			self._work_pool_to_submit_file(manifest, retries, lkeys, self._fetch_blob_to_path, temp_hash_fs)

			corrupted_files = self._remote_fsck_check_integrity(tmpdir)

			total_corrupted = len(corrupted_files)

			if total_corrupted > 0:
				log.info("Corrupted files: %d" % total_corrupted, class_name=LOCAL_REPOSITORY_CLASS_NAME)
				log.info("Fixing corrupted files in remote store", class_name=LOCAL_REPOSITORY_CLASS_NAME)
				self._delete_corrupted_files(corrupted_files, retries, manifest)

	def remote_fsck(self, metadatapath, tag, specfile, retries=2, thorough=False, paranoid=False):
		repotype = self.__repotype

		spec = yaml_load(specfile)
		manifest = spec[repotype]["manifest"]

		categories_path, specname, version = spec_parse(tag)
		# get all files for specific tag
		manifestpath = os.path.join(metadatapath, categories_path, "MANIFEST.yaml")
		objfiles = yaml_load(manifestpath)

		store = store_factory(self.__config, manifest["store"])
		if store is None:
			log.error("No store for [%s]" % (manifest["store"]), class_name=STORE_FACTORY_CLASS_NAME)
			return -2

		ipld_unfixed = 0
		ipld_fixed = 0
		ipld = 0
		ipld_missing = []

		# TODO: is that the more efficient in case the list is very large?
		lkeys = list(objfiles.keys())

		if paranoid:
			self._remote_fsck_paranoid(manifest, retries, lkeys)

		wp_ipld = self._create_pool(self.__config, manifest["store"], retries, len(objfiles))
		for i in range(0, len(lkeys), 20):
			j = min(len(lkeys), i + 20)
			for key in lkeys[i:j]:
				# blob file describing IPLD links
				if not self._exists(key):
					ipld_missing.append(key)
					wp_ipld.progress_bar_total_inc(-1)
				else:
					wp_ipld.submit(self._pool_remote_fsck_ipld, key)

			ipld_futures = wp_ipld.wait()
			for future in ipld_futures:
				try:
					ipld += 1
					key = future.result()
					ks = list(key.keys())
					if ks[0] == False:
						ipld_unfixed += 1
					elif ks[0] == True:
						pass
					else:
						ipld_fixed += 1
				except Exception as e:
					log.error("LocalRepository: Error to fsck ipld -- [%s]" % e, class_name=LOCAL_REPOSITORY_CLASS_NAME)
					return False
			wp_ipld.reset_futures()
		del wp_ipld

		if len(ipld_missing) > 0:
			if thorough:
				log.info(str(len(ipld_missing)) + " missing descriptor files. Download: ", class_name=LOCAL_REPOSITORY_CLASS_NAME)
				self._work_pool_to_submit_file(manifest, retries, ipld_missing, self._fetch_ipld)
			else:
				log.info(str(len(ipld_missing)) + " missing descriptor files. Consider using the --thorough option.", class_name=LOCAL_REPOSITORY_CLASS_NAME)

		blob = 0
		blob_fixed = 0
		blob_unfixed = 0
		wp_blob = self._create_pool(self.__config, manifest["store"], retries, len(objfiles))
		for i in range(0, len(lkeys), 20):
			j = min(len(lkeys), i + 20)
			for key in lkeys[i:j]:
				wp_blob.submit(self._pool_remote_fsck_blob, key)

			futures = wp_blob.wait()
			for future in futures:
				try:
					blob += 1
					rets = future.result()
					for ret in rets:
						if ret is not None:
							ks = list(ret.keys())
							if ks[0] == False:
								blob_unfixed += 1
							elif ks[0] == True:
								pass
							else:
								blob_fixed += 1
				except Exception as e:
					log.error("LocalRepository: Error to fsck blob -- [%s]" % e, class_name=LOCAL_REPOSITORY_CLASS_NAME)
					return False
			wp_blob.reset_futures()
		del wp_blob

		if ipld_fixed > 0 or blob_fixed >0:
			log.info("remote-fsck -- fixed   : ipld[%d] / blob[%d]" % (ipld_fixed, blob_fixed))
		if ipld_unfixed > 0 or blob_unfixed > 0:
			log.error("remote-fsck -- unfixed : ipld[%d] / blob[%d]" % (ipld_unfixed, blob_unfixed))
		log.info("remote-fsck -- total   : ipld[%d] / blob[%d]" % (ipld, blob))

		return True

	def exist_local_changes(self, specname):
		new_files, deleted_files, untracked_files, _, _ = self.status(specname, log_errors=False)
		if new_files is not None and deleted_files is not None and untracked_files is not None:
			unsaved_files = new_files + deleted_files + untracked_files
			if specname + ".spec" in unsaved_files:
				unsaved_files.remove(specname + ".spec")
			if "README.md" in unsaved_files:
				unsaved_files.remove("README.md")

			if len(unsaved_files) > 0:
				log.error("Your local changes to the following files would be discarded: ")
				for file in unsaved_files:
					print("\t%s" % file)
				log.info(
					"Please, commit your changes before the get. You can also use the --force option to discard these changes. See 'ml-git --help'.",
					class_name=LOCAL_REPOSITORY_CLASS_NAME
				)
				return True
		return False

	def status(self, spec, log_errors=True):
		try:
			repotype = self.__repotype
			indexpath = index_path(self.__config, repotype)
			metadatapath = metadata_path(self.__config, repotype)
			refspath = refs_path(self.__config, repotype)
			index_metadatapath = index_metadata_path(self.__config, repotype)
			objectspath = objects_path(self.__config, repotype)
		except Exception as e:
			log.error(e, class_name=REPOSITORY_CLASS_NAME)
			return
		ref = Refs(refspath, spec, repotype)
		tag, sha = ref.branch()
		metadata = Metadata(spec, metadatapath, self.__config, repotype)
		if tag:
			metadata.checkout(tag)
		categories_path = get_path_with_categories(tag)
		full_metadata_path = os.path.join(metadatapath, categories_path, spec)
		index_full_metadata_path_without_cat = os.path.join(index_metadatapath, spec)
		index_full_metadata_path_with_cat = os.path.join(index_metadatapath, categories_path, spec)

		path, file = None, None
		try:
			path, file = search_spec_file(self.__repotype, spec, categories_path)
		except Exception as e:
			if log_errors:
				log.error(e, class_name=REPOSITORY_CLASS_NAME)

		if path is None:
			return None, None, None, None, None

		# All files in MANIFEST.yaml in the index AND all files in datapath which stats links == 1
		idx = MultihashIndex(spec, indexpath, objectspath)
		idx_yalm = idx.get_index_yalm()

		new_files = []
		deleted_files = []
		untracked_files = []
		all_files = []
		corrupted_files = []
		changed_files = []

		idx_yalm_mf = idx_yalm.get_manifest_index()

		for key in idx_yalm_mf:
			if not os.path.exists(convert_path(path, key)):
				deleted_files.append(normalize_path(key))
			elif idx_yalm_mf[key]['status'] == 'a' and os.path.exists(convert_path(path, key)):
				new_files.append(key)
			elif idx_yalm_mf[key]['status'] == 'c' and os.path.exists(convert_path(path, key)):
				corrupted_files.append(normalize_path(key))
			all_files.append(normalize_path(key))

		if path is not None:
			for root, dirs, files in os.walk(path):
				basepath = root[len(path) + 1:]
				for file in files:
					bpath = convert_path(basepath, file)
					if bpath in all_files:
						full_file_path = os.path.join(root, file)
						stat = os.stat(full_file_path)
						file_in_index = idx_yalm_mf[posix_path(bpath)]
						if file_in_index['mtime'] != stat.st_mtime and self.get_scid(full_file_path) != file_in_index['hash']:
							changed_files.append(bpath)
					else:
						is_metadata_file = ".spec" in file or "README.md" in file

						if not is_metadata_file:
							untracked_files.append(bpath)
						else:

							file_path_metadata = os.path.join(full_metadata_path, file)

							file_index_path_with_cat = os.path.join(index_full_metadata_path_with_cat, file)
							file_index_path_without_cat = os.path.join(index_full_metadata_path_without_cat, file)

							file_index_exists = file_index_path_without_cat if os.path.isfile(
								file_index_path_without_cat) else file_index_path_with_cat

							full_base_path = os.path.join(root, bpath)

							if os.path.isfile(file_index_exists) and os.path.isfile(file_path_metadata):
								if self._compare_matadata(full_base_path, file_index_exists) and not self._compare_matadata(full_base_path, file_path_metadata):
									new_files.append(bpath)
								elif not self._compare_matadata(full_base_path, file_index_exists):
									untracked_files.append(bpath)
							elif os.path.isfile(file_index_exists):
								if not self._compare_matadata(full_base_path, file_index_exists):
									untracked_files.append(bpath)
								else:
									new_files.append(bpath)
							elif os.path.isfile(file_path_metadata):
								if not self._compare_matadata(full_base_path, file_path_metadata):
									untracked_files.append(bpath)
							else:
								untracked_files.append(bpath)

		if tag:
			metadata.checkout("master")
		return new_files, deleted_files, untracked_files, corrupted_files, changed_files

	def import_files(self, object, path, directory, retry, bucket_name, profile, region):
		bucket = dict()
		bucket["region"] = region
		bucket["aws-credentials"] = {"profile": profile}
		self.__config["store"]["s3"] = {bucket_name: bucket}

		obj = False

		if object:
			path = object
			obj = True

		bucket_name = "s3://{}".format(bucket_name)

		try:
			self._import_files(path, os.path.join(self.__repotype, directory), bucket_name, retry, obj)
		except Exception as e:
			log.error("Fatal downloading error [%s]" % e, class_name=LOCAL_REPOSITORY_CLASS_NAME)

	def _import_path(self, ctx, path, dir):
		file = os.path.join(dir, path)
		ensure_path_exists(os.path.dirname(file))

		try:
			res = ctx.get(file, path)
			return res
		except ClientError as e:
			if e.response['Error']['Code'] == "404":
				raise Exception("File %s not found" % path)
			raise e

	def _import_files(self, path, directory, bucket, retry, obj=False):
		store = store_factory(self.__config, bucket)
		if not obj:
			files = store.list_files_from_path(path)
			if not len(files):
				raise Exception("Path %s not found" % path)
		else:
			files = [path]

		wp = pool_factory(ctx_factory=lambda: store_factory(self.__config, bucket),
						  retry=retry, pb_elts=len(files), pb_desc="files")

		for file in files:
			wp.submit(self._import_path, file, directory)

		futures = wp.wait()

		for future in futures:
			future.result()

	def unlock_file(self, path, file, indexpath, objectspath, spec, cachepath):
		file_path = os.path.join(path, file)

		idx = MultihashIndex(spec, indexpath, objectspath)
		idx_yalm = idx.get_index_yalm()

		hash_file = idx_yalm.get_index()
		idxfs = Cache(cachepath)

		try:
			cache_file = idxfs._get_hashpath(hash_file[file]['hash'])
			if os.path.isfile(cache_file):
				os.unlink(file_path)
				shutil.copy2(cache_file, file_path)
		except Exception as e:
			log.debug("File is not in cache", class_name=LOCAL_REPOSITORY_CLASS_NAME)

		try:
			set_write_read(file_path)
		except Exception as e:
			raise Exception("File %s not found" % file)

		idx_yalm.update_index_unlock(file_path[len(path)+1:])

		log.info("The permissions for %s have been changed." % file, class_name=LOCAL_REPOSITORY_CLASS_NAME)

	def _compare_spec(self, spec, spec_to_comp):
		index = yaml_load(spec)
		compare = yaml_load(spec_to_comp)

		if not index or not compare:
			return False

		entity = index[self.__repotype]
		entity_compare = compare[self.__repotype]

		if entity["categories"] != entity_compare["categories"]:
			return False

		if entity["manifest"]["store"] != entity_compare["manifest"]["store"]:
			return False

		if entity["name"] != entity_compare["name"]:
			return False

		if entity["version"] != entity_compare["version"]:
			return False

		return True

	def _compare_matadata(self, file, file_to_compare):
		if ".spec" in file:
			return self._compare_spec(file, file_to_compare)

		return filecmp.cmp(file, file_to_compare, shallow=True)

	def _remote_fsck_check_integrity(self, path):
		hash_path = MultihashFS(path)
		corrupted_files = hash_path.fsck()
		return corrupted_files

	def _delete_corrupted_files(self, files, retry, manifest):
		wp = self._create_pool(self.__config, manifest["store"], retry, len(files))
		for file in files:
			if self._exists(file):
				wp.submit(self._pool_delete, file)
			else:
				wp.progress_bar_total_inc(-1)

	def get_mutability_from_spec(self, spec, repotype, tag=None):
		metadatapath = metadata_path(self.__config, repotype)
		categories_path = get_path_with_categories(tag)
		specpath, specfile = None, None
		check_update_mutability = False
		try:
			if tag:
				specpath = os.path.join(metadatapath, categories_path, spec)
			else:
				refspath = refs_path(self.__config, repotype)
				ref = Refs(refspath, spec, repotype)
				tag, sha = ref.branch()
				categories_path = get_path_with_categories(tag)
				specpath, specfile = search_spec_file(repotype, spec, categories_path)
				check_update_mutability = self.check_mutability_between_specs(repotype, tag, metadatapath, categories_path, specpath, spec)
		except Exception as e:
			log.error(e, class_name=REPOSITORY_CLASS_NAME)

		fullspecpath = os.path.join(specpath, spec + '.spec')
		file_ws_spec = yaml_load(fullspecpath)
		try:
			spec_mutability = file_ws_spec[repotype].get("mutability","strict")
			if spec_mutability not in list(map(lambda c: c.value, Mutability)):
				log.error("Invalid mutability type.", class_name=REPOSITORY_CLASS_NAME)
				return None, False
			else:
				return spec_mutability, check_update_mutability
		except Exception as e:
			return Mutability.STRICT.value, check_update_mutability

	def check_mutability_between_specs(self, repotype, tag, metadatapath, categories_path, specpath, spec):
		if tag:
			metadataspecpath = os.path.join(metadatapath, categories_path, spec, spec + '.spec')
			wsspecpath = os.path.join(specpath, spec + '.spec')
			file_ws_spec = yaml_load(wsspecpath)
			file_md_spec = yaml_load(metadataspecpath)
			md_spec_mutability = None
			ws_spec_mutability = None
			try:
				if "mutability" in file_ws_spec[repotype]:
					ws_spec_mutability = file_ws_spec[repotype]["mutability"]
				else:
					ws_spec_mutability = Mutability.STRICT.value
				if "mutability" in file_md_spec[repotype]:
					md_spec_mutability = file_md_spec[repotype]["mutability"]
				else:
					md_spec_mutability = Mutability.STRICT.value
				return (ws_spec_mutability == md_spec_mutability)
			except Exception as e:
				log.error(e, class_name=REPOSITORY_CLASS_NAME)
				return False
		return True<|MERGE_RESOLUTION|>--- conflicted
+++ resolved
@@ -329,14 +329,9 @@
 
 		# get all files for specific tag
 		manifestpath = os.path.join(metadatapath, categories_path, "MANIFEST.yaml")
-<<<<<<< HEAD
-
+		mutability, _ = self.get_mutability_from_spec(specname, self.__repotype, tag)
 		index_manifest_path = os.path.join(indexpath, "metadata", specname)
 		fidxpath = os.path.join(index_manifest_path, "INDEX.yaml")
-=======
-		mutability, _ = self.get_mutability_from_spec(specname, self.__repotype, tag)
-		fidxpath = os.path.join(os.path.join(indexpath, "metadata", specname), "INDEX.yaml")
->>>>>>> 4baf1da4
 		try:
 			os.unlink(fidxpath)
 		except FileNotFoundError:
@@ -356,39 +351,30 @@
 			return False
 		lkey = list(objfiles)
 
-<<<<<<< HEAD
 		if not bare:
-=======
-		cache = None
-		if mutability == Mutability.STRICT.value or mutability == Mutability.FLEXIBLE.value:
-			cache = Cache(cachepath)
->>>>>>> 4baf1da4
-			wp = pool_factory(pb_elts=len(lkey), pb_desc="files into cache")
-			for i in range(0, len(lkey), 20):
-				j = min(len(lkey), i + 20)
-				for key in lkey[i:j]:
-<<<<<<< HEAD
+			cache = None
+			if mutability == Mutability.STRICT.value or mutability == Mutability.FLEXIBLE.value:
+				cache = Cache(cachepath)
+				wp = pool_factory(pb_elts=len(lkey), pb_desc="files into cache")
+				for i in range(0, len(lkey), 20):
+					j = min(len(lkey), i + 20)
+					for key in lkey[i:j]:
 					# check file is in objects ; otherwise critical error (should have been fetched at step before)
-=======
-				# check file is in objects ; otherwise critical error (should have been fetched at step before)
->>>>>>> 4baf1da4
-					if self._exists(key) is False:
-						log.error("Blob [%s] not found. exiting...", class_name=LOCAL_REPOSITORY_CLASS_NAME)
-						return
-					wp.submit(self._update_cache, cache, key)
-				futures = wp.wait()
-				for future in futures:
-					try:
-						future.result()
-					except Exception as e:
-						log.error("\n Error adding into cache dir [%s] -- [%s]" % (cachepath, e), class_name=LOCAL_REPOSITORY_CLASS_NAME)
-						return
-				wp.reset_futures()
-			wp.progress_bar_close()
-<<<<<<< HEAD
+						if self._exists(key) is False:
+							log.error("Blob [%s] not found. exiting...", class_name=LOCAL_REPOSITORY_CLASS_NAME)
+							return
+						wp.submit(self._update_cache, cache, key)
+					futures = wp.wait()
+					for future in futures:
+						try:
+							future.result()
+						except Exception as e:
+							log.error("\n Error adding into cache dir [%s] -- [%s]" % (cachepath, e), class_name=LOCAL_REPOSITORY_CLASS_NAME)
+							return
+					wp.reset_futures()
+				wp.progress_bar_close()
 
 			wps = pool_factory(pb_elts=len(lkey), pb_desc="files into workspace")
-
 			for i in range(0, len(lkey), 20):
 				j = min(len(lkey), i + 20)
 				for key in lkey[i:j]:
@@ -396,8 +382,7 @@
 					if self._exists(key) is False:
 						log.error("Blob [%s] not found. exiting...", class_name=LOCAL_REPOSITORY_CLASS_NAME)
 						return
-					else:
-						wps.submit(self._update_links_wspace, cache, fidex, objfiles[key], key, wspath, mfiles, Status.u.name)
+					wps.submit(self._update_links_wspace, cache, fidex, objfiles[key], key, wspath, mfiles, Status.u.name, mutability)
 				futures = wps.wait()
 				for future in futures:
 					try:
@@ -408,27 +393,6 @@
 				wps.reset_futures()
 			wps.progress_bar_close()
 
-=======
-
-		wps = pool_factory(pb_elts=len(lkey), pb_desc="files into workspace")
-		for i in range(0, len(lkey), 20):
-			j = min(len(lkey), i + 20)
-			for key in lkey[i:j]:
-				# check file is in objects ; otherwise critical error (should have been fetched at step before)
-				if self._exists(key) is False:
-					log.error("Blob [%s] not found. exiting...", class_name=LOCAL_REPOSITORY_CLASS_NAME)
-					return
-				wps.submit(self._update_links_wspace, cache, fidex, objfiles[key], key, wspath, mfiles, Status.u.name, mutability)
-			futures = wps.wait()
-			for future in futures:
-				try:
-					future.result()
-				except Exception as e:
-					log.error("Error adding into workspace dir [%s] -- [%s]" % (wspath, e), class_name=LOCAL_REPOSITORY_CLASS_NAME)
-					return
-			wps.reset_futures()
-		wps.progress_bar_close()
->>>>>>> 4baf1da4
 		fidex.save_manifest_index()
 		# Check files that have been removed (present in wskpace and not in MANIFEST)
 		self._remove_unused_links_wspace(wspath, mfiles)
