--- conflicted
+++ resolved
@@ -228,12 +228,7 @@
 			wp_ipld.reset_futures()
 		del wp_ipld
 
-<<<<<<< HEAD
-		wp_blob = self._create_pool(self.__config, manifest["store"], len(files))
-=======
-		log.info("getting data chunks")
 		wp_blob = self._create_pool(self.__config, manifest["store"], retries, len(files))
->>>>>>> c5c3dafa
 		for i in range(0, len(lkeys), 20):
 			j = min(len(lkeys), i + 20)
 			for key in lkeys[i:j]:
