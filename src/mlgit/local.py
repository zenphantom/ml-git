"""
© Copyright 2020 HP Development Company, L.P.
SPDX-License-Identifier: GPL-2.0-only
"""

from mlgit.index import FullIndex, Status
from mlgit.config import index_path, refs_path
from mlgit.index import MultihashIndex
from mlgit.refs import Refs
from mlgit.sample import SampleValidate
from mlgit.store import store_factory
from mlgit.hashfs import HashFS, MultihashFS
from mlgit.utils import convert_path
from mlgit.utils import yaml_load, ensure_path_exists, get_path_with_categories, set_write_read
from mlgit.spec import spec_parse, search_spec_file
from mlgit.pool import pool_factory
from mlgit import log
from mlgit.constants import LOCAL_REPOSITORY_CLASS_NAME, STORE_FACTORY_CLASS_NAME, REPOSITORY_CLASS_NAME
from tqdm import tqdm
from pathlib import Path
from botocore.client import ClientError
import os
import shutil


class LocalRepository(MultihashFS):

	def __init__(self, config, objectspath, repotype="dataset", blocksize=256 * 1024, levels=2):
		super(LocalRepository, self).__init__(objectspath, blocksize, levels)
		self.__config = config
		self.__repotype = repotype
		self.__progress_bar = None

	def commit_index(self, index_path):
		idx = MultihashFS(index_path)
		idx.move_hfs(self)

	def _pool_push(self, ctx, obj, objpath):
		store = ctx
		log.debug("LocalRepository: push blob [%s] to store" % obj, class_name=LOCAL_REPOSITORY_CLASS_NAME)
		ret = store.file_store(obj, objpath)
		self.__progress_bar.update(1)
		return ret

	def _create_pool(self, config, storestr, retry, pbelts=None):
		_store_factory = lambda: store_factory(config, storestr)
		return pool_factory(ctx_factory=_store_factory, retry=retry, pb_elts=pbelts, pb_desc="blobs")

	def push(self, idxstore, objectpath, specfile, retry=2, clear_on_fail=False):
		repotype = self.__repotype

		spec = yaml_load(specfile)
		manifest = spec[repotype]["manifest"]

		idx = MultihashFS(idxstore)
		objs = idx.get_log()
		if objs is None or len(objs) == 0:
			log.info("No blobs to push at this time.", class_name=LOCAL_REPOSITORY_CLASS_NAME)

		store = store_factory(self.__config, manifest["store"])
		if store is None:
			log.error("No store for [%s]" % (manifest["store"]), class_name=STORE_FACTORY_CLASS_NAME)
			return -2

		self.__progress_bar = tqdm(total=len(objs), desc="files", unit="files", unit_scale=True, mininterval=1.0)

		wp = self._create_pool(self.__config, manifest["store"], retry, len(objs))
		for obj in objs:
			# Get obj from filesystem
			objpath = self._keypath(obj)
			wp.submit(self._pool_push, obj, objpath)

		upload_errors = False
		futures = wp.wait()
		uploaded_files = []
		files_not_found = 0
		for future in futures:
			try:
				success = future.result()
				# test success w.r.t potential failures
				# Get the uploaded file's key
				uploaded_files.append(list(success.values())[0])
			except Exception as e:
				if type(e) is FileNotFoundError:
					files_not_found += 1

				log.error("LocalRepository: fatal push error [%s]" % (e), class_name=LOCAL_REPOSITORY_CLASS_NAME)
				upload_errors = True

		# only reset log if there is no upload errors
		if not upload_errors:
			idx.reset_log()
		elif clear_on_fail and len(uploaded_files) > 0:
			self._delete(uploaded_files, specfile, retry)

		return 0 if not upload_errors else 1

	def _pool_delete(self, ctx, obj):
		store = ctx
		log.debug("Delete blob [%s] from store" % obj, class_name=LOCAL_REPOSITORY_CLASS_NAME)
		ret = store.delete(obj)
		self.__progress_bar.update(1)
		return ret

	def _delete(self, objs, specfile, retry):
		log.warn("Removing %s files from store due to a fail during the push execution." % len(objs), class_name=LOCAL_REPOSITORY_CLASS_NAME)
		repotype = self.__repotype

		spec = yaml_load(specfile)
		manifest = spec[repotype]["manifest"]
		store = store_factory(self.__config, manifest["store"])
		if store is None:
			log.error("No store for [%s]" % (manifest["store"]), class_name=STORE_FACTORY_CLASS_NAME)
			return -2

		self.__progress_bar = tqdm(total=len(objs), desc="files", unit="files", unit_scale=True, mininterval=1.0)

		wp = self._create_pool(self.__config, manifest["store"], retry, len(objs))
		for obj in objs:
			wp.submit(self._pool_delete, obj)

		delete_errors = False
		futures = wp.wait()
		for future in futures:
			try:
				success = future.result()
			except Exception as e:
				log.error("Fatal delete error [%s]" % e, class_name=LOCAL_REPOSITORY_CLASS_NAME)
				delete_errors = True

		if delete_errors:
			log.error("It was not possible to delete all files", class_name=LOCAL_REPOSITORY_CLASS_NAME)

	def hashpath(self, path, key):
		objpath = self._get_hashpath(key, path)
		dirname = os.path.dirname(objpath)
		ensure_path_exists(dirname)
		return objpath

	def _fetch_ipld(self, ctx, key):
		log.debug("Getting ipld key [%s]" % key, class_name=LOCAL_REPOSITORY_CLASS_NAME)
		if self._exists(key) == False:
			keypath = self._keypath(key)
			self._fetch_ipld_remote(ctx, key, keypath)
		return key

	def _fetch_ipld_remote(self, ctx, key, keypath):
		store = ctx
		ensure_path_exists(os.path.dirname(keypath))
		log.debug("Downloading ipld [%s]" % key, class_name=LOCAL_REPOSITORY_CLASS_NAME)
		if store.get(keypath, key) == False:
			raise Exception("Error download ipld [%s]" % key)
		return key

	def _fetch_blob(self, ctx, key):
		links = self.load(key)
		for olink in links["Links"]:
			key = olink["Hash"]
			log.debug("Getting blob [%s]" % key, class_name=LOCAL_REPOSITORY_CLASS_NAME)
			if self._exists(key) == False:
				keypath = self._keypath(key)
				self._fetch_blob_remote(ctx, key, keypath)
		return True

	def _fetch_blob_remote(self, ctx, key, keypath):
		store = ctx
		ensure_path_exists(os.path.dirname(keypath))
		log.debug("Downloading blob [%s]" % key, class_name=LOCAL_REPOSITORY_CLASS_NAME)
		if store.get(keypath, key) == False:
			raise Exception("error download blob [%s]" % key)
		return True

	def fetch(self, metadatapath, tag, samples, retries=2):
		repotype = self.__repotype

		categories_path, specname, _ = spec_parse(tag)

		# retrieve specfile from metadata to get store
		specpath = os.path.join(metadatapath, categories_path, specname + '.spec')
		spec = yaml_load(specpath)
		if repotype not in spec:
			log.error("No spec file found. You need to initialize an entity (dataset|model|label) first", class_name=LOCAL_REPOSITORY_CLASS_NAME)
			return False
		manifest = spec[repotype]["manifest"]
		store = store_factory(self.__config, manifest["store"])
		if store is None:
			return False

		# retrieve manifest from metadata to get all files of version tag
		manifestfile = "MANIFEST.yaml"
		manifestpath = os.path.join(metadatapath, categories_path, manifestfile)
		files = yaml_load(manifestpath)

		try:
			if samples is not None:
				set_files = SampleValidate.process_samples(samples, files)
				if set_files is None or len(set_files) == 0: return False
				files = set_files
		except Exception as e:
			log.error(e, class_name=LOCAL_REPOSITORY_CLASS_NAME)
			return False

		# creates 2 independent worker pools for IPLD files and another for data chunks/blobs.
		# Indeed, IPLD files are 1st needed to get blobs to get from store.
		# Concurrency comes from the download of
		#   1) multiple IPLD files at a time and
		#   2) multiple data chunks/blobs from multiple IPLD files at a time.
		
		wp_ipld = self._create_pool(self.__config, manifest["store"], retries, len(files))
		# TODO: is that the more efficient in case the list is very large?
		lkeys = list(files.keys())
		for i in range(0, len(lkeys), 20):
			j = min(len(lkeys), i + 20)
			for key in lkeys[i:j]:
				# blob file describing IPLD links
				# log.debug("LocalRepository: getting key [%s]" % (key))
				# if self._exists(key) == False:
				# 	keypath = self._keypath(key)
				wp_ipld.submit(self._fetch_ipld, key)

			ipld_futures = wp_ipld.wait()
			for future in ipld_futures:
				key = None
				try:
					key = future.result()
				except Exception as e:
					log.error("Error to fetch ipld -- [%s]" % e, class_name=LOCAL_REPOSITORY_CLASS_NAME)
					return False
			wp_ipld.reset_futures()
		del wp_ipld

		wp_blob = self._create_pool(self.__config, manifest["store"], retries, len(files))

		for i in range(0, len(lkeys), 20):
			j = min(len(lkeys), i + 20)
			for key in lkeys[i:j]:
				wp_blob.submit(self._fetch_blob, key)

			futures = wp_blob.wait()
			for future in futures:
				try:
					future.result()
				except Exception as e:
					log.error("Error to fetch blob -- [%s]" % e, class_name=LOCAL_REPOSITORY_CLASS_NAME)
					return False
			wp_blob.reset_futures()
		return True

	def _update_cache(self, cache, key):
		# determine whether file is already in cache, if not, get it
		if cache.exists(key) is False:
			cfile = cache._keypath(key)
			ensure_path_exists(os.path.dirname(cfile))
			super().get(key, cfile)

	def _update_links_wspace(self, cache, fidex, files, key, wspath, mfiles , status):
		# for all concrete files specified in manifest, create a hard link into workspace
		for file in files:
			mfiles[file] = key
			filepath = convert_path(wspath, file)
			cache.ilink(key, filepath)
			fidex.update_full_index(file, filepath, status, key)
		fidex.save_manifest_index()

	def _remove_unused_links_wspace(self, wspath, mfiles):
		for root, dirs, files in os.walk(wspath):
			relative_path = root[len(wspath) + 1:]

			for file in files:
				if "README.md" in file: continue
				if ".spec" in file: continue

				full_posix_path = Path(relative_path, file).as_posix()

				if full_posix_path not in mfiles:
					set_write_read(os.path.join(root, file))
					os.unlink(os.path.join(root, file))
					log.debug("Removing %s" % full_posix_path, class_name=LOCAL_REPOSITORY_CLASS_NAME)

	def _update_metadata(self, fullmdpath, wspath, specname):
		for md in ["README.md", specname + ".spec"]:
			mdpath = os.path.join(fullmdpath, md)
			if os.path.exists(mdpath) is False: continue
			mddst = os.path.join(wspath, md)
			shutil.copy2(mdpath, mddst)

	def checkout(self, cachepath, metadatapath, objectpath, wspath, tag, samples):
		categories_path, specname, version = spec_parse(tag)
		indexpath = index_path(self.__config, self.__repotype)

		# get all files for specific tag
		manifestpath = os.path.join(metadatapath, categories_path, "MANIFEST.yaml")

		fidxpath = os.path.join(os.path.join(indexpath, "metadata", specname), "INDEX.yaml")
		if os.path.exists(fidxpath):
			os.unlink(fidxpath)

		fidex = FullIndex(specname, indexpath)
		cache = HashFS(cachepath)

		# copy all files defined in manifest from objects to cache (if not there yet) then hard links to workspace
		mfiles = {}
		objfiles = yaml_load(manifestpath)
		try:
			if samples is not None:
				set_files = SampleValidate.process_samples(samples, objfiles)
				if set_files is None or len(set_files) == 0: return False
				objfiles = set_files
		except Exception as e:
			log.error(e, class_name=LOCAL_REPOSITORY_CLASS_NAME)
			return False

		for key in objfiles:
			# check file is in objects ; otherwise critical error (should have been fetched at step before)
			if self._exists(key) is False:
				log.error("Blob [%s] not found. exiting...", class_name=LOCAL_REPOSITORY_CLASS_NAME)
				return
			self._update_cache(cache, key)
			self._update_links_wspace(cache, fidex, objfiles[key], key, wspath, mfiles, Status.u.name)

		# Check files that have been removed (present in wskpace and not in MANIFEST)
		self._remove_unused_links_wspace(wspath, mfiles)

		# Update metadata in workspace
		fullmdpath = os.path.join(metadatapath, categories_path)
		self._update_metadata(fullmdpath, wspath, specname)

	def _pool_remote_fsck_ipld(self, ctx, obj):
		store = ctx
		log.debug("LocalRepository: check ipld [%s] in store" % obj, class_name=LOCAL_REPOSITORY_CLASS_NAME)
		objpath = self._keypath(obj)
		ret = store.file_store(obj, objpath)
		return ret

	def _pool_remote_fsck_blob(self, ctx, obj):
		if self._exists(obj) == False:
			log.debug("LocalRepository: ipld [%s] not present for full verification" % obj)
			return {None: None}

		rets = []
		links = self.load(obj)
		for olink in links["Links"]:
			key = olink["Hash"]
			store = ctx
			objpath = self._keypath(key)
			ret = store.file_store(key, objpath)
			rets.append(ret)
		return rets

	def remote_fsck(self, metadatapath, tag, specfile, retries=2):
		repotype = self.__repotype

		spec = yaml_load(specfile)
		manifest = spec[repotype]["manifest"]

		categories_path, specname, version = spec_parse(tag)
		# get all files for specific tag
		manifestpath = os.path.join(metadatapath, categories_path, "MANIFEST.yaml")
		objfiles = yaml_load(manifestpath)

		store = store_factory(self.__config, manifest["store"])
		if store is None:
			log.error("No store for [%s]" % (manifest["store"]), class_name=STORE_FACTORY_CLASS_NAME)
			return -2

		ipld_unfixed = 0
		ipld_fixed = 0
		ipld = 0
		wp_ipld = self._create_pool(self.__config, manifest["store"], retries, len(objfiles))
		# TODO: is that the more efficient in case the list is very large?
		lkeys = list(objfiles.keys())
		for i in range(0, len(lkeys), 20):
			j = min(len(lkeys), i + 20)
			for key in lkeys[i:j]:
				# blob file describing IPLD links
				wp_ipld.submit(self._pool_remote_fsck_ipld, key)

			ipld_futures = wp_ipld.wait()
			for future in ipld_futures:
				try:
					ipld += 1
					key = future.result()
					ks = list(key.keys())
					if ks[0] == False:
						ipld_unfixed += 1
					elif ks[0] == True:
						pass
					else:
						ipld_fixed += 1
				except Exception as e:
					log.error("LocalRepository: Error to fsck ipld -- [%s]" % e, class_name=LOCAL_REPOSITORY_CLASS_NAME)
					return False
			wp_ipld.reset_futures()
		del wp_ipld


		blob = 0
		blob_fixed = 0
		blob_unfixed = 0
		wp_blob = self._create_pool(self.__config, manifest["store"], retries, len(objfiles))
		for i in range(0, len(lkeys), 20):
			j = min(len(lkeys), i + 20)
			for key in lkeys[i:j]:
				wp_blob.submit(self._pool_remote_fsck_blob, key)

			futures = wp_blob.wait()
			for future in futures:
				try:
					blob += 1
					rets = future.result()
					for ret in rets:
						ks = list(ret.keys())
						if ks[0] == False:
							blob_unfixed += 1
						elif ks[0] == True:
							pass
						else:
							blob_fixed += 1
				except Exception as e:
					log.error("LocalRepository: Error to fsck blob -- [%s]" % e, class_name=LOCAL_REPOSITORY_CLASS_NAME)
					return False
			wp_blob.reset_futures()


		if ipld_fixed > 0 or blob_fixed >0:
			log.error("remote-fsck -- fixed   : ipld[%d] / blob[%d]" % (ipld_fixed, blob_fixed))
		if ipld_unfixed > 0 or blob_unfixed > 0:
			log.error("remote-fsck -- unfixed : ipld[%d] / blob[%d]" % (ipld_unfixed, blob_unfixed))
		log.info("remote-fsck -- total   : ipld[%d] / blob[%d]" % (ipld, blob))

		return True

	def exist_local_changes(self, specname):
		new_files, deleted_files, untracked_files = self.status(specname, log_errors=False)
		if new_files is not None and deleted_files is not None and untracked_files is not None:
			unsaved_files = new_files + deleted_files + untracked_files
			if specname + ".spec" in unsaved_files:
				unsaved_files.remove(specname + ".spec")
			if "README.md" in unsaved_files:
				unsaved_files.remove("README.md")

			if len(unsaved_files) > 0:
				log.error("Your local changes to the following files would be discarded: ")
				for file in unsaved_files:
					print("\t%s" % file)
				log.info(
					"Please, commit your changes before the get. You can also use the --force option to discard these changes. See 'ml-git --help'.",
					class_name=LOCAL_REPOSITORY_CLASS_NAME
				)
				return True
		return False

	def status(self, spec, log_errors=True):
<<<<<<< HEAD
		repotype = self.__repotype
		indexpath = index_path(self.__config, repotype)
		refspath = refs_path(self.__config, repotype)

=======
		try:
			repotype = self.__repotype
			indexpath = index_path(self.__config, repotype)
			metadatapath = metadata_path(self.__config, repotype)
			refspath = refs_path(self.__config, repotype)
		except Exception as e:
			log.error(e, class_name=REPOSITORY_CLASS_NAME)
			return
>>>>>>> febc0b74
		ref = Refs(refspath, spec, repotype)
		tag, sha = ref.branch()
		categories_path = get_path_with_categories(tag)

		path, file = None, None
		try:
			path, file = search_spec_file(self.__repotype, spec, categories_path)
		except Exception as e:
			if log_errors:
				log.error(e, class_name=REPOSITORY_CLASS_NAME)

		if path is None:
			return None, None, None

		# All files in MANIFEST.yaml in the index AND all files in datapath which stats links == 1
		idx = MultihashIndex(spec, indexpath)
		idx_yalm = idx.get_index_yalm()

		new_files = []
		deleted_files = []
		untracked_files = []
		all_files = []

		idx_yalm_mf = idx_yalm.get_manifest_index()
		idx_keys = idx_yalm_mf.load().keys()
		for key in idx_yalm_mf:
			if not os.path.exists(os.path.join(path, key)):
				deleted_files.append(key)
			elif idx_yalm_mf[key]['status'] == 'a' and os.path.exists(os.path.join(path, key)):
				new_files.append(key)
			all_files.append(key)

		# untracked files
		if path is not None:
			for root, dirs, files in os.walk(path):
				basepath = root[len(path) + 1:]
				for file in files:
					if (os.path.join(basepath, file)) not in all_files:
						if (".spec" in file or "README.md" in file) and not \
								(os.path.isfile(os.path.join(indexpath, "metadata", spec, spec+".spec")) or
								os.path.isfile(os.path.join(indexpath, "metadata", spec, "README.md"))): # add spec first time
							untracked_files.append((os.path.join(basepath, file)))
						elif ".spec" not in file or "README.md" in file: # not spec file to check
							untracked_files.append((os.path.join(basepath, file)))
		return new_files, deleted_files, untracked_files

	def import_files(self, object, path, directory, retry, bucket_name, profile, region):
		bucket = dict()
		bucket["region"] = region
		bucket["aws-credentials"] = {"profile": profile}
		self.__config["store"]["s3"] = {bucket_name: bucket}

		obj = False

		if object:
			path = object
			obj = True

		bucket_name = "s3://{}".format(bucket_name)

		try:
			self._import_files(path, os.path.join(self.__repotype, directory), bucket_name, retry, obj)
		except Exception as e:
			log.error("Fatal downloading error [%s]" % e, class_name=LOCAL_REPOSITORY_CLASS_NAME)

	def _import_path(self, ctx, path, dir):
		file = os.path.join(dir, path)
		ensure_path_exists(os.path.dirname(file))

		try:
			res = ctx.get(file, path)
			return res
		except ClientError as e:
			if e.response['Error']['Code'] == "404":
				raise Exception("File %s not found" % path)
			raise e

	def _import_files(self, path, directory, bucket, retry, obj=False):
		store = store_factory(self.__config, bucket)
		if not obj:
			files = store.list_files_from_path(path)
			if not len(files):
				raise Exception("Path %s not found" % path)
		else:
			files = [path]

		wp = pool_factory(ctx_factory=lambda: store_factory(self.__config, bucket),
						  retry=retry, pb_elts=len(files), pb_desc="files")

		for file in files:
			wp.submit(self._import_path, file, directory)

		futures = wp.wait()

		for future in futures:
			future.result()<|MERGE_RESOLUTION|>--- conflicted
+++ resolved
@@ -10,8 +10,7 @@
 from mlgit.sample import SampleValidate
 from mlgit.store import store_factory
 from mlgit.hashfs import HashFS, MultihashFS
-from mlgit.utils import convert_path
-from mlgit.utils import yaml_load, ensure_path_exists, get_path_with_categories, set_write_read
+from mlgit.utils import yaml_load, ensure_path_exists, get_path_with_categories, set_write_read, convert_path,normalize_path
 from mlgit.spec import spec_parse, search_spec_file
 from mlgit.pool import pool_factory
 from mlgit import log
@@ -451,21 +450,10 @@
 		return False
 
 	def status(self, spec, log_errors=True):
-<<<<<<< HEAD
 		repotype = self.__repotype
 		indexpath = index_path(self.__config, repotype)
 		refspath = refs_path(self.__config, repotype)
 
-=======
-		try:
-			repotype = self.__repotype
-			indexpath = index_path(self.__config, repotype)
-			metadatapath = metadata_path(self.__config, repotype)
-			refspath = refs_path(self.__config, repotype)
-		except Exception as e:
-			log.error(e, class_name=REPOSITORY_CLASS_NAME)
-			return
->>>>>>> febc0b74
 		ref = Refs(refspath, spec, repotype)
 		tag, sha = ref.branch()
 		categories_path = get_path_with_categories(tag)
@@ -492,24 +480,25 @@
 		idx_yalm_mf = idx_yalm.get_manifest_index()
 		idx_keys = idx_yalm_mf.load().keys()
 		for key in idx_yalm_mf:
-			if not os.path.exists(os.path.join(path, key)):
-				deleted_files.append(key)
-			elif idx_yalm_mf[key]['status'] == 'a' and os.path.exists(os.path.join(path, key)):
+			if not os.path.exists(convert_path(path, key)):
+				deleted_files.append(normalize_path(key))
+			elif idx_yalm_mf[key]['status'] == 'a' and os.path.exists(convert_path(path, key)):
 				new_files.append(key)
-			all_files.append(key)
+			all_files.append(normalize_path(key))
 
 		# untracked files
 		if path is not None:
 			for root, dirs, files in os.walk(path):
 				basepath = root[len(path) + 1:]
 				for file in files:
-					if (os.path.join(basepath, file)) not in all_files:
+					bpath = convert_path(basepath, file)
+					if (bpath) not in all_files:
 						if (".spec" in file or "README.md" in file) and not \
 								(os.path.isfile(os.path.join(indexpath, "metadata", spec, spec+".spec")) or
 								os.path.isfile(os.path.join(indexpath, "metadata", spec, "README.md"))): # add spec first time
-							untracked_files.append((os.path.join(basepath, file)))
+							untracked_files.append(bpath)
 						elif ".spec" not in file or "README.md" in file: # not spec file to check
-							untracked_files.append((os.path.join(basepath, file)))
+							untracked_files.append(convert_path(basepath, file))
 		return new_files, deleted_files, untracked_files
 
 	def import_files(self, object, path, directory, retry, bucket_name, profile, region):
