"""
© Copyright 2020 HP Development Company, L.P.
SPDX-License-Identifier: GPL-2.0-only
"""

import datetime
import filecmp
import tempfile
from mlgit.config import index_path, metadata_path, refs_path, objects_path
from mlgit.metadata import Metadata
from mlgit.config import index_path, refs_path, index_metadata_path, metadata_path
from mlgit.index import MultihashIndex, FullIndex, Status
from mlgit.refs import Refs
from mlgit.sample import SampleValidate
from mlgit.store import store_factory
from mlgit.hashfs import HashFS, MultihashFS
from mlgit.utils import yaml_load, ensure_path_exists, get_path_with_categories, set_write_read, convert_path, \
    normalize_path
from mlgit.spec import spec_parse, search_spec_file
from mlgit.pool import pool_factory
from mlgit import log
from mlgit.constants import LOCAL_REPOSITORY_CLASS_NAME, STORE_FACTORY_CLASS_NAME, REPOSITORY_CLASS_NAME
from tqdm import tqdm
from pathlib import Path
from botocore.client import ClientError
import os
import shutil


class LocalRepository(MultihashFS):

	def __init__(self, config, objectspath, repotype="dataset", blocksize=256 * 1024, levels=2):
		super(LocalRepository, self).__init__(objectspath, blocksize, levels)
		self.__config = config
		self.__repotype = repotype
		self.__progress_bar = None

	def commit_index(self, index_path):
		idx = MultihashFS(index_path)
		idx.move_hfs(self)

	def _pool_push(self, ctx, obj, objpath):
		store = ctx
		log.debug("LocalRepository: push blob [%s] to store" % obj, class_name=LOCAL_REPOSITORY_CLASS_NAME)
		ret = store.file_store(obj, objpath)
		return ret

	def _create_pool(self, config, storestr, retry, pbelts=None, pb_desc="blobs"):
		_store_factory = lambda: store_factory(config, storestr)
		return pool_factory(ctx_factory=_store_factory, retry=retry, pb_elts=pbelts, pb_desc=pb_desc)

	def push(self, objectpath, specfile, retry=2, clear_on_fail=False):
		repotype = self.__repotype

		spec = yaml_load(specfile)
		manifest = spec[repotype]["manifest"]
		idx = MultihashFS(objectpath)
		objs = idx.get_log()

		if objs is None or len(objs) == 0:
			log.info("No blobs to push at this time.", class_name=LOCAL_REPOSITORY_CLASS_NAME)
			return 0

		store = store_factory(self.__config, manifest["store"])

		if store is None:
			log.error("No store for [%s]" % (manifest["store"]), class_name=STORE_FACTORY_CLASS_NAME)
			return -2

		if not store.bucket_exists():
			log.error("This bucket does not exist -- [%s]" % (manifest["store"]), class_name=STORE_FACTORY_CLASS_NAME)
			return -2

		wp = self._create_pool(self.__config, manifest["store"], retry, len(objs), "files")
		for obj in objs:
			# Get obj from filesystem
			objpath = self._keypath(obj)
			wp.submit(self._pool_push, obj, objpath)

		upload_errors = False
		futures = wp.wait()
		uploaded_files = []
		files_not_found = 0
		for future in futures:
			try:
				success = future.result()
				# test success w.r.t potential failures
				# Get the uploaded file's key
				uploaded_files.append(list(success.values())[0])
			except Exception as e:
				if type(e) is FileNotFoundError:
					files_not_found += 1

				log.error("LocalRepository: fatal push error [%s]" % (e), class_name=LOCAL_REPOSITORY_CLASS_NAME)
				upload_errors = True

		if clear_on_fail and len(uploaded_files) > 0 and upload_errors:
			self._delete(uploaded_files, specfile, retry)
		wp.progress_bar_close()
		wp.reset_futures()
		return 0 if not upload_errors else 1

	def _pool_delete(self, ctx, obj):
		store = ctx
		log.debug("Delete blob [%s] from store" % obj, class_name=LOCAL_REPOSITORY_CLASS_NAME)
		ret = store.delete(obj)
		return ret

	def _delete(self, objs, specfile, retry):
		log.warn("Removing %s files from store due to a fail during the push execution." % len(objs), class_name=LOCAL_REPOSITORY_CLASS_NAME)
		repotype = self.__repotype

		spec = yaml_load(specfile)
		manifest = spec[repotype]["manifest"]
		store = store_factory(self.__config, manifest["store"])
		if store is None:
			log.error("No store for [%s]" % (manifest["store"]), class_name=STORE_FACTORY_CLASS_NAME)
			return -2

		self.__progress_bar = tqdm(total=len(objs), desc="files", unit="files", unit_scale=True, mininterval=1.0)

		wp = self._create_pool(self.__config, manifest["store"], retry, len(objs))
		for obj in objs:
			wp.submit(self._pool_delete, obj)

		delete_errors = False
		futures = wp.wait()
		for future in futures:
			try:
				success = future.result()
			except Exception as e:
				log.error("Fatal delete error [%s]" % e, class_name=LOCAL_REPOSITORY_CLASS_NAME)
				delete_errors = True

		if delete_errors:
			log.error("It was not possible to delete all files", class_name=LOCAL_REPOSITORY_CLASS_NAME)

	def hashpath(self, path, key):
		objpath = self._get_hashpath(key, path)
		dirname = os.path.dirname(objpath)
		ensure_path_exists(dirname)
		return objpath

	def _fetch_ipld(self, ctx, key):
		log.debug("Getting ipld key [%s]" % key, class_name=LOCAL_REPOSITORY_CLASS_NAME)
		if self._exists(key) == False:
			keypath = self._keypath(key)
			self._fetch_ipld_remote(ctx, key, keypath)
		return key

	def _fetch_ipld_remote(self, ctx, key, keypath):
		store = ctx
		ensure_path_exists(os.path.dirname(keypath))
		log.debug("Downloading ipld [%s]" % key, class_name=LOCAL_REPOSITORY_CLASS_NAME)
		if store.get(keypath, key) == False:
			raise Exception("Error download ipld [%s]" % key)
		return key

	def _fetch_ipld_to_path(self, ctx, key, hash_fs):
		log.debug("Getting ipld key [%s]" % key, class_name=LOCAL_REPOSITORY_CLASS_NAME)
		if hash_fs._exists(key) == False:
			keypath = hash_fs._keypath(key)
			try:
				self._fetch_ipld_remote(ctx, key, keypath)
			except Exception:
				pass
		return key

	def _fetch_blob(self, ctx, key):
		links = self.load(key)
		for olink in links["Links"]:
			key = olink["Hash"]
			log.debug("Getting blob [%s]" % key, class_name=LOCAL_REPOSITORY_CLASS_NAME)
			if self._exists(key) == False:
				keypath = self._keypath(key)
				self._fetch_blob_remote(ctx, key, keypath)
		return True

	def _fetch_blob_to_path(self, ctx, key, hash_fs):
		try:
			links = hash_fs.load(key)
			for olink in links["Links"]:
				key = olink["Hash"]
				log.debug("Getting blob [%s]" % key, class_name=LOCAL_REPOSITORY_CLASS_NAME)
				if hash_fs._exists(key) == False:
					keypath = hash_fs._keypath(key)
					self._fetch_blob_remote(ctx, key, keypath)
		except Exception:
			return False

		return True

	def _fetch_blob_remote(self, ctx, key, keypath):
		store = ctx
		ensure_path_exists(os.path.dirname(keypath))
		log.debug("Downloading blob [%s]" % key, class_name=LOCAL_REPOSITORY_CLASS_NAME)
		if store.get(keypath, key) == False:
			raise Exception("error download blob [%s]" % key)
		return True

	def fetch(self, metadatapath, tag, samples, retries=2):
		repotype = self.__repotype

		categories_path, specname, _ = spec_parse(tag)

		# retrieve specfile from metadata to get store
		specpath = os.path.join(metadatapath, categories_path, specname + '.spec')
		spec = yaml_load(specpath)
		if repotype not in spec:
			log.error("No spec file found. You need to initialize an entity (dataset|model|label) first", class_name=LOCAL_REPOSITORY_CLASS_NAME)
			return False
		manifest = spec[repotype]["manifest"]
		store = store_factory(self.__config, manifest["store"])
		if store is None:
			return False

		# retrieve manifest from metadata to get all files of version tag
		manifestfile = "MANIFEST.yaml"
		manifestpath = os.path.join(metadatapath, categories_path, manifestfile)
		files = yaml_load(manifestpath)
		try:
			if samples is not None:
				set_files = SampleValidate.process_samples(samples, files)
				if set_files is None or len(set_files) == 0: return False
				files = set_files
		except Exception as e:
			log.error(e, class_name=LOCAL_REPOSITORY_CLASS_NAME)
			return False
		# creates 2 independent worker pools for IPLD files and another for data chunks/blobs.
		# Indeed, IPLD files are 1st needed to get blobs to get from store.
		# Concurrency comes from the download of
		#   1) multiple IPLD files at a time and
		#   2) multiple data chunks/blobs from multiple IPLD files at a time.

		wp_ipld = self._create_pool(self.__config, manifest["store"], retries, len(files))
		# TODO: is that the more efficient in case the list is very large?
		lkeys = list(files.keys())
		for i in range(0, len(lkeys), 20):
			j = min(len(lkeys), i + 20)
			for key in lkeys[i:j]:
				wp_ipld.submit(self._fetch_ipld, key)
			ipld_futures = wp_ipld.wait()
			for future in ipld_futures:
				key = None
				try:
					key = future.result()
				except Exception as e:
					log.error("Error to fetch ipld -- [%s]" % e, class_name=LOCAL_REPOSITORY_CLASS_NAME)
					return False
			wp_ipld.reset_futures()
		wp_ipld.progress_bar_close()

		del wp_ipld

		wp_blob = self._create_pool(self.__config, manifest["store"], retries, len(files), "chunks")

		for i in range(0, len(lkeys), 20):
			j = min(len(lkeys), i + 20)
			for key in lkeys[i:j]:
				wp_blob.submit(self._fetch_blob, key)

			futures = wp_blob.wait()
			for future in futures:
				try:
					future.result()
				except Exception as e:
					log.error("Error to fetch blob -- [%s]" % e, class_name=LOCAL_REPOSITORY_CLASS_NAME)
					return False
			wp_blob.reset_futures()
		wp_blob.progress_bar_close()

		del wp_blob
		return True

	def _update_cache(self, cache, key):
		# determine whether file is already in cache, if not, get it
		if cache.exists(key) is False:
			cfile = cache._keypath(key)
			ensure_path_exists(os.path.dirname(cfile))
			super().get(key, cfile)

	def _update_links_wspace(self, cache, fidex, files, key, wspath, mfiles , status):
		# for all concrete files specified in manifest, create a hard link into workspace
		for file in files:
			mfiles[file] = key
			filepath = convert_path(wspath, file)
			cache.ilink(key, filepath)
			fidex.update_full_index(file, filepath, status, key)


	def _remove_unused_links_wspace(self, wspath, mfiles):
		for root, dirs, files in os.walk(wspath):
			relative_path = root[len(wspath) + 1:]

			for file in files:
				if "README.md" in file: continue
				if ".spec" in file: continue

				full_posix_path = Path(relative_path, file).as_posix()

				if full_posix_path not in mfiles:
					set_write_read(os.path.join(root, file))
					os.unlink(os.path.join(root, file))
					log.debug("Removing %s" % full_posix_path, class_name=LOCAL_REPOSITORY_CLASS_NAME)

	def _update_metadata(self, fullmdpath, wspath, specname):
		for md in ["README.md", specname + ".spec"]:
			mdpath = os.path.join(fullmdpath, md)
			if os.path.exists(mdpath) is False: continue
			mddst = os.path.join(wspath, md)
			shutil.copy2(mdpath, mddst)

	def checkout(self, cachepath, metadatapath, objectpath, wspath, tag, samples):
		categories_path, specname, version = spec_parse(tag)
		indexpath = index_path(self.__config, self.__repotype)

		# get all files for specific tag
		manifestpath = os.path.join(metadatapath, categories_path, "MANIFEST.yaml")

		fidxpath = os.path.join(os.path.join(indexpath, "metadata", specname), "INDEX.yaml")
		try:
			os.unlink(fidxpath)
		except FileNotFoundError:
			pass

		fidex = FullIndex(specname, indexpath)
		cache = HashFS(cachepath)

		# copy all files defined in manifest from objects to cache (if not there yet) then hard links to workspace
		mfiles = {}
		objfiles = yaml_load(manifestpath)
		try:
			if samples is not None:
				set_files = SampleValidate.process_samples(samples, objfiles)
				if set_files is None or len(set_files) == 0: return False
				objfiles = set_files
		except Exception as e:
			log.error(e, class_name=LOCAL_REPOSITORY_CLASS_NAME)
			return False
		lkey = list(objfiles)

		wp = pool_factory(pb_elts=len(lkey), pb_desc="files into cache")
		for i in range(0, len(lkey), 20):
			j = min(len(lkey), i + 20)
			for key in lkey[i:j]:
				# check file is in objects ; otherwise critical error (should have been fetched at step before)
				if self._exists(key) is False:
					log.error("Blob [%s] not found. exiting...", class_name=LOCAL_REPOSITORY_CLASS_NAME)
					return
				wp.submit(self._update_cache, cache, key)
			futures = wp.wait()
			for future in futures:
				try:
					future.result()
				except Exception as e:
					log.error("\n Error adding into cache dir [%s] -- [%s]" % (cachepath, e), class_name=LOCAL_REPOSITORY_CLASS_NAME)
					return
			wp.reset_futures()
		wp.progress_bar_close()

		wps = pool_factory(pb_elts=len(lkey), pb_desc="files into workspace")
		for i in range(0, len(lkey), 20):
			j = min(len(lkey), i + 20)
			for key in lkey[i:j]:
				# check file is in objects ; otherwise critical error (should have been fetched at step before)
				if self._exists(key) is False:
					log.error("Blob [%s] not found. exiting...", class_name=LOCAL_REPOSITORY_CLASS_NAME)
					return
				wps.submit(self._update_links_wspace, cache, fidex, objfiles[key], key, wspath, mfiles, Status.u.name)
			futures = wps.wait()
			for future in futures:
				try:
					future.result()
				except Exception as e:
					log.error("Error adding into workspace dir [%s] -- [%s]" % (wspath, e), class_name=LOCAL_REPOSITORY_CLASS_NAME)
					return
			wps.reset_futures()
		wps.progress_bar_close()
		fidex.save_manifest_index()
		# Check files that have been removed (present in wskpace and not in MANIFEST)
		self._remove_unused_links_wspace(wspath, mfiles)

		# Update metadata in workspace
		fullmdpath = os.path.join(metadatapath, categories_path)
		self._update_metadata(fullmdpath, wspath, specname)

	def _pool_remote_fsck_ipld(self, ctx, obj):
		store = ctx
		log.debug("LocalRepository: check ipld [%s] in store" % obj, class_name=LOCAL_REPOSITORY_CLASS_NAME)
		objpath = self._keypath(obj)
		ret = store.file_store(obj, objpath)
		return ret

	def _pool_remote_fsck_blob(self, ctx, obj):
		if self._exists(obj) == False:
			log.debug("LocalRepository: ipld [%s] not present for full verification" % obj)
			return {None: None}

		rets = []
		links = self.load(obj)
		for olink in links["Links"]:
			key = olink["Hash"]
			store = ctx
			objpath = self._keypath(key)
			ret = store.file_store(key, objpath)
			rets.append(ret)
		return rets


	def _work_pool_to_submit_file(self, manifest, retries, files, submit_function, *args):
		wp_missing_ipld = self._create_pool(self.__config, manifest["store"], retries, len(files),  pb_desc="files")
		for i in range(0, len(files), 20):
			j = min(len(files), i + 20)
			for key in files[i:j]:
				wp_missing_ipld.submit(submit_function, key, *args)
				ipld_futures = wp_missing_ipld.wait()
				for future in ipld_futures:
					key = None
					try:
						key = future.result()
					except Exception as e:
						log.error("Error to fetch ipld -- [%s]" % e, class_name=LOCAL_REPOSITORY_CLASS_NAME)
						return False
				wp_missing_ipld.reset_futures()
		wp_missing_ipld.progress_bar_close()
		del wp_missing_ipld

	def _remote_fsck_paranoid(self, manifest, retries, lkeys):
		log.info("Paranoid mode is active - Download files: ", class_name=STORE_FACTORY_CLASS_NAME)
		with tempfile.TemporaryDirectory() as tmpdir:
			temp_hash_fs = MultihashFS(tmpdir)
			self._work_pool_to_submit_file(manifest, retries, lkeys, self._fetch_ipld_to_path, temp_hash_fs)

			self._work_pool_to_submit_file(manifest, retries, lkeys, self._fetch_blob_to_path, temp_hash_fs)

			corrupted_files = self._remote_fsck_check_integrity(tmpdir)

			total_corrupted = len(corrupted_files)

			if total_corrupted > 0:
				log.info("Corrupted files: %d" % total_corrupted, class_name=LOCAL_REPOSITORY_CLASS_NAME)
				log.info("Fixing corrupted files in remote store", class_name=LOCAL_REPOSITORY_CLASS_NAME)
				self._delete_corrupted_files(corrupted_files, retries, manifest)

	def remote_fsck(self, metadatapath, tag, specfile, retries=2, thorough=False, paranoid=False):
		repotype = self.__repotype

		spec = yaml_load(specfile)
		manifest = spec[repotype]["manifest"]

		categories_path, specname, version = spec_parse(tag)
		# get all files for specific tag
		manifestpath = os.path.join(metadatapath, categories_path, "MANIFEST.yaml")
		objfiles = yaml_load(manifestpath)

		store = store_factory(self.__config, manifest["store"])
		if store is None:
			log.error("No store for [%s]" % (manifest["store"]), class_name=STORE_FACTORY_CLASS_NAME)
			return -2

		ipld_unfixed = 0
		ipld_fixed = 0
		ipld = 0
		ipld_missing = []

		# TODO: is that the more efficient in case the list is very large?
		lkeys = list(objfiles.keys())

		if paranoid:
			self._remote_fsck_paranoid(manifest, retries, lkeys)

		wp_ipld = self._create_pool(self.__config, manifest["store"], retries, len(objfiles))
		for i in range(0, len(lkeys), 20):
			j = min(len(lkeys), i + 20)
			for key in lkeys[i:j]:
				# blob file describing IPLD links
				if not self._exists(key):
					ipld_missing.append(key)
					wp_ipld.progress_bar_total_inc(-1)
				else:
					wp_ipld.submit(self._pool_remote_fsck_ipld, key)

			ipld_futures = wp_ipld.wait()
			for future in ipld_futures:
				try:
					ipld += 1
					key = future.result()
					ks = list(key.keys())
					if ks[0] == False:
						ipld_unfixed += 1
					elif ks[0] == True:
						pass
					else:
						ipld_fixed += 1
				except Exception as e:
					log.error("LocalRepository: Error to fsck ipld -- [%s]" % e, class_name=LOCAL_REPOSITORY_CLASS_NAME)
					return False
			wp_ipld.reset_futures()
		del wp_ipld

		if len(ipld_missing) > 0:
			if thorough:
				log.info(str(len(ipld_missing)) + " missing descriptor files. Download: ", class_name=LOCAL_REPOSITORY_CLASS_NAME)
				self._work_pool_to_submit_file(manifest, retries, ipld_missing, self._fetch_ipld)
			else:
				log.info(str(len(ipld_missing)) + " missing descriptor files. Consider using the --thorough option.", class_name=LOCAL_REPOSITORY_CLASS_NAME)

		blob = 0
		blob_fixed = 0
		blob_unfixed = 0
		wp_blob = self._create_pool(self.__config, manifest["store"], retries, len(objfiles))
		for i in range(0, len(lkeys), 20):
			j = min(len(lkeys), i + 20)
			for key in lkeys[i:j]:
				wp_blob.submit(self._pool_remote_fsck_blob, key)

			futures = wp_blob.wait()
			for future in futures:
				try:
					blob += 1
					rets = future.result()
					for ret in rets:
						if ret is not None:
							ks = list(ret.keys())
							if ks[0] == False:
								blob_unfixed += 1
							elif ks[0] == True:
								pass
							else:
								blob_fixed += 1
				except Exception as e:
					log.error("LocalRepository: Error to fsck blob -- [%s]" % e, class_name=LOCAL_REPOSITORY_CLASS_NAME)
					return False
			wp_blob.reset_futures()
		del wp_blob

		if ipld_fixed > 0 or blob_fixed >0:
			log.info("remote-fsck -- fixed   : ipld[%d] / blob[%d]" % (ipld_fixed, blob_fixed))
		if ipld_unfixed > 0 or blob_unfixed > 0:
			log.error("remote-fsck -- unfixed : ipld[%d] / blob[%d]" % (ipld_unfixed, blob_unfixed))
		log.info("remote-fsck -- total   : ipld[%d] / blob[%d]" % (ipld, blob))

		return True

	def exist_local_changes(self, specname):
		new_files, deleted_files, untracked_files, _ = self.status(specname, log_errors=False)
		if new_files is not None and deleted_files is not None and untracked_files is not None:
			unsaved_files = new_files + deleted_files + untracked_files
			if specname + ".spec" in unsaved_files:
				unsaved_files.remove(specname + ".spec")
			if "README.md" in unsaved_files:
				unsaved_files.remove("README.md")

			if len(unsaved_files) > 0:
				log.error("Your local changes to the following files would be discarded: ")
				for file in unsaved_files:
					print("\t%s" % file)
				log.info(
					"Please, commit your changes before the get. You can also use the --force option to discard these changes. See 'ml-git --help'.",
					class_name=LOCAL_REPOSITORY_CLASS_NAME
				)
				return True
		return False

	def status(self, spec, log_errors=True):
		try:
			repotype = self.__repotype
			indexpath = index_path(self.__config, repotype)
			metadatapath = metadata_path(self.__config, repotype)
			refspath = refs_path(self.__config, repotype)
			index_metadatapath = index_metadata_path(self.__config, repotype)
			objectspath = objects_path(self.__config, repotype)
		except Exception as e:
			log.error(e, class_name=REPOSITORY_CLASS_NAME)
			return
		ref = Refs(refspath, spec, repotype)
		tag, sha = ref.branch()
		metadata = Metadata(spec, metadatapath, self.__config, repotype)
		if tag:
			metadata.checkout(tag)
		categories_path = get_path_with_categories(tag)
		full_metadata_path = os.path.join(metadatapath, categories_path, spec)
		index_full_metadata_path_without_cat = os.path.join(index_metadatapath, spec)
		index_full_metadata_path_with_cat = os.path.join(index_metadatapath, categories_path, spec)

		path, file = None, None
		try:
			path, file = search_spec_file(self.__repotype, spec, categories_path)
		except Exception as e:
			if log_errors:
				log.error(e, class_name=REPOSITORY_CLASS_NAME)

		if path is None:
			return None, None, None, None

		# All files in MANIFEST.yaml in the index AND all files in datapath which stats links == 1
		idx = MultihashIndex(spec, indexpath, objectspath)
		idx_yalm = idx.get_index_yalm()

		new_files = []
		deleted_files = []
		untracked_files = []
		all_files = []
		corrupted_files = []

		idx_yalm_mf = idx_yalm.get_manifest_index()

		idx_keys = idx_yalm_mf.load().keys()
		for key in idx_yalm_mf:
			if not os.path.exists(convert_path(path, key)):
				deleted_files.append(normalize_path(key))
			elif idx_yalm_mf[key]['status'] == 'a' and os.path.exists(convert_path(path, key)):
				new_files.append(key)
			elif idx_yalm_mf[key]['status'] == 'c' and os.path.exists(convert_path(path, key)):
				corrupted_files.append(key)
			all_files.append(normalize_path(key))

		# untracked files
		if path is not None:
			for root, dirs, files in os.walk(path):
				basepath = root[len(path) + 1:]
				for file in files:
					bpath = convert_path(basepath, file)
					if (bpath) not in all_files:
						is_metadata_file = ".spec" in file or "README.md" in file

						if not is_metadata_file:
							untracked_files.append(bpath)
						else:

							file_path_metadata = os.path.join(full_metadata_path, file)

							file_index_path_with_cat = os.path.join(index_full_metadata_path_with_cat, file)
							file_index_path_without_cat = os.path.join(index_full_metadata_path_without_cat, file)

							file_index_exists = file_index_path_without_cat if os.path.isfile(
								file_index_path_without_cat) else file_index_path_with_cat

							full_base_path = os.path.join(root, bpath)

							if os.path.isfile(file_index_exists) and os.path.isfile(file_path_metadata):
								if self._compare_matadata(full_base_path, file_index_exists) and not self._compare_matadata(full_base_path, file_path_metadata):
									new_files.append(bpath)
								elif not self._compare_matadata(full_base_path, file_index_exists):
									untracked_files.append(bpath)
							elif os.path.isfile(file_index_exists):
								if not self._compare_matadata(full_base_path, file_index_exists):
									untracked_files.append(bpath)
								else:
									new_files.append(bpath)
							elif os.path.isfile(file_path_metadata):
								if not self._compare_matadata(full_base_path, file_path_metadata):
									untracked_files.append(bpath)
							else:
								untracked_files.append(bpath)

		if tag:
			metadata.checkout("master")
		return new_files, deleted_files, untracked_files, corrupted_files

	def import_files(self, object, path, directory, retry, bucket_name, profile, region):
		bucket = dict()
		bucket["region"] = region
		bucket["aws-credentials"] = {"profile": profile}
		self.__config["store"]["s3"] = {bucket_name: bucket}

		obj = False

		if object:
			path = object
			obj = True

		bucket_name = "s3://{}".format(bucket_name)

		try:
			self._import_files(path, os.path.join(self.__repotype, directory), bucket_name, retry, obj)
		except Exception as e:
			log.error("Fatal downloading error [%s]" % e, class_name=LOCAL_REPOSITORY_CLASS_NAME)

	def _import_path(self, ctx, path, dir):
		file = os.path.join(dir, path)
		ensure_path_exists(os.path.dirname(file))

		try:
			res = ctx.get(file, path)
			return res
		except ClientError as e:
			if e.response['Error']['Code'] == "404":
				raise Exception("File %s not found" % path)
			raise e

	def _import_files(self, path, directory, bucket, retry, obj=False):
		store = store_factory(self.__config, bucket)
		if not obj:
			files = store.list_files_from_path(path)
			if not len(files):
				raise Exception("Path %s not found" % path)
		else:
			files = [path]

		wp = pool_factory(ctx_factory=lambda: store_factory(self.__config, bucket),
						  retry=retry, pb_elts=len(files), pb_desc="files")

		for file in files:
			wp.submit(self._import_path, file, directory)

		futures = wp.wait()

		for future in futures:
			future.result()

<<<<<<< HEAD
	def _compare_spec(self, spec, spec_to_comp):
		index = yaml_load(spec)
		compare = yaml_load(spec_to_comp)

		if not index or not compare:
			return False

		entity = index[self.__repotype]
		entity_compare = compare[self.__repotype]

		if entity["categories"] != entity_compare["categories"]:
			return False

		if entity["manifest"]["store"] != entity_compare["manifest"]["store"]:
			return False

		if entity["name"] != entity_compare["name"]:
			return False

		if entity["version"] != entity_compare["version"]:
			return False

		return True

	def _compare_matadata(self, file, file_to_compare):
		if ".spec" in file:
			return self._compare_spec(file, file_to_compare)

		return filecmp.cmp(file, file_to_compare, shallow=True)
=======
	def _remote_fsck_check_integrity(self, path):
		hash_path = MultihashFS(path)
		corrupted_files = hash_path.fsck()
		return corrupted_files

	def _delete_corrupted_files(self, files, retry, manifest):
		wp = self._create_pool(self.__config, manifest["store"], retry, len(files))
		for file in files:
			if self._exists(file):
				wp.submit(self._pool_delete, file)
			else:
				wp.progress_bar_total_inc(-1)
>>>>>>> e3aae394
<|MERGE_RESOLUTION|>--- conflicted
+++ resolved
@@ -709,7 +709,6 @@
 		for future in futures:
 			future.result()
 
-<<<<<<< HEAD
 	def _compare_spec(self, spec, spec_to_comp):
 		index = yaml_load(spec)
 		compare = yaml_load(spec_to_comp)
@@ -739,8 +738,8 @@
 			return self._compare_spec(file, file_to_compare)
 
 		return filecmp.cmp(file, file_to_compare, shallow=True)
-=======
-	def _remote_fsck_check_integrity(self, path):
+
+  def _remote_fsck_check_integrity(self, path):
 		hash_path = MultihashFS(path)
 		corrupted_files = hash_path.fsck()
 		return corrupted_files
@@ -751,5 +750,4 @@
 			if self._exists(file):
 				wp.submit(self._pool_delete, file)
 			else:
-				wp.progress_bar_total_inc(-1)
->>>>>>> e3aae394
+				wp.progress_bar_total_inc(-1)