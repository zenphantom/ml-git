--- conflicted
+++ resolved
@@ -164,10 +164,6 @@
 		# Concurrency comes from the download of
 		#   1) multiple IPLD files at a time and
 		#   2) multiple data chunks/blobs from multiple IPLD files at a time.
-<<<<<<< HEAD
-		log.info("Getting data chunks metadata")
-		wp_ipld = self._create_pool(self.__config, manifest["store"], len(files))
-=======
 		set_files = {}
 		if group_sample is not None:
 			amount = group_sample.get_amount()
@@ -177,10 +173,9 @@
 			self.sub_set(amount, group, files, parts, set_files, seed)
 			files = set_files
 
-		print("getting data chunks metadata")
+		log.info("getting data chunks metadata")
 		
 		wp_ipld = self._create_pool(self.__config, manifest["store"], retries, len(files))
->>>>>>> ea099ed4
 		# TODO: is that the more efficient in case the list is very large?
 		lkeys = list(files.keys())
 		for i in range(0, len(lkeys), 20):
