--- conflicted
+++ resolved
@@ -229,10 +229,7 @@
 		del wp_ipld
 
 		wp_blob = self._create_pool(self.__config, manifest["store"], retries, len(files))
-<<<<<<< HEAD
-=======
-
->>>>>>> 3de8d612
+
 		for i in range(0, len(lkeys), 20):
 			j = min(len(lkeys), i + 20)
 			for key in lkeys[i:j]:
