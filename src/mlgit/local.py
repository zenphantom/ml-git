--- conflicted
+++ resolved
@@ -3,14 +3,7 @@
 SPDX-License-Identifier: GPL-2.0-only
 """
 
-<<<<<<< HEAD
-
 from mlgit.index import FullIndex, Status
-=======
-import os
-import shutil
-
->>>>>>> 45ef51fc
 from mlgit.config import index_path, metadata_path, refs_path
 from mlgit.metadata import Metadata
 from mlgit.index import MultihashIndex
@@ -18,23 +11,18 @@
 from mlgit.sample import SampleValidate
 from mlgit.store import store_factory
 from mlgit.hashfs import HashFS, MultihashFS
-<<<<<<< HEAD
+from mlgit.utils import yaml_load, ensure_path_exists, get_path_with_categories, convert_path, normalize_path
+from mlgit.spec import spec_parse, search_spec_file
 from mlgit.utils import yaml_load, ensure_path_exists, get_path_with_categories, set_write_read
-=======
-from mlgit.utils import yaml_load, ensure_path_exists, get_path_with_categories, convert_path, normalize_path
->>>>>>> 45ef51fc
 from mlgit.spec import spec_parse, search_spec_file
 from mlgit.pool import pool_factory
 from mlgit import log
 from mlgit.constants import LOCAL_REPOSITORY_CLASS_NAME, STORE_FACTORY_CLASS_NAME, REPOSITORY_CLASS_NAME
 from tqdm import tqdm
+from pathlib import Path
 from botocore.client import ClientError
-<<<<<<< HEAD
 import os
 import shutil
-=======
-from pathlib import Path
->>>>>>> 45ef51fc
 
 
 class LocalRepository(MultihashFS):
@@ -286,18 +274,13 @@
 			for file in files:
 				if "README.md" in file: continue
 				if ".spec" in file: continue
-<<<<<<< HEAD
-				fullpath = os.path.join(relative_path, file)
-				if fullpath not in mfiles:
+
+				full_posix_path = Path(relative_path, file).as_posix()
+
+				if full_posix_path not in mfiles:
 					set_write_read(os.path.join(root, file))
-=======
-
-				full_posix_path = Path(relative_path, file).as_posix()
-
-				if full_posix_path not in mfiles:
->>>>>>> 45ef51fc
 					os.unlink(os.path.join(root, file))
-					log.debug("Removing %s" % file, class_name=LOCAL_REPOSITORY_CLASS_NAME)
+					log.debug("Removing %s" % full_posix_path, class_name=LOCAL_REPOSITORY_CLASS_NAME)
 
 	def _update_metadata(self, fullmdpath, wspath, specname):
 		for md in ["README.md", specname + ".spec"]:
@@ -309,14 +292,14 @@
 	def checkout(self, cachepath, metadatapath, objectpath, wspath, tag, samples):
 		categories_path, specname, version = spec_parse(tag)
 		indexpath = index_path(self.__config, self.__repotype)
-		
+
 		# get all files for specific tag
 		manifestpath = os.path.join(metadatapath, categories_path, "MANIFEST.yaml")
-		
+
 		fidxpath = os.path.join(os.path.join(indexpath, "metadata", specname), "INDEX.yaml")
 		if os.path.exists(fidxpath):
 			os.unlink(fidxpath)
-		
+
 		fidex = FullIndex(specname, indexpath)
 		cache = HashFS(cachepath)
 
@@ -370,10 +353,6 @@
 	def status(self, spec, log_errors=True):
 		repotype = self.__repotype
 		indexpath = index_path(self.__config, repotype)
-<<<<<<< HEAD
-=======
-		metadatapath = metadata_path(self.__config, repotype)
->>>>>>> 45ef51fc
 		refspath = refs_path(self.__config, repotype)
 
 		ref = Refs(refspath, spec, repotype)
@@ -392,27 +371,14 @@
 
 		# All files in MANIFEST.yaml in the index AND all files in datapath which stats links == 1
 		idx = MultihashIndex(spec, indexpath)
-<<<<<<< HEAD
 		idx_yalm = idx.get_index_yalm().get_manifest_index()
 
 		# TODO update corrupted
-=======
-		m = Metadata(spec, metadatapath, self.__config, repotype)
-		manifest_files = ""
-		if tag is not None:
-			m.checkout(tag)
-			md_metadatapath = m.get_metadata_path(tag)
-			manifest = os.path.join(md_metadatapath, "MANIFEST.yaml")
-			manifest_files = yaml_load(manifest)
-			m.checkout("master")
-		objfiles = idx.get_index()
->>>>>>> 45ef51fc
 
 		new_files = []
 		deleted_files = []
 		untracked_files = []
 		all_files = []
-<<<<<<< HEAD
 
 		for key in idx_yalm:
 			if not os.path.exists(os.path.join(path, key)):
@@ -433,35 +399,6 @@
 					elif (os.path.join(basepath, file)) not in all_files and not (
 							"README.md" in file or ".spec" in file):
 						untracked_files.append((os.path.join(basepath, file)))
-=======
-		for key in objfiles:
-
-			files = objfiles[key]
-			for file in files:
-				if not os.path.exists(convert_path(path, file)):
-					deleted_files.append(file)
-				else:
-					new_files.append(file)
-				all_files.append(normalize_path(file))
-
-		if path is not None:
-			for k in manifest_files:
-				for file in manifest_files[k]:
-					if not os.path.exists(convert_path(path, file)):
-						deleted_files.append(file)
-					all_files.append(normalize_path(file))
-			for root, dirs, files in os.walk(path):
-				basepath = root[len(path) + 1:]
-				for file in files:
-					fullpath = convert_path(root, file)
-					st = os.stat(fullpath)
-					if st.st_nlink <= 1:
-						bpath = convert_path(basepath, file)
-						untracked_files.append(bpath)
-					elif convert_path(basepath, file) not in all_files and not (
-							"README.md" in file or ".spec" in file):
-						untracked_files.append(convert_path(basepath, file))
->>>>>>> 45ef51fc
 		return new_files, deleted_files, untracked_files
 
 	def import_files(self, object, path, directory, retry, bucket_name, profile, region):
