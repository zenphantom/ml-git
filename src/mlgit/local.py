"""
© Copyright 2020 HP Development Company, L.P.
SPDX-License-Identifier: GPL-2.0-only
"""

import random
from mlgit.store import store_factory
from mlgit.hashfs import HashFS, MultihashFS
from mlgit.utils import yaml_load, ensure_path_exists
from mlgit.spec import spec_parse
from mlgit.pool import pool_factory
from mlgit import log
from mlgit.user_input import confirm
from tqdm import tqdm
import os
import shutil


class LocalRepository(MultihashFS):

	def __init__(self, config, objectspath, repotype="dataset", blocksize=256 * 1024, levels=2):
		super(LocalRepository, self).__init__(objectspath, blocksize, levels)
		self.__config = config
		self.__repotype = repotype
		self.__progress_bar = None

	def commit_index(self, index_path):
		idx = MultihashFS(index_path)
		idx.move_hfs(self)

	def _pool_push(self, ctx, obj, objpath):
		store = ctx
		log.debug("LocalRepository: push blob [%s] to store" % (obj))
		ret = store.file_store(obj, objpath)
		self.__progress_bar.update(1)
		return ret

	def _create_pool(self, config, storestr, retry, pbelts=None):
		_store_factory = lambda: store_factory(config, storestr)
		return pool_factory(ctx_factory=_store_factory, retry=retry, pb_elts=pbelts, pb_desc="blobs")

	def push(self, idxstore, objectpath, specfile, retry):
		repotype = self.__repotype

		spec = yaml_load(specfile)
		manifest = spec[repotype]["manifest"]

		idx = MultihashFS(idxstore)
		objs = idx.get_log()
		if objs is None or len(objs) == 0:
			log.info("LocalRepository: no blobs to push at this time.")
			return -1

		store = store_factory(self.__config, manifest["store"])
		if store is None:
			log.error("Store Factory: no store for [%s]" % (manifest["store"]))
			return -2

		self.__progress_bar = tqdm(total=len(objs), desc="files", unit="files", unit_scale=True, mininterval=1.0)

		wp = self._create_pool(self.__config, manifest["store"], retry, len(objs))
		for obj in objs:
			# Get obj from filesystem
			objpath = self._keypath(obj)
			wp.submit(self._pool_push, obj, objpath)

		upload_errors = False
		futures = wp.wait()
		for future in futures:
			try:
				success = future.result()
			# 	test success w.r.t potential failures
			except Exception as e:
				log.error("LocalRepository: fatal push error [%s]" % (e))
				upload_errors = True

		# only reset log if there is no upload errors
		idx.reset_log() if upload_errors is False else None

		return 0 if not upload_errors else 1

	def _pool_delete(self, objpath, config, storestr):
		store = store_factory(config, storestr)
		if store is None: return None
		log.debug("LocalRepository: delete blob [%s] from store" % (objpath))
		return store.delete(objpath)

	def _delete(self, objs, storestr):
		failures = set()
		deleted = set()
		with concurrent.futures.ThreadPoolExecutor(max_workers=10) as executor:
			future_to_obj = {executor.submit(self._pool_delete, self._keypath(obj), self.__config, storestr): obj for obj in objs}
			for future in concurrent.futures.as_completed(future_to_obj):
				obj = future_to_obj[future]
				try:
					future.result()
					deleted.add(obj)
				except Exception as e:
					failures.add(obj)
					log.error("error deleting obj [%s]: [%s]" % (obj, e))
			if len(failures) > 0:
				log.error("It was not possible to delete the following files %s" % failures)
			return deleted

	def hashpath(self, path, key):
		objpath = self._get_hashpath(key, path)
		dirname = os.path.dirname(objpath)
		ensure_path_exists(dirname)
		return objpath

	def _fetch_ipld(self, ctx, lr, key):
		log.debug("LocalRepository: getting ipld key [%s]" % (key))
		if lr._exists(key) == False:
			keypath = lr._keypath(key)
			lr._fetch_ipld_remote(ctx, key, keypath)
		return key

	def _fetch_ipld_remote(self, ctx, key, keypath):
		store = ctx
		ensure_path_exists(os.path.dirname(keypath))
		log.info("LocalRepository: downloading ipld [%s]" % (key))
		if store.get(keypath, key) == False:
			raise Exception("error download ipld [%s]" % (key))
		return key

	def _fetch_blob(self, ctx, lr, key):
		links = lr.load(key)
		for olink in links["Links"]:
			key = olink["Hash"]
			log.debug("LocalRepository: getting blob [%s]" % (key))
			if lr._exists(key) == False:
				keypath = lr._keypath(key)
				lr._fetch_blob_remote(ctx, key, keypath)
		return True

	def _fetch_blob_remote(self, ctx, key, keypath):
		store = ctx
		ensure_path_exists(os.path.dirname(keypath))
		log.info("LocalRepository: downloading blob [%s]" % (key))
		if store.get(keypath, key) == False:
			raise Exception("error download blob [%s]" % (key))
		return True

<<<<<<< HEAD

	def fetch(self, metadatapath, tag, retries):

=======
	def fetch(self, metadatapath, tag, group_sample):
>>>>>>> 9ef6eae0
		repotype = self.__repotype

		categories_path, specname, _ = spec_parse(tag)

		# retrieve specfile from metadata to get store
		specpath = os.path.join(metadatapath, categories_path, specname + '.spec')
		spec = yaml_load(specpath)
		manifest = spec[repotype]["manifest"]
		store = store_factory(self.__config, manifest["store"])
		if store is None:
			return False

		# retrieve manifest from metadata to get all files of version tag
		manifestfile = "MANIFEST.yaml"
		manifestpath = os.path.join(metadatapath, categories_path, manifestfile)
		files = yaml_load(manifestpath)

		# creates 2 independent worker pools for IPLD files and another for data chunks/blobs.
		# Indeed, IPLD files are 1st needed to get blobs to get from store.
		# Concurrency comes from the download of
		#   1) multiple IPLD files at a time and
		#   2) multiple data chunks/blobs from multiple IPLD files at a time.
		set_files = {}
		if group_sample is not None:
			amount = group_sample.get_amount()
			group = group_sample.get_group_size()
			parts = group_sample.get_group_size()
			seed = group_sample.get_seed()
			self.sub_set(amount, group, files, parts, set_files, seed)
			files = set_files

		print("getting data chunks metadata")
		
		wp_ipld = self._create_pool(self.__config, manifest["store"], retries, len(files))
		# TODO: is that the more efficient in case the list is very large?
		lkeys = list(files.keys())
		for i in range(0, len(lkeys), 20):
			j = min(len(lkeys), i + 20)
			for key in lkeys[i:j]:
				# blob file describing IPLD links
				# log.debug("LocalRepository: getting key [%s]" % (key))
				# if self._exists(key) == False:
				# 	keypath = self._keypath(key)
				wp_ipld.submit(self._fetch_ipld, self, key)

			ipld_futures = wp_ipld.wait()
			for future in ipld_futures:
				key = None
				try:
					key = future.result()
				except Exception as e:
					log.error("LocalRepository: error to fetch ipld -- [%s]" % (e))
					return False
			wp_ipld.reset_futures()
		del(wp_ipld)

		print("getting data chunks")
		wp_blob = self._create_pool(self.__config, manifest["store"], len(files))
		for i in range(0, len(lkeys), 20):
			j = min(len(lkeys), i + 20)
			for key in lkeys[i:j]:
				wp_blob.submit(self._fetch_blob, self, key)

			futures = wp_blob.wait()
			for future in futures:
				try:
					future.result()
				except Exception as e:
					log.error("LocalRepository: error to fetch blob -- [%s]" % (e))
					return False
			wp_blob.reset_futures()
		return True

	def _update_cache(self, cache, key):
		# determine whether file is already in cache, if not, get it
		if cache.exists(key) == False:
			cfile = cache._keypath(key)
			ensure_path_exists(os.path.dirname(cfile))
			super().get(key, cfile)

	def _update_links_wspace(self, cache, files, key, wspath, mfiles):
		# for all concrete files specified in manifest, create a hard link into workspace
		for file in files:
			mfiles[file] = key
			filepath = os.path.join(wspath, file)
			cache.ilink(key, filepath)

	def _remove_unused_links_wspace(self, wspath, mfiles):
		for root, dirs, files in os.walk(wspath):
			relative_path = root[len(wspath) + 1:]

			for file in files:
				if "README.md" in file: continue
				if ".spec" in file: continue

				fullpath = os.path.join(relative_path, file)
				if fullpath not in mfiles:
					os.unlink(os.path.join(root, file))
					log.debug("removing %s" % (fullpath))

	def _update_metadata(self, fullmdpath, wspath, specname):
		for md in ["README.md", specname + ".spec"]:
			mdpath = os.path.join(fullmdpath, md)
			if os.path.exists(mdpath) == False: continue
			mddst = os.path.join(wspath, md)
			shutil.copy2(mdpath, mddst)

	def get(self, cachepath, metadatapath, objectpath, wspath, tag , group_sample):
		categories_path, specname, version = spec_parse(tag)

		# get all files for specific tag
		manifestpath = os.path.join(metadatapath, categories_path, "MANIFEST.yaml")

		cache = HashFS(cachepath)

		# copy all files defined in manifest from objects to cache (if not there yet) then hard links to workspace
		mfiles = {}
		objfiles = yaml_load(manifestpath)
		set_files = {}
		if group_sample is not None:
			amount = group_sample.get_amount()
			group = group_sample.get_group_size()
			parts = group_sample.get_group_size()
			seed = group_sample.get_seed()
			self.sub_set(amount, group, objfiles, parts, set_files, seed)
			objfiles = set_files
		for key in objfiles:
			# check file is in objects ; otherwise critical error (should have been fetched at step before)
			if self._exists(key) == False:
				log.error("LocalRepository: blob [%s] not found. exiting...")
				return
			self._update_cache(cache, key)
			self._update_links_wspace(cache, objfiles[key], key, wspath, mfiles)

		# Check files that have been removed (present in wskpace and not in MANIFEST)
		self._remove_unused_links_wspace(wspath, mfiles)

		# Update metadata in workspace
		fullmdpath = os.path.join(metadatapath, categories_path)
		self._update_metadata(fullmdpath, wspath, specname)

	def sub_set(self, amount, group_size, files, parts, set_files, seed):
		random.seed(seed)
		div = group_size
		count = 0
		dis = group_size - parts
		if div <= len(files):
			while count < amount:
				for key in random.sample(range(dis, group_size - 1), amount):
					list_file = list(files)
					set_files.update({list_file[key]: files.get(list_file[key])})
					count = count + 1
				div = div + parts
			self.sub_set(amount, div, files, parts, set_files, seed)

<|MERGE_RESOLUTION|>--- conflicted
+++ resolved
@@ -141,13 +141,7 @@
 			raise Exception("error download blob [%s]" % (key))
 		return True
 
-<<<<<<< HEAD
-
-	def fetch(self, metadatapath, tag, retries):
-
-=======
-	def fetch(self, metadatapath, tag, group_sample):
->>>>>>> 9ef6eae0
+	def fetch(self, metadatapath, tag, group_sample, retries):
 		repotype = self.__repotype
 
 		categories_path, specname, _ = spec_parse(tag)
