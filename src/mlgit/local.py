"""
© Copyright 2020 HP Development Company, L.P.
SPDX-License-Identifier: GPL-2.0-only
"""

import random
import os
import shutil

from mlgit.config import index_path, metadata_path, refs_path
from mlgit.metadata import Metadata
from mlgit.index import MultihashIndex
from mlgit.refs import Refs
from mlgit.sample import SampleValidate
from mlgit.store import store_factory
from mlgit.hashfs import HashFS, MultihashFS
from mlgit.utils import yaml_load, ensure_path_exists, get_path_with_categories
from mlgit.spec import spec_parse, search_spec_file
from mlgit.pool import pool_factory
from mlgit import log
from mlgit.constants import LOCAL_REPOSITORY_CLASS_NAME, STORE_FACTORY_CLASS_NAME, REPOSITORY_CLASS_NAME
from tqdm import tqdm
from botocore.client import ClientError




class LocalRepository(MultihashFS):

	def __init__(self, config, objectspath, repotype="dataset", blocksize=256 * 1024, levels=2):
		super(LocalRepository, self).__init__(objectspath, blocksize, levels)
		self.__config = config
		self.__repotype = repotype
		self.__progress_bar = None

	def commit_index(self, index_path):
		idx = MultihashFS(index_path)
		idx.move_hfs(self)

	def _pool_push(self, ctx, obj, objpath):
		store = ctx
		log.debug("LocalRepository: push blob [%s] to store" % obj, class_name=LOCAL_REPOSITORY_CLASS_NAME)
		ret = store.file_store(obj, objpath)
		self.__progress_bar.update(1)
		return ret

	def _create_pool(self, config, storestr, retry, pbelts=None):
		_store_factory = lambda: store_factory(config, storestr)
		return pool_factory(ctx_factory=_store_factory, retry=retry, pb_elts=pbelts, pb_desc="blobs")

	def push(self, idxstore, objectpath, specfile, retry=2, clear_on_fail=False):
		repotype = self.__repotype

		spec = yaml_load(specfile)
		manifest = spec[repotype]["manifest"]

		idx = MultihashFS(idxstore)
		objs = idx.get_log()
		if objs is None or len(objs) == 0:
			log.info("No blobs to push at this time.", class_name=LOCAL_REPOSITORY_CLASS_NAME)
			return -1

		store = store_factory(self.__config, manifest["store"])
		if store is None:
			log.error("No store for [%s]" % (manifest["store"]), class_name=STORE_FACTORY_CLASS_NAME)
			return -2

		self.__progress_bar = tqdm(total=len(objs), desc="files", unit="files", unit_scale=True, mininterval=1.0)

		wp = self._create_pool(self.__config, manifest["store"], retry, len(objs))
		for obj in objs:
			# Get obj from filesystem
			objpath = self._keypath(obj)
			wp.submit(self._pool_push, obj, objpath)

		upload_errors = False
		futures = wp.wait()
		uploaded_files = []
		files_not_found = 0
		for future in futures:
			try:
				success = future.result()
				# test success w.r.t potential failures
				# Get the uploaded file's key
				uploaded_files.append(list(success.values())[0])
			except Exception as e:
				if type(e) is FileNotFoundError:
					files_not_found += 1

				log.error("LocalRepository: fatal push error [%s]" % (e))
				upload_errors = True

		if files_not_found == len(objs):
			log.warn("No files found at objects path. Please check if you have committed all your changes.", class_name=LOCAL_REPOSITORY_CLASS_NAME)

		# only reset log if there is no upload errors
		if not upload_errors:
			idx.reset_log()
		elif clear_on_fail and len(uploaded_files) > 0:
			self._delete(uploaded_files, specfile, retry)

		return 0 if not upload_errors else 1

	def _pool_delete(self, ctx, obj):
		store = ctx
		log.debug("Delete blob [%s] from store" % obj, class_name=LOCAL_REPOSITORY_CLASS_NAME)
		ret = store.delete(obj)
		self.__progress_bar.update(1)
		return ret

	def _delete(self, objs, specfile, retry):
		log.warn("Removing %s files from store due to a fail during the push execution." % len(objs), class_name=LOCAL_REPOSITORY_CLASS_NAME)
		repotype = self.__repotype

		spec = yaml_load(specfile)
		manifest = spec[repotype]["manifest"]
		store = store_factory(self.__config, manifest["store"])
		if store is None:
			log.error("No store for [%s]" % (manifest["store"]), class_name=STORE_FACTORY_CLASS_NAME)
			return -2

		self.__progress_bar = tqdm(total=len(objs), desc="files", unit="files", unit_scale=True, mininterval=1.0)

		wp = self._create_pool(self.__config, manifest["store"], retry, len(objs))
		for obj in objs:
			wp.submit(self._pool_delete, obj)

		delete_errors = False
		futures = wp.wait()
		for future in futures:
			try:
				success = future.result()
			except Exception as e:
				log.error("Fatal delete error [%s]" % e, class_name=LOCAL_REPOSITORY_CLASS_NAME)
				delete_errors = True

		if delete_errors:
			log.error("It was not possible to delete all files", class_name=LOCAL_REPOSITORY_CLASS_NAME)

	def hashpath(self, path, key):
		objpath = self._get_hashpath(key, path)
		dirname = os.path.dirname(objpath)
		ensure_path_exists(dirname)
		return objpath

	def _fetch_ipld(self, ctx, lr, key):
		log.debug("Getting ipld key [%s]" % key, class_name=LOCAL_REPOSITORY_CLASS_NAME)
		if lr._exists(key) == False:
			keypath = lr._keypath(key)
			lr._fetch_ipld_remote(ctx, key, keypath)
		return key

	def _fetch_ipld_remote(self, ctx, key, keypath):
		store = ctx
		ensure_path_exists(os.path.dirname(keypath))
		log.debug("Downloading ipld [%s]" % key, class_name=LOCAL_REPOSITORY_CLASS_NAME)
		if store.get(keypath, key) == False:
			raise Exception("Error download ipld [%s]" % key)
		return key

	def _fetch_blob(self, ctx, lr, key):
		links = lr.load(key)
		for olink in links["Links"]:
			key = olink["Hash"]
			log.debug("Getting blob [%s]" % key, class_name=LOCAL_REPOSITORY_CLASS_NAME)
			if lr._exists(key) == False:
				keypath = lr._keypath(key)
				lr._fetch_blob_remote(ctx, key, keypath)
		return True

	def _fetch_blob_remote(self, ctx, key, keypath):
		store = ctx
		ensure_path_exists(os.path.dirname(keypath))
		log.debug("Downloading blob [%s]" % key, class_name=LOCAL_REPOSITORY_CLASS_NAME)
		if store.get(keypath, key) == False:
			raise Exception("error download blob [%s]" % key)
		return True

	def fetch(self, metadatapath, tag, samples, retries=2):
		repotype = self.__repotype

		categories_path, specname, _ = spec_parse(tag)

		# retrieve specfile from metadata to get store
		specpath = os.path.join(metadatapath, categories_path, specname + '.spec')
		spec = yaml_load(specpath)
		if repotype not in spec:
			log.error("No spec file found. You need to initialize an entity (dataset|model|label) first", class_name=LOCAL_REPOSITORY_CLASS_NAME)
			return False
		manifest = spec[repotype]["manifest"]
		store = store_factory(self.__config, manifest["store"])
		if store is None:
			return False

		# retrieve manifest from metadata to get all files of version tag
		manifestfile = "MANIFEST.yaml"
		manifestpath = os.path.join(metadatapath, categories_path, manifestfile)
		files = yaml_load(manifestpath)

		try:
			if samples is not None:
				set_files = SampleValidate.process_samples(samples, files)
				if set_files is None or len(set_files) == 0: return False
				files = set_files
		except Exception as e:
			log.error(e, class_name=LOCAL_REPOSITORY_CLASS_NAME)
			return False

		# creates 2 independent worker pools for IPLD files and another for data chunks/blobs.
		# Indeed, IPLD files are 1st needed to get blobs to get from store.
		# Concurrency comes from the download of
		#   1) multiple IPLD files at a time and
		#   2) multiple data chunks/blobs from multiple IPLD files at a time.
		
		wp_ipld = self._create_pool(self.__config, manifest["store"], retries, len(files))
		# TODO: is that the more efficient in case the list is very large?
		lkeys = list(files.keys())
		for i in range(0, len(lkeys), 20):
			j = min(len(lkeys), i + 20)
			for key in lkeys[i:j]:
				# blob file describing IPLD links
				# log.debug("LocalRepository: getting key [%s]" % (key))
				# if self._exists(key) == False:
				# 	keypath = self._keypath(key)
				wp_ipld.submit(self._fetch_ipld, self, key)

			ipld_futures = wp_ipld.wait()
			for future in ipld_futures:
				key = None
				try:
					key = future.result()
				except Exception as e:
					log.error("Error to fetch ipld -- [%s]" % e, class_name=LOCAL_REPOSITORY_CLASS_NAME)
					return False
			wp_ipld.reset_futures()
		del wp_ipld

		wp_blob = self._create_pool(self.__config, manifest["store"], retries, len(files))

		for i in range(0, len(lkeys), 20):
			j = min(len(lkeys), i + 20)
			for key in lkeys[i:j]:
				wp_blob.submit(self._fetch_blob, self, key)

			futures = wp_blob.wait()
			for future in futures:
				try:
					future.result()
				except Exception as e:
					log.error("Error to fetch blob -- [%s]" % e, class_name=LOCAL_REPOSITORY_CLASS_NAME)
					return False
			wp_blob.reset_futures()
		return True

	def _update_cache(self, cache, key):
		# determine whether file is already in cache, if not, get it
		if cache.exists(key) is False:
			cfile = cache._keypath(key)
			ensure_path_exists(os.path.dirname(cfile))
			super().get(key, cfile)

	def _update_links_wspace(self, cache, files, key, wspath, mfiles):
		# for all concrete files specified in manifest, create a hard link into workspace
		for file in files:
			mfiles[file] = key
			filepath = os.path.join(wspath, file)
			cache.ilink(key, filepath)

	def _remove_unused_links_wspace(self, wspath, mfiles):
		for root, dirs, files in os.walk(wspath):
			relative_path = root[len(wspath) + 1:]

			for file in files:
				if "README.md" in file: continue
				if ".spec" in file: continue

				fullpath = os.path.join(relative_path, file)
				if fullpath not in mfiles:
					os.unlink(os.path.join(root, file))
					log.debug("Removing %s" % fullpath, class_name=LOCAL_REPOSITORY_CLASS_NAME)

	def _update_metadata(self, fullmdpath, wspath, specname):
		for md in ["README.md", specname + ".spec"]:
			mdpath = os.path.join(fullmdpath, md)
			if os.path.exists(mdpath) is False: continue
			mddst = os.path.join(wspath, md)
			shutil.copy2(mdpath, mddst)

	def checkout(self, cachepath, metadatapath, objectpath, wspath, tag, samples):
		categories_path, specname, version = spec_parse(tag)

		# get all files for specific tag
		manifestpath = os.path.join(metadatapath, categories_path, "MANIFEST.yaml")

		cache = HashFS(cachepath)

		# copy all files defined in manifest from objects to cache (if not there yet) then hard links to workspace
		mfiles = {}
		objfiles = yaml_load(manifestpath)
		try:
			if samples is not None:
				set_files = SampleValidate.process_samples(samples, objfiles)
				if set_files is None or len(set_files) == 0: return False
				objfiles = set_files
		except Exception as e:
			log.error(e, class_name=LOCAL_REPOSITORY_CLASS_NAME)
			return False

		for key in objfiles:
			# check file is in objects ; otherwise critical error (should have been fetched at step before)
			if self._exists(key) is False:
				log.error("Blob [%s] not found. exiting...", class_name=LOCAL_REPOSITORY_CLASS_NAME)
				return
			self._update_cache(cache, key)
			self._update_links_wspace(cache, objfiles[key], key, wspath, mfiles)

		# Check files that have been removed (present in wskpace and not in MANIFEST)
		self._remove_unused_links_wspace(wspath, mfiles)

		# Update metadata in workspace
		fullmdpath = os.path.join(metadatapath, categories_path)
		self._update_metadata(fullmdpath, wspath, specname)

<<<<<<< HEAD
=======
	def exist_local_changes(self, specname):
		new_files, deleted_files, untracked_files = self.status(specname, log_errors=False)
		if new_files is not None and deleted_files is not None and untracked_files is not None:
			unsaved_files = new_files + deleted_files + untracked_files
			if specname + ".spec" in unsaved_files:
				unsaved_files.remove(specname + ".spec")
			if "README.md" in unsaved_files:
				unsaved_files.remove("README.md")

			if len(unsaved_files) > 0:
				log.error("Your local changes to the following files would be discarded: ")
				for file in unsaved_files:
					print("\t%s" % file)
				log.info(
					"Please, commit your changes before the get. You can also use the --force option to discard these changes. See 'ml-git --help'.")
				return True
		return False

	def status(self, spec, log_errors=True):
		repotype = self.__repotype
		indexpath = index_path(self.__config, repotype)
		metadatapath = metadata_path(self.__config, repotype)
		refspath = refs_path(self.__config, repotype)

		ref = Refs(refspath, spec, repotype)
		tag, sha = ref.branch()
		categories_path = get_path_with_categories(tag)

		path, file = None, None
		try:
			path, file = search_spec_file(self.__repotype, spec, categories_path)
		except Exception as e:
			if log_errors:
				log.error(e, class_name=REPOSITORY_CLASS_NAME)

		if path is None:
			return None, None, None

		# All files in MANIFEST.yaml in the index AND all files in datapath which stats links == 1
		idx = MultihashIndex(spec, indexpath)
		m = Metadata(spec, metadatapath, self.__config, repotype)
		manifest_files = ""
		if tag is not None:
			m.checkout(tag)
			md_metadatapath = m.get_metadata_path(tag)
			manifest = os.path.join(md_metadatapath, "MANIFEST.yaml")
			manifest_files = yaml_load(manifest)
			m.checkout("master")
		objfiles = idx.get_index()

		new_files = []
		deleted_files = []
		untracked_files = []
		all_files = []
		for key in objfiles:
			files = objfiles[key]
			for file in files:
				if not os.path.exists(os.path.join(path, file)):
					deleted_files.append(file)
				else:
					new_files.append(file)
				all_files.append(file)

		if path is not None:
			for k in manifest_files:
				for file in manifest_files[k]:
					if not os.path.exists(os.path.join(path, file)):
						deleted_files.append(file)
					all_files.append(file)
			for root, dirs, files in os.walk(path):
				basepath = root[len(path) + 1:]
				for file in files:
					fullpath = os.path.join(root, file)
					st = os.stat(fullpath)
					if st.st_nlink <= 1:
						untracked_files.append((os.path.join(basepath, file)))
					elif (os.path.join(basepath, file)) not in all_files and not (
							"README.md" in file or ".spec" in file):
						untracked_files.append((os.path.join(basepath, file)))
		return new_files, deleted_files, untracked_files

>>>>>>> d885d6ae
	def import_files(self, object, path, directory, retry, bucket_name, profile, region):
		bucket = dict()
		bucket["region"] = region
		bucket["aws-credentials"] = {"profile": profile}
		self.__config["store"]["s3"] = {bucket_name: bucket}

		obj = False

		if object:
			path = object
			obj = True

		bucket_name = "s3://{}".format(bucket_name)

		try:
			self._import_files(path, os.path.join(self.__repotype, directory), bucket_name, retry, obj)
		except Exception as e:
			log.error("Fatal downloading error [%s]" % e, class_name=LOCAL_REPOSITORY_CLASS_NAME)

	def _import_path(self, ctx, path, dir):
		file = os.path.join(dir, path)
		ensure_path_exists(os.path.dirname(file))

		try:
			res = ctx.get(file, path)
			return res
		except ClientError as e:
			if e.response['Error']['Code'] == "404":
				raise Exception("File %s not found" % path)
			raise e

	def _import_files(self, path, directory, bucket, retry, obj=False):
		store = store_factory(self.__config, bucket)
		if not obj:
			files = store.list_files_from_path(path)
			if not len(files):
				raise Exception("Path %s not found" % path)
		else:
			files = [path]

		wp = pool_factory(ctx_factory=lambda: store_factory(self.__config, bucket),
						  retry=retry, pb_elts=len(files), pb_desc="files")

		for file in files:
			wp.submit(self._import_path, file, directory)

		futures = wp.wait()

		for future in futures:
<<<<<<< HEAD
			future.result()
=======
			future.result()
>>>>>>> d885d6ae
<|MERGE_RESOLUTION|>--- conflicted
+++ resolved
@@ -3,7 +3,6 @@
 SPDX-License-Identifier: GPL-2.0-only
 """
 
-import random
 import os
 import shutil
 
@@ -87,7 +86,7 @@
 				if type(e) is FileNotFoundError:
 					files_not_found += 1
 
-				log.error("LocalRepository: fatal push error [%s]" % (e))
+				log.error("LocalRepository: fatal push error [%s]" % (e), class_name=LOCAL_REPOSITORY_CLASS_NAME)
 				upload_errors = True
 
 		if files_not_found == len(objs):
@@ -321,8 +320,6 @@
 		fullmdpath = os.path.join(metadatapath, categories_path)
 		self._update_metadata(fullmdpath, wspath, specname)
 
-<<<<<<< HEAD
-=======
 	def exist_local_changes(self, specname):
 		new_files, deleted_files, untracked_files = self.status(specname, log_errors=False)
 		if new_files is not None and deleted_files is not None and untracked_files is not None:
@@ -337,7 +334,9 @@
 				for file in unsaved_files:
 					print("\t%s" % file)
 				log.info(
-					"Please, commit your changes before the get. You can also use the --force option to discard these changes. See 'ml-git --help'.")
+					"Please, commit your changes before the get. You can also use the --force option to discard these changes. See 'ml-git --help'.",
+					class_name=LOCAL_REPOSITORY_CLASS_NAME
+				)
 				return True
 		return False
 
@@ -404,7 +403,6 @@
 						untracked_files.append((os.path.join(basepath, file)))
 		return new_files, deleted_files, untracked_files
 
->>>>>>> d885d6ae
 	def import_files(self, object, path, directory, retry, bucket_name, profile, region):
 		bucket = dict()
 		bucket["region"] = region
@@ -454,8 +452,4 @@
 		futures = wp.wait()
 
 		for future in futures:
-<<<<<<< HEAD
-			future.result()
-=======
-			future.result()
->>>>>>> d885d6ae
+			future.result()