"""
© Copyright 2020 HP Development Company, L.P.
SPDX-License-Identifier: GPL-2.0-only
"""

import os
import shutil

from mlgit.config import index_path, metadata_path, refs_path
from mlgit.metadata import Metadata
from mlgit.index import MultihashIndex
from mlgit.refs import Refs
from mlgit.sample import SampleValidate
from mlgit.store import store_factory
from mlgit.hashfs import HashFS, MultihashFS
from mlgit.utils import yaml_load, ensure_path_exists, get_path_with_categories, convert_path, normalize_path
from mlgit.spec import spec_parse, search_spec_file
from mlgit.pool import pool_factory
from mlgit import log
from mlgit.constants import LOCAL_REPOSITORY_CLASS_NAME, STORE_FACTORY_CLASS_NAME, REPOSITORY_CLASS_NAME
from tqdm import tqdm
from botocore.client import ClientError
from pathlib import Path


class LocalRepository(MultihashFS):

	def __init__(self, config, objectspath, repotype="dataset", blocksize=256 * 1024, levels=2):
		super(LocalRepository, self).__init__(objectspath, blocksize, levels)
		self.__config = config
		self.__repotype = repotype
		self.__progress_bar = None

	def commit_index(self, index_path):
		idx = MultihashFS(index_path)
		idx.move_hfs(self)

	def _pool_push(self, ctx, obj, objpath):
		store = ctx
		log.debug("LocalRepository: push blob [%s] to store" % obj, class_name=LOCAL_REPOSITORY_CLASS_NAME)
		ret = store.file_store(obj, objpath)
		self.__progress_bar.update(1)
		return ret

	def _create_pool(self, config, storestr, retry, pbelts=None):
		_store_factory = lambda: store_factory(config, storestr)
		return pool_factory(ctx_factory=_store_factory, retry=retry, pb_elts=pbelts, pb_desc="blobs")

	def push(self, idxstore, objectpath, specfile, retry=2, clear_on_fail=False):
		repotype = self.__repotype

		spec = yaml_load(specfile)
		manifest = spec[repotype]["manifest"]

		idx = MultihashFS(idxstore)
		objs = idx.get_log()
		if objs is None or len(objs) == 0:
			log.info("No blobs to push at this time.", class_name=LOCAL_REPOSITORY_CLASS_NAME)
			return -1

		store = store_factory(self.__config, manifest["store"])
		if store is None:
			log.error("No store for [%s]" % (manifest["store"]), class_name=STORE_FACTORY_CLASS_NAME)
			return -2

		self.__progress_bar = tqdm(total=len(objs), desc="files", unit="files", unit_scale=True, mininterval=1.0)

		wp = self._create_pool(self.__config, manifest["store"], retry, len(objs))
		for obj in objs:
			# Get obj from filesystem
			objpath = self._keypath(obj)
			wp.submit(self._pool_push, obj, objpath)

		upload_errors = False
		futures = wp.wait()
		uploaded_files = []
		files_not_found = 0
		for future in futures:
			try:
				success = future.result()
				# test success w.r.t potential failures
				# Get the uploaded file's key
				uploaded_files.append(list(success.values())[0])
			except Exception as e:
				if type(e) is FileNotFoundError:
					files_not_found += 1

				log.error("LocalRepository: fatal push error [%s]" % (e), class_name=LOCAL_REPOSITORY_CLASS_NAME)
				upload_errors = True

		if files_not_found == len(objs):
			log.warn("No files found at objects path. Please check if you have committed all your changes.", class_name=LOCAL_REPOSITORY_CLASS_NAME)

		# only reset log if there is no upload errors
		if not upload_errors:
			idx.reset_log()
		elif clear_on_fail and len(uploaded_files) > 0:
			self._delete(uploaded_files, specfile, retry)

		return 0 if not upload_errors else 1

	def _pool_delete(self, ctx, obj):
		store = ctx
		log.debug("Delete blob [%s] from store" % obj, class_name=LOCAL_REPOSITORY_CLASS_NAME)
		ret = store.delete(obj)
		self.__progress_bar.update(1)
		return ret

	def _delete(self, objs, specfile, retry):
		log.warn("Removing %s files from store due to a fail during the push execution." % len(objs), class_name=LOCAL_REPOSITORY_CLASS_NAME)
		repotype = self.__repotype

		spec = yaml_load(specfile)
		manifest = spec[repotype]["manifest"]
		store = store_factory(self.__config, manifest["store"])
		if store is None:
			log.error("No store for [%s]" % (manifest["store"]), class_name=STORE_FACTORY_CLASS_NAME)
			return -2

		self.__progress_bar = tqdm(total=len(objs), desc="files", unit="files", unit_scale=True, mininterval=1.0)

		wp = self._create_pool(self.__config, manifest["store"], retry, len(objs))
		for obj in objs:
			wp.submit(self._pool_delete, obj)

		delete_errors = False
		futures = wp.wait()
		for future in futures:
			try:
				success = future.result()
			except Exception as e:
				log.error("Fatal delete error [%s]" % e, class_name=LOCAL_REPOSITORY_CLASS_NAME)
				delete_errors = True

		if delete_errors:
			log.error("It was not possible to delete all files", class_name=LOCAL_REPOSITORY_CLASS_NAME)

	def hashpath(self, path, key):
		objpath = self._get_hashpath(key, path)
		dirname = os.path.dirname(objpath)
		ensure_path_exists(dirname)
		return objpath

	def _fetch_ipld(self, ctx, key):
		log.debug("Getting ipld key [%s]" % key, class_name=LOCAL_REPOSITORY_CLASS_NAME)
		if self._exists(key) == False:
			keypath = self._keypath(key)
			self._fetch_ipld_remote(ctx, key, keypath)
		return key

	def _fetch_ipld_remote(self, ctx, key, keypath):
		store = ctx
		ensure_path_exists(os.path.dirname(keypath))
		log.debug("Downloading ipld [%s]" % key, class_name=LOCAL_REPOSITORY_CLASS_NAME)
		if store.get(keypath, key) == False:
			raise Exception("Error download ipld [%s]" % key)
		return key

	def _fetch_blob(self, ctx, key):
		links = self.load(key)
		for olink in links["Links"]:
			key = olink["Hash"]
			log.debug("Getting blob [%s]" % key, class_name=LOCAL_REPOSITORY_CLASS_NAME)
			if self._exists(key) == False:
				keypath = self._keypath(key)
				self._fetch_blob_remote(ctx, key, keypath)
		return True

	def _fetch_blob_remote(self, ctx, key, keypath):
		store = ctx
		ensure_path_exists(os.path.dirname(keypath))
		log.debug("Downloading blob [%s]" % key, class_name=LOCAL_REPOSITORY_CLASS_NAME)
		if store.get(keypath, key) == False:
			raise Exception("error download blob [%s]" % key)
		return True

	def fetch(self, metadatapath, tag, samples, retries=2):
		repotype = self.__repotype

		categories_path, specname, _ = spec_parse(tag)

		# retrieve specfile from metadata to get store
		specpath = os.path.join(metadatapath, categories_path, specname + '.spec')
		spec = yaml_load(specpath)
		if repotype not in spec:
			log.error("No spec file found. You need to initialize an entity (dataset|model|label) first", class_name=LOCAL_REPOSITORY_CLASS_NAME)
			return False
		manifest = spec[repotype]["manifest"]
		store = store_factory(self.__config, manifest["store"])
		if store is None:
			return False

		# retrieve manifest from metadata to get all files of version tag
		manifestfile = "MANIFEST.yaml"
		manifestpath = os.path.join(metadatapath, categories_path, manifestfile)
		files = yaml_load(manifestpath)

		try:
			if samples is not None:
				set_files = SampleValidate.process_samples(samples, files)
				if set_files is None or len(set_files) == 0: return False
				files = set_files
		except Exception as e:
			log.error(e, class_name=LOCAL_REPOSITORY_CLASS_NAME)
			return False

		# creates 2 independent worker pools for IPLD files and another for data chunks/blobs.
		# Indeed, IPLD files are 1st needed to get blobs to get from store.
		# Concurrency comes from the download of
		#   1) multiple IPLD files at a time and
		#   2) multiple data chunks/blobs from multiple IPLD files at a time.
		
		wp_ipld = self._create_pool(self.__config, manifest["store"], retries, len(files))
		# TODO: is that the more efficient in case the list is very large?
		lkeys = list(files.keys())
		for i in range(0, len(lkeys), 20):
			j = min(len(lkeys), i + 20)
			for key in lkeys[i:j]:
				# blob file describing IPLD links
				# log.debug("LocalRepository: getting key [%s]" % (key))
				# if self._exists(key) == False:
				# 	keypath = self._keypath(key)
				wp_ipld.submit(self._fetch_ipld, key)

			ipld_futures = wp_ipld.wait()
			for future in ipld_futures:
				key = None
				try:
					key = future.result()
				except Exception as e:
					log.error("Error to fetch ipld -- [%s]" % e, class_name=LOCAL_REPOSITORY_CLASS_NAME)
					return False
			wp_ipld.reset_futures()
		del wp_ipld

		wp_blob = self._create_pool(self.__config, manifest["store"], retries, len(files))

		for i in range(0, len(lkeys), 20):
			j = min(len(lkeys), i + 20)
			for key in lkeys[i:j]:
				wp_blob.submit(self._fetch_blob, key)

			futures = wp_blob.wait()
			for future in futures:
				try:
					future.result()
				except Exception as e:
					log.error("Error to fetch blob -- [%s]" % e, class_name=LOCAL_REPOSITORY_CLASS_NAME)
					return False
			wp_blob.reset_futures()
		return True

	def _update_cache(self, cache, key):
		# determine whether file is already in cache, if not, get it
		if cache.exists(key) is False:
			cfile = cache._keypath(key)
			ensure_path_exists(os.path.dirname(cfile))
			super().get(key, cfile)

	def _update_links_wspace(self, cache, files, key, wspath, mfiles):
		# for all concrete files specified in manifest, create a hard link into workspace
		for file in files:
			mfiles[file] = key
			filepath = convert_path(wspath, file)
			cache.ilink(key, filepath)

	def _remove_unused_links_wspace(self, wspath, mfiles):
		for root, dirs, files in os.walk(wspath):
			relative_path = root[len(wspath) + 1:]

			for file in files:
				if "README.md" in file: continue
				if ".spec" in file: continue

				full_posix_path = Path(relative_path, file).as_posix()

				if full_posix_path not in mfiles:
					os.unlink(os.path.join(root, file))
					log.debug("Removing %s" % file, class_name=LOCAL_REPOSITORY_CLASS_NAME)

	def _update_metadata(self, fullmdpath, wspath, specname):
		for md in ["README.md", specname + ".spec"]:
			mdpath = os.path.join(fullmdpath, md)
			if os.path.exists(mdpath) is False: continue
			mddst = os.path.join(wspath, md)
			shutil.copy2(mdpath, mddst)

	def checkout(self, cachepath, metadatapath, objectpath, wspath, tag, samples):
		categories_path, specname, version = spec_parse(tag)

		# get all files for specific tag
		manifestpath = os.path.join(metadatapath, categories_path, "MANIFEST.yaml")

		cache = HashFS(cachepath)

		# copy all files defined in manifest from objects to cache (if not there yet) then hard links to workspace
		mfiles = {}
		objfiles = yaml_load(manifestpath)
		try:
			if samples is not None:
				set_files = SampleValidate.process_samples(samples, objfiles)
				if set_files is None or len(set_files) == 0: return False
				objfiles = set_files
		except Exception as e:
			log.error(e, class_name=LOCAL_REPOSITORY_CLASS_NAME)
			return False

		for key in objfiles:
			# check file is in objects ; otherwise critical error (should have been fetched at step before)
			if self._exists(key) is False:
				log.error("Blob [%s] not found. exiting...", class_name=LOCAL_REPOSITORY_CLASS_NAME)
				return
			self._update_cache(cache, key)
			self._update_links_wspace(cache, objfiles[key], key, wspath, mfiles)

		# Check files that have been removed (present in wskpace and not in MANIFEST)
		self._remove_unused_links_wspace(wspath, mfiles)

		# Update metadata in workspace
		fullmdpath = os.path.join(metadatapath, categories_path)
		self._update_metadata(fullmdpath, wspath, specname)

<<<<<<< HEAD
	def _pool_remote_fsck_ipld(self, ctx, obj):
		store = ctx
		log.debug("LocalRepository: check ipld [%s] in store" % obj, class_name=LOCAL_REPOSITORY_CLASS_NAME)
		objpath = self._keypath(obj)
		ret = store.file_store(obj, objpath)
		return ret

	def _pool_remote_fsck_blob(self, ctx, obj):
		if self._exists(obj) == False:
			log.debug("LocalRepository: ipld [%s] not present for full verification" % obj)
			return {None: None}

		rets = []
		links = self.load(obj)
		for olink in links["Links"]:
			key = olink["Hash"]
			store = ctx
			objpath = self._keypath(key)
			ret = store.file_store(key, objpath)
			rets.append(ret)
		return rets

	def remote_fsck(self, metadatapath, tag, specfile, retries=2):
		repotype = self.__repotype

		spec = yaml_load(specfile)
		manifest = spec[repotype]["manifest"]

		categories_path, specname, version = spec_parse(tag)
		# get all files for specific tag
		manifestpath = os.path.join(metadatapath, categories_path, "MANIFEST.yaml")
		objfiles = yaml_load(manifestpath)

		store = store_factory(self.__config, manifest["store"])
		if store is None:
			log.error("No store for [%s]" % (manifest["store"]), class_name=STORE_FACTORY_CLASS_NAME)
			return -2

		ipld_unfixed = 0
		ipld_fixed = 0
		ipld = 0
		wp_ipld = self._create_pool(self.__config, manifest["store"], retries, len(objfiles))
		# TODO: is that the more efficient in case the list is very large?
		lkeys = list(objfiles.keys())
		for i in range(0, len(lkeys), 20):
			j = min(len(lkeys), i + 20)
			for key in lkeys[i:j]:
				# blob file describing IPLD links
				wp_ipld.submit(self._pool_remote_fsck_ipld, key)

			ipld_futures = wp_ipld.wait()
			for future in ipld_futures:
				try:
					ipld += 1
					key = future.result()
					ks = list(key.keys())
					if ks[0] == False:
						ipld_unfixed += 1
					elif ks[0] == True:
						pass
					else:
						ipld_fixed += 1
				except Exception as e:
					log.error("LocalRepository: Error to fsck ipld -- [%s]" % e, class_name=LOCAL_REPOSITORY_CLASS_NAME)
					return False
			wp_ipld.reset_futures()
		del wp_ipld


		blob = 0
		blob_fixed = 0
		blob_unfixed = 0
		wp_blob = self._create_pool(self.__config, manifest["store"], retries, len(objfiles))
		for i in range(0, len(lkeys), 20):
			j = min(len(lkeys), i + 20)
			for key in lkeys[i:j]:
				wp_blob.submit(self._pool_remote_fsck_blob, key)

			futures = wp_blob.wait()
			for future in futures:
				try:
					blob += 1
					rets = future.result()
					for ret in rets:
						ks = list(ret.keys())
						if ks[0] == False:
							blob_unfixed += 1
						elif ks[0] == True:
							pass
						else:
							blob_fixed += 1
				except Exception as e:
					log.error("LocalRepository: Error to fsck blob -- [%s]" % e, class_name=LOCAL_REPOSITORY_CLASS_NAME)
					return False
			wp_blob.reset_futures()


		if ipld_fixed > 0 or blob_fixed >0:
			log.error("remote-fsck -- fixed   : ipld[%d] / blob[%d]" % (ipld_fixed, blob_fixed))
		if ipld_unfixed > 0 or blob_unfixed > 0:
			log.error("remote-fsck -- unfixed : ipld[%d] / blob[%d]" % (ipld_unfixed, blob_unfixed))
		log.info("remote-fsck -- total   : ipld[%d] / blob[%d]" % (ipld, blob))

		return True
=======
	def exist_local_changes(self, specname):
		new_files, deleted_files, untracked_files = self.status(specname, log_errors=False)
		if new_files is not None and deleted_files is not None and untracked_files is not None:
			unsaved_files = new_files + deleted_files + untracked_files
			if specname + ".spec" in unsaved_files:
				unsaved_files.remove(specname + ".spec")
			if "README.md" in unsaved_files:
				unsaved_files.remove("README.md")

			if len(unsaved_files) > 0:
				log.error("Your local changes to the following files would be discarded: ")
				for file in unsaved_files:
					print("\t%s" % file)
				log.info(
					"Please, commit your changes before the get. You can also use the --force option to discard these changes. See 'ml-git --help'.",
					class_name=LOCAL_REPOSITORY_CLASS_NAME
				)
				return True
		return False

	def status(self, spec, log_errors=True):
		repotype = self.__repotype
		indexpath = index_path(self.__config, repotype)
		metadatapath = metadata_path(self.__config, repotype)
		refspath = refs_path(self.__config, repotype)

		ref = Refs(refspath, spec, repotype)
		tag, sha = ref.branch()
		categories_path = get_path_with_categories(tag)

		path, file = None, None
		try:
			path, file = search_spec_file(self.__repotype, spec, categories_path)
		except Exception as e:
			if log_errors:
				log.error(e, class_name=REPOSITORY_CLASS_NAME)

		if path is None:
			return None, None, None

		# All files in MANIFEST.yaml in the index AND all files in datapath which stats links == 1
		idx = MultihashIndex(spec, indexpath)
		m = Metadata(spec, metadatapath, self.__config, repotype)
		manifest_files = ""
		if tag is not None:
			m.checkout(tag)
			md_metadatapath = m.get_metadata_path(tag)
			manifest = os.path.join(md_metadatapath, "MANIFEST.yaml")
			manifest_files = yaml_load(manifest)
			m.checkout("master")
		objfiles = idx.get_index()

		new_files = []
		deleted_files = []
		untracked_files = []
		all_files = []
		for key in objfiles:

			files = objfiles[key]
			for file in files:
				if not os.path.exists(convert_path(path, file)):
					deleted_files.append(file)
				else:
					new_files.append(file)
				all_files.append(normalize_path(file))

		if path is not None:
			for k in manifest_files:
				for file in manifest_files[k]:
					if not os.path.exists(convert_path(path, file)):
						deleted_files.append(file)
					all_files.append(normalize_path(file))
			for root, dirs, files in os.walk(path):
				basepath = root[len(path) + 1:]
				for file in files:
					fullpath = convert_path(root, file)
					st = os.stat(fullpath)
					if st.st_nlink <= 1:
						bpath = convert_path(basepath, file)
						untracked_files.append(bpath)
					elif convert_path(basepath, file) not in all_files and not (
							"README.md" in file or ".spec" in file):
						untracked_files.append(convert_path(basepath, file))
		return new_files, deleted_files, untracked_files

	def import_files(self, object, path, directory, retry, bucket_name, profile, region):
		bucket = dict()
		bucket["region"] = region
		bucket["aws-credentials"] = {"profile": profile}
		self.__config["store"]["s3"] = {bucket_name: bucket}

		obj = False

		if object:
			path = object
			obj = True

		bucket_name = "s3://{}".format(bucket_name)

		try:
			self._import_files(path, os.path.join(self.__repotype, directory), bucket_name, retry, obj)
		except Exception as e:
			log.error("Fatal downloading error [%s]" % e, class_name=LOCAL_REPOSITORY_CLASS_NAME)

	def _import_path(self, ctx, path, dir):
		file = os.path.join(dir, path)
		ensure_path_exists(os.path.dirname(file))

		try:
			res = ctx.get(file, path)
			return res
		except ClientError as e:
			if e.response['Error']['Code'] == "404":
				raise Exception("File %s not found" % path)
			raise e

	def _import_files(self, path, directory, bucket, retry, obj=False):
		store = store_factory(self.__config, bucket)
		if not obj:
			files = store.list_files_from_path(path)
			if not len(files):
				raise Exception("Path %s not found" % path)
		else:
			files = [path]

		wp = pool_factory(ctx_factory=lambda: store_factory(self.__config, bucket),
						  retry=retry, pb_elts=len(files), pb_desc="files")

		for file in files:
			wp.submit(self._import_path, file, directory)

		futures = wp.wait()

		for future in futures:
			future.result()
>>>>>>> 45ef51fc
<|MERGE_RESOLUTION|>--- conflicted
+++ resolved
@@ -320,7 +320,6 @@
 		fullmdpath = os.path.join(metadatapath, categories_path)
 		self._update_metadata(fullmdpath, wspath, specname)
 
-<<<<<<< HEAD
 	def _pool_remote_fsck_ipld(self, ctx, obj):
 		store = ctx
 		log.debug("LocalRepository: check ipld [%s] in store" % obj, class_name=LOCAL_REPOSITORY_CLASS_NAME)
@@ -425,7 +424,6 @@
 		log.info("remote-fsck -- total   : ipld[%d] / blob[%d]" % (ipld, blob))
 
 		return True
-=======
 	def exist_local_changes(self, specname):
 		new_files, deleted_files, untracked_files = self.status(specname, log_errors=False)
 		if new_files is not None and deleted_files is not None and untracked_files is not None:
@@ -560,5 +558,4 @@
 		futures = wp.wait()
 
 		for future in futures:
-			future.result()
->>>>>>> 45ef51fc
+			future.result()