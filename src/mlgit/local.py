--- conflicted
+++ resolved
@@ -13,8 +13,7 @@
 from mlgit.sample import SampleValidate
 from mlgit.store import store_factory
 from mlgit.hashfs import HashFS, MultihashFS
-from mlgit.utils import yaml_load, ensure_path_exists, get_path_with_categories, set_write_read, convert_path, \
-    normalize_path
+from mlgit.utils import yaml_load, ensure_path_exists, get_path_with_categories, set_write_read, convert_path,normalize_path
 from mlgit.spec import spec_parse, search_spec_file
 from mlgit.pool import pool_factory
 from mlgit import log
@@ -28,580 +27,6 @@
 
 class LocalRepository(MultihashFS):
 
-<<<<<<< HEAD
-    def __init__(self, config, objectspath, repotype="dataset", blocksize=256 * 1024, levels=2):
-        super(LocalRepository, self).__init__(objectspath, blocksize, levels)
-        self.__config = config
-        self.__repotype = repotype
-        self.__progress_bar = None
-
-    def commit_index(self, index_path):
-        idx = MultihashFS(index_path)
-        idx.move_hfs(self)
-
-    def _pool_push(self, ctx, obj, objpath):
-        store = ctx
-        log.debug("LocalRepository: push blob [%s] to store" % obj, class_name=LOCAL_REPOSITORY_CLASS_NAME)
-        ret = store.file_store(obj, objpath)
-        self.__progress_bar.update(1)
-        return ret
-
-    def _create_pool(self, config, storestr, retry, pbelts=None):
-        _store_factory = lambda: store_factory(config, storestr)
-        return pool_factory(ctx_factory=_store_factory, retry=retry, pb_elts=pbelts, pb_desc="blobs")
-
-    def push(self, objectpath, specfile, retry=2, clear_on_fail=False):
-        repotype = self.__repotype
-
-        spec = yaml_load(specfile)
-        manifest = spec[repotype]["manifest"]
-        idx = MultihashFS(objectpath)
-        objs = idx.get_log()
-
-        if objs is None or len(objs) == 0:
-            log.info("No blobs to push at this time.", class_name=LOCAL_REPOSITORY_CLASS_NAME)
-            return 0
-
-        store = store_factory(self.__config, manifest["store"])
-
-        if store is None:
-            log.error("No store for [%s]" % (manifest["store"]), class_name=STORE_FACTORY_CLASS_NAME)
-            return -2
-
-        if not store.bucket_exists():
-            log.error("This bucket does not exist -- [%s]" % (manifest["store"]), class_name=STORE_FACTORY_CLASS_NAME)
-            return -2
-        self.__progress_bar = tqdm(total=len(objs), desc="files", unit="files", unit_scale=True, mininterval=1.0)
-
-        wp = self._create_pool(self.__config, manifest["store"], retry, len(objs))
-        for obj in objs:
-            # Get obj from filesystem
-            objpath = self._keypath(obj)
-            wp.submit(self._pool_push, obj, objpath)
-
-        upload_errors = False
-        futures = wp.wait()
-        uploaded_files = []
-        files_not_found = 0
-        for future in futures:
-            try:
-                success = future.result()
-                # test success w.r.t potential failures
-                # Get the uploaded file's key
-                uploaded_files.append(list(success.values())[0])
-            except Exception as e:
-                if type(e) is FileNotFoundError:
-                    files_not_found += 1
-
-                log.error("LocalRepository: fatal push error [%s]" % (e), class_name=LOCAL_REPOSITORY_CLASS_NAME)
-                upload_errors = True
-
-        if clear_on_fail and len(uploaded_files) > 0 and upload_errors:
-            self._delete(uploaded_files, specfile, retry)
-
-        return 0 if not upload_errors else 1
-
-    def _pool_delete(self, ctx, obj):
-        store = ctx
-        log.debug("Delete blob [%s] from store" % obj, class_name=LOCAL_REPOSITORY_CLASS_NAME)
-        ret = store.delete(obj)
-        self.__progress_bar.update(1)
-        return ret
-
-    def _delete(self, objs, specfile, retry):
-        log.warn("Removing %s files from store due to a fail during the push execution." % len(objs),
-                 class_name=LOCAL_REPOSITORY_CLASS_NAME)
-        repotype = self.__repotype
-
-        spec = yaml_load(specfile)
-        manifest = spec[repotype]["manifest"]
-        store = store_factory(self.__config, manifest["store"])
-        if store is None:
-            log.error("No store for [%s]" % (manifest["store"]), class_name=STORE_FACTORY_CLASS_NAME)
-            return -2
-
-        self.__progress_bar = tqdm(total=len(objs), desc="files", unit="files", unit_scale=True, mininterval=1.0)
-
-        wp = self._create_pool(self.__config, manifest["store"], retry, len(objs))
-        for obj in objs:
-            wp.submit(self._pool_delete, obj)
-
-        delete_errors = False
-        futures = wp.wait()
-        for future in futures:
-            try:
-                success = future.result()
-            except Exception as e:
-                log.error("Fatal delete error [%s]" % e, class_name=LOCAL_REPOSITORY_CLASS_NAME)
-                delete_errors = True
-
-        if delete_errors:
-            log.error("It was not possible to delete all files", class_name=LOCAL_REPOSITORY_CLASS_NAME)
-
-    def hashpath(self, path, key):
-        objpath = self._get_hashpath(key, path)
-        dirname = os.path.dirname(objpath)
-        ensure_path_exists(dirname)
-        return objpath
-
-    def _fetch_ipld(self, ctx, key):
-        log.debug("Getting ipld key [%s]" % key, class_name=LOCAL_REPOSITORY_CLASS_NAME)
-        if self._exists(key) == False:
-            keypath = self._keypath(key)
-            self._fetch_ipld_remote(ctx, key, keypath)
-        return key
-
-    def _fetch_ipld_remote(self, ctx, key, keypath):
-        store = ctx
-        ensure_path_exists(os.path.dirname(keypath))
-        log.debug("Downloading ipld [%s]" % key, class_name=LOCAL_REPOSITORY_CLASS_NAME)
-        if store.get(keypath, key) == False:
-            raise Exception("Error download ipld [%s]" % key)
-        return key
-
-    def _fetch_blob(self, ctx, key):
-        links = self.load(key)
-        for olink in links["Links"]:
-            key = olink["Hash"]
-            log.debug("Getting blob [%s]" % key, class_name=LOCAL_REPOSITORY_CLASS_NAME)
-            if self._exists(key) == False:
-                keypath = self._keypath(key)
-                self._fetch_blob_remote(ctx, key, keypath)
-        return True
-
-    def _fetch_blob_remote(self, ctx, key, keypath):
-        store = ctx
-        ensure_path_exists(os.path.dirname(keypath))
-        log.debug("Downloading blob [%s]" % key, class_name=LOCAL_REPOSITORY_CLASS_NAME)
-        if store.get(keypath, key) == False:
-            raise Exception("error download blob [%s]" % key)
-        return True
-
-    def fetch(self, metadatapath, tag, samples, retries=2):
-        repotype = self.__repotype
-
-        categories_path, specname, _ = spec_parse(tag)
-
-        # retrieve specfile from metadata to get store
-        specpath = os.path.join(metadatapath, categories_path, specname + '.spec')
-        spec = yaml_load(specpath)
-        if repotype not in spec:
-            log.error("No spec file found. You need to initialize an entity (dataset|model|label) first",
-                      class_name=LOCAL_REPOSITORY_CLASS_NAME)
-            return False
-        manifest = spec[repotype]["manifest"]
-        store = store_factory(self.__config, manifest["store"])
-        if store is None:
-            return False
-
-        # retrieve manifest from metadata to get all files of version tag
-        manifestfile = "MANIFEST.yaml"
-        manifestpath = os.path.join(metadatapath, categories_path, manifestfile)
-        files = yaml_load(manifestpath)
-        try:
-            if samples is not None:
-                set_files = SampleValidate.process_samples(samples, files)
-                if set_files is None or len(set_files) == 0: return False
-                files = set_files
-        except Exception as e:
-            log.error(e, class_name=LOCAL_REPOSITORY_CLASS_NAME)
-            return False
-        # creates 2 independent worker pools for IPLD files and another for data chunks/blobs.
-        # Indeed, IPLD files are 1st needed to get blobs to get from store.
-        # Concurrency comes from the download of
-        #   1) multiple IPLD files at a time and
-        #   2) multiple data chunks/blobs from multiple IPLD files at a time.
-
-        wp_ipld = self._create_pool(self.__config, manifest["store"], retries, len(files))
-        # TODO: is that the more efficient in case the list is very large?
-        lkeys = list(files.keys())
-        for i in range(0, len(lkeys), 20):
-            j = min(len(lkeys), i + 20)
-            for key in lkeys[i:j]:
-                # blob file describing IPLD links
-                # log.debug("LocalRepository: getting key [%s]" % (key))
-                # if self._exists(key) == False:
-                # 	keypath = self._keypath(key)
-                wp_ipld.submit(self._fetch_ipld, key)
-
-            ipld_futures = wp_ipld.wait()
-            for future in ipld_futures:
-                key = None
-                try:
-                    key = future.result()
-                except Exception as e:
-                    log.error("Error to fetch ipld -- [%s]" % e, class_name=LOCAL_REPOSITORY_CLASS_NAME)
-                    return False
-            wp_ipld.reset_futures()
-        del wp_ipld
-
-        wp_blob = self._create_pool(self.__config, manifest["store"], retries, len(files))
-
-        for i in range(0, len(lkeys), 20):
-            j = min(len(lkeys), i + 20)
-            for key in lkeys[i:j]:
-                wp_blob.submit(self._fetch_blob, key)
-
-            futures = wp_blob.wait()
-            for future in futures:
-                try:
-                    future.result()
-                except Exception as e:
-                    log.error("Error to fetch blob -- [%s]" % e, class_name=LOCAL_REPOSITORY_CLASS_NAME)
-                    return False
-            wp_blob.reset_futures()
-        return True
-
-    def _update_cache(self, cache, key):
-        # determine whether file is already in cache, if not, get it
-        if cache.exists(key) is False:
-            cfile = cache._keypath(key)
-            ensure_path_exists(os.path.dirname(cfile))
-            super().get(key, cfile)
-
-    def _update_links_wspace(self, cache, fidex, files, key, wspath, mfiles, status):
-        # for all concrete files specified in manifest, create a hard link into workspace
-        for file in files:
-            mfiles[file] = key
-            filepath = convert_path(wspath, file)
-            cache.ilink(key, filepath)
-            fidex.update_full_index(file, filepath, status, key)
-
-    def _remove_unused_links_wspace(self, wspath, mfiles):
-        for root, dirs, files in os.walk(wspath):
-            relative_path = root[len(wspath) + 1:]
-
-            for file in files:
-                if "README.md" in file: continue
-                if ".spec" in file: continue
-
-                full_posix_path = Path(relative_path, file).as_posix()
-
-                if full_posix_path not in mfiles:
-                    set_write_read(os.path.join(root, file))
-                    os.unlink(os.path.join(root, file))
-                    log.debug("Removing %s" % full_posix_path, class_name=LOCAL_REPOSITORY_CLASS_NAME)
-
-    def _update_metadata(self, fullmdpath, wspath, specname):
-        for md in ["README.md", specname + ".spec"]:
-            mdpath = os.path.join(fullmdpath, md)
-            if os.path.exists(mdpath) is False: continue
-            mddst = os.path.join(wspath, md)
-            shutil.copy2(mdpath, mddst)
-
-    def checkout(self, cachepath, metadatapath, objectpath, wspath, tag, samples):
-        categories_path, specname, version = spec_parse(tag)
-        indexpath = index_path(self.__config, self.__repotype)
-
-        # get all files for specific tag
-        manifestpath = os.path.join(metadatapath, categories_path, "MANIFEST.yaml")
-
-        fidxpath = os.path.join(os.path.join(indexpath, "metadata", specname), "INDEX.yaml")
-        try:
-            os.unlink(fidxpath)
-        except FileNotFoundError:
-            pass
-
-        fidex = FullIndex(specname, indexpath)
-        cache = HashFS(cachepath)
-
-        # copy all files defined in manifest from objects to cache (if not there yet) then hard links to workspace
-        mfiles = {}
-        objfiles = yaml_load(manifestpath)
-        try:
-            if samples is not None:
-                set_files = SampleValidate.process_samples(samples, objfiles)
-                if set_files is None or len(set_files) == 0: return False
-                objfiles = set_files
-        except Exception as e:
-            log.error(e, class_name=LOCAL_REPOSITORY_CLASS_NAME)
-            return False
-
-        lkey = list(objfiles)
-        wp = pool_factory(pb_elts=len(lkey), pb_desc="files into cache")
-        for i in range(0, len(lkey), 20):
-            j = min(len(lkey), i + 20)
-            for key in lkey[i:j]:
-                # check file is in objects ; otherwise critical error (should have been fetched at step before)
-                if self._exists(key) is False:
-                    log.error("Blob [%s] not found. exiting...", class_name=LOCAL_REPOSITORY_CLASS_NAME)
-                    return
-                wp.submit(self._update_cache, cache, key)
-            futures = wp.wait()
-            for future in futures:
-                try:
-                    future.result()
-                except Exception as e:
-                    log.error("\n Error adding into cache dir [%s] -- [%s]" % (cachepath, e),
-                              class_name=LOCAL_REPOSITORY_CLASS_NAME)
-                    return
-            wp.reset_futures()
-
-        wps = pool_factory(pb_elts=len(lkey), pb_desc="files into workspace")
-        for i in range(0, len(lkey), 20):
-            j = min(len(lkey), i + 20)
-            for key in lkey[i:j]:
-                # check file is in objects ; otherwise critical error (should have been fetched at step before)
-                if self._exists(key) is False:
-                    log.error("Blob [%s] not found. exiting...", class_name=LOCAL_REPOSITORY_CLASS_NAME)
-                    return
-                wps.submit(self._update_links_wspace, cache, fidex, objfiles[key], key, wspath, mfiles, Status.u.name)
-            futures = wps.wait()
-            for future in futures:
-                try:
-                    future.result()
-                except Exception as e:
-                    log.error("Error adding into workspace dir [%s] -- [%s]" % (wspath, e),
-                              class_name=LOCAL_REPOSITORY_CLASS_NAME)
-                    return
-            wps.reset_futures()
-        fidex.save_manifest_index()
-        # Check files that have been removed (present in wskpace and not in MANIFEST)
-        self._remove_unused_links_wspace(wspath, mfiles)
-
-        # Update metadata in workspace
-        fullmdpath = os.path.join(metadatapath, categories_path)
-        self._update_metadata(fullmdpath, wspath, specname)
-
-    def _pool_remote_fsck_ipld(self, ctx, obj):
-        store = ctx
-        log.debug("LocalRepository: check ipld [%s] in store" % obj, class_name=LOCAL_REPOSITORY_CLASS_NAME)
-        objpath = self._keypath(obj)
-        ret = store.file_store(obj, objpath)
-        return ret
-
-    def _pool_remote_fsck_blob(self, ctx, obj):
-        if self._exists(obj) == False:
-            log.debug("LocalRepository: ipld [%s] not present for full verification" % obj)
-            return {None: None}
-
-        rets = []
-        links = self.load(obj)
-        for olink in links["Links"]:
-            key = olink["Hash"]
-            store = ctx
-            objpath = self._keypath(key)
-            ret = store.file_store(key, objpath)
-            rets.append(ret)
-        return rets
-
-    def remote_fsck(self, metadatapath, tag, specfile, retries=2):
-        repotype = self.__repotype
-
-        spec = yaml_load(specfile)
-        manifest = spec[repotype]["manifest"]
-
-        categories_path, specname, version = spec_parse(tag)
-        # get all files for specific tag
-        manifestpath = os.path.join(metadatapath, categories_path, "MANIFEST.yaml")
-        objfiles = yaml_load(manifestpath)
-
-        store = store_factory(self.__config, manifest["store"])
-        if store is None:
-            log.error("No store for [%s]" % (manifest["store"]), class_name=STORE_FACTORY_CLASS_NAME)
-            return -2
-
-        ipld_unfixed = 0
-        ipld_fixed = 0
-        ipld = 0
-        wp_ipld = self._create_pool(self.__config, manifest["store"], retries, len(objfiles))
-        # TODO: is that the more efficient in case the list is very large?
-        lkeys = list(objfiles.keys())
-        for i in range(0, len(lkeys), 20):
-            j = min(len(lkeys), i + 20)
-            for key in lkeys[i:j]:
-                # blob file describing IPLD links
-                wp_ipld.submit(self._pool_remote_fsck_ipld, key)
-
-            ipld_futures = wp_ipld.wait()
-            for future in ipld_futures:
-                try:
-                    ipld += 1
-                    key = future.result()
-                    ks = list(key.keys())
-                    if ks[0] == False:
-                        ipld_unfixed += 1
-                    elif ks[0] == True:
-                        pass
-                    else:
-                        ipld_fixed += 1
-                except Exception as e:
-                    log.error("LocalRepository: Error to fsck ipld -- [%s]" % e, class_name=LOCAL_REPOSITORY_CLASS_NAME)
-                    return False
-            wp_ipld.reset_futures()
-        del wp_ipld
-
-        blob = 0
-        blob_fixed = 0
-        blob_unfixed = 0
-        wp_blob = self._create_pool(self.__config, manifest["store"], retries, len(objfiles))
-        for i in range(0, len(lkeys), 20):
-            j = min(len(lkeys), i + 20)
-            for key in lkeys[i:j]:
-                wp_blob.submit(self._pool_remote_fsck_blob, key)
-
-            futures = wp_blob.wait()
-            for future in futures:
-                try:
-                    blob += 1
-                    rets = future.result()
-                    for ret in rets:
-                        ks = list(ret.keys())
-                        if ks[0] == False:
-                            blob_unfixed += 1
-                        elif ks[0] == True:
-                            pass
-                        else:
-                            blob_fixed += 1
-                except Exception as e:
-                    log.error("LocalRepository: Error to fsck blob -- [%s]" % e, class_name=LOCAL_REPOSITORY_CLASS_NAME)
-                    return False
-            wp_blob.reset_futures()
-
-        if ipld_fixed > 0 or blob_fixed > 0:
-            log.error("remote-fsck -- fixed   : ipld[%d] / blob[%d]" % (ipld_fixed, blob_fixed))
-        if ipld_unfixed > 0 or blob_unfixed > 0:
-            log.error("remote-fsck -- unfixed : ipld[%d] / blob[%d]" % (ipld_unfixed, blob_unfixed))
-        log.info("remote-fsck -- total   : ipld[%d] / blob[%d]" % (ipld, blob))
-
-        return True
-
-    def exist_local_changes(self, specname):
-        new_files, deleted_files, untracked_files, _ = self.status(specname, log_errors=False)
-        if new_files is not None and deleted_files is not None and untracked_files is not None:
-            unsaved_files = new_files + deleted_files + untracked_files
-            if specname + ".spec" in unsaved_files:
-                unsaved_files.remove(specname + ".spec")
-            if "README.md" in unsaved_files:
-                unsaved_files.remove("README.md")
-
-            if len(unsaved_files) > 0:
-                log.error("Your local changes to the following files would be discarded: ")
-                for file in unsaved_files:
-                    print("\t%s" % file)
-                log.info(
-                    "Please, commit your changes before the get. You can also use the --force option to discard these changes. See 'ml-git --help'.",
-                    class_name=LOCAL_REPOSITORY_CLASS_NAME
-                )
-                return True
-        return False
-
-    def status(self, spec, log_errors=True):
-        try:
-            repotype = self.__repotype
-            indexpath = index_path(self.__config, repotype)
-            metadatapath = metadata_path(self.__config, repotype)
-            refspath = refs_path(self.__config, repotype)
-            index_metadatapath = index_metadata_path(self.__config, repotype)
-            objectspath = objects_path(self.__config, repotype)
-        except Exception as e:
-            log.error(e, class_name=REPOSITORY_CLASS_NAME)
-            return
-        ref = Refs(refspath, spec, repotype)
-        tag, sha = ref.branch()
-        categories_path = get_path_with_categories(tag)
-        full_metadata_path = os.path.join(metadatapath, categories_path, spec)
-        index_full_metadata_path_without_cat = os.path.join(index_metadatapath, spec)
-
-        path, file = None, None
-        try:
-            path, file = search_spec_file(self.__repotype, spec, categories_path)
-        except Exception as e:
-            if log_errors:
-                log.error(e, class_name=REPOSITORY_CLASS_NAME)
-
-        if path is None:
-            return None, None, None, None
-
-        # All files in MANIFEST.yaml in the index AND all files in datapath which stats links == 1
-        idx = MultihashIndex(spec, indexpath, objectspath)
-        idx_yalm = idx.get_index_yalm()
-
-        new_files = []
-        deleted_files = []
-        untracked_files = []
-        all_files = []
-        corrupted_files = []
-
-        idx_yalm_mf = idx_yalm.get_manifest_index()
-
-        idx_keys = idx_yalm_mf.load().keys()
-        for key in idx_yalm_mf:
-            if not os.path.exists(convert_path(path, key)):
-                deleted_files.append(normalize_path(key))
-            elif idx_yalm_mf[key]['status'] == 'a' and os.path.exists(convert_path(path, key)):
-                new_files.append(key)
-            elif idx_yalm_mf[key]['status'] == 'c' and os.path.exists(convert_path(path, key)):
-                corrupted_files.append(key)
-            all_files.append(normalize_path(key))
-
-        # untracked files
-        if path is not None:
-            for root, dirs, files in os.walk(path):
-                basepath = root[len(path) + 1:]
-                for file in files:
-                    bpath = convert_path(basepath, file)
-                    if (bpath) not in all_files:
-                        is_metadata_file = ".spec" in file or "README.md" in file
-                        is_metadata_file_not_created = is_metadata_file and not (
-                                    os.path.isfile(os.path.join(full_metadata_path, file))
-                                    or os.path.isfile(os.path.join(index_full_metadata_path_without_cat, file)))
-
-                        if is_metadata_file_not_created or not is_metadata_file:
-                            untracked_files.append(bpath)
-        return new_files, deleted_files, untracked_files, corrupted_files
-
-    def import_files(self, object, path, directory, retry, bucket_name, profile, region):
-        bucket = dict()
-        bucket["region"] = region
-        bucket["aws-credentials"] = {"profile": profile}
-        self.__config["store"]["s3"] = {bucket_name: bucket}
-
-        obj = False
-
-        if object:
-            path = object
-            obj = True
-
-        bucket_name = "s3://{}".format(bucket_name)
-
-        try:
-            self._import_files(path, os.path.join(self.__repotype, directory), bucket_name, retry, obj)
-        except Exception as e:
-            log.error("Fatal downloading error [%s]" % e, class_name=LOCAL_REPOSITORY_CLASS_NAME)
-
-    def _import_path(self, ctx, path, dir):
-        file = os.path.join(dir, path)
-        ensure_path_exists(os.path.dirname(file))
-
-        try:
-            res = ctx.get(file, path)
-            return res
-        except ClientError as e:
-            if e.response['Error']['Code'] == "404":
-                raise Exception("File %s not found" % path)
-            raise e
-
-    def _import_files(self, path, directory, bucket, retry, obj=False):
-        store = store_factory(self.__config, bucket)
-        if not obj:
-            files = store.list_files_from_path(path)
-            if not len(files):
-                raise Exception("Path %s not found" % path)
-        else:
-            files = [path]
-
-        wp = pool_factory(ctx_factory=lambda: store_factory(self.__config, bucket),
-                          retry=retry, pb_elts=len(files), pb_desc="files")
-
-        for file in files:
-            wp.submit(self._import_path, file, directory)
-
-        futures = wp.wait()
-
-        for future in futures:
-            future.result()
-=======
 	def __init__(self, config, objectspath, repotype="dataset", blocksize=256 * 1024, levels=2):
 		super(LocalRepository, self).__init__(objectspath, blocksize, levels)
 		self.__config = config
@@ -1173,5 +598,4 @@
 		futures = wp.wait()
 
 		for future in futures:
-			future.result()
->>>>>>> f11ab825
+			future.result()