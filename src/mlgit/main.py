"""
© Copyright 2020 HP Development Company, L.P.
SPDX-License-Identifier: GPL-2.0-only
"""

from mlgit.config import config_load
from mlgit.log import init_logger, set_level
from mlgit.repository import Repository
from mlgit.admin import init_mlgit, store_add
from docopt import docopt
from pprint import pprint
from mlgit.schema_utils import main_validate


def repository_entity_cmd(config, args):

	repotype = "project"
	if args["dataset"] is True:
		repotype = "dataset"
	if args["labels"] is True:
		repotype = "labels"
	if args["model"] is True:
		repotype = "model"
	r = Repository(config, repotype)
	if args["--verbose"] is True:
		print("ml-git config:")
		pprint(config)
		print("docopt argumens:")
		pprint(args)
		set_level("debug")

	if repotype == "project":
		if args["init"]:
			init_mlgit()

		if args["config"] is True and args["list"] is True:
			print("config:")
			pprint(config)

		bucket = args["<bucket-name>"]
		type = "s3h"
		credentials = "default"
<<<<<<< HEAD

		if "--type" in args and args["--type"] is not None:
			type = args["--type"]
		if "--credentials" in args and args["--credentials"] is not None:
			credentials = args["--credentials"]
=======
		if "--type" in args and args["--type"] is not None: type = args["--type"]
		if "--region" in args and args["--region"] is not None: region = args["--region"]
		if "--credentials" in args and args["--credentials"] is not None and len(args["--credentials"]): credentials = args["--credentials"]
>>>>>>> 46681c1e
		if args["store"] is True and args["add"] is True:
			store_add(type, bucket, credentials)
		return

	remote_url = args["<ml-git-remote-url>"]
	if args["remote"] is True and args["add"] is True:
		r.repo_remote_add(repotype, remote_url)
		return

	spec = args["<ml-entity-name>"]
	retry = 2
	if "--retry" in args and args["--retry"] is not None: retry = int(args["--retry"])
	if args["add"] is True:
		bumpversion = args["--bumpversion"]
		run_fsck = args["--fsck"]
		del_files = args["--del"]
		r.add(spec, bumpversion, run_fsck, del_files)
	if args["commit"] is True:
		if args['-m']:
			msg = args['MESSAGE']
		else:
			msg = args['--message']
		dataset_tag = args["--dataset"]
		labels_tag = args["--labels"]
		tags = {}
		if dataset_tag is not None:
			tags["dataset"] = dataset_tag
		if labels_tag is not None:
			tags["labels"] = labels_tag
		run_fsck = args["--fsck"]
		r.commit(spec, tags, run_fsck, msg)
	if args["push"] is True:
		clear_on_fail = args["--clearonfail"]
		r.push(spec, retry, clear_on_fail)
	if args["branch"] is True:
		r.branch(spec)
	if args["status"] is True:
		r.status(spec)
	if args["show"] is True:
		r.show(spec)
	if args["tag"] is True:
		tag = args["<tag>"]
		if args["add"] is True:
			r.tag(spec, tag)
		if args["list"] is True:
			r.list_tag(spec)
		return

	tag = args["<ml-entity-tag>"]
	if args["checkout"] is True:
		force_checkout = args["--force"]
		dataset_tag = args["-d"]
		labels_tag = args["-l"]
		samples = {}
		if args['--group-sample']:
			group_sample = args['--group-sample']
			seed = args['--seed']
			samples["group"] = group_sample
			samples["seed"] = seed
			r.checkout(tag, samples, retry, force_checkout, dataset_tag, labels_tag)
		elif args['--range-sample']:
			range_sample = args['--range-sample']
			samples["range"] = range_sample
			r.checkout(tag, samples, retry, force_checkout, dataset_tag, labels_tag)
		elif args['--random-sample']:
			random_sample = args['--random-sample']
			seed = args['--seed']
			samples["random"] = random_sample
			samples["seed"] = seed
			r.checkout(tag, samples, retry, force_checkout, dataset_tag, labels_tag)
		else:
			r.checkout(tag, None, retry, force_checkout, dataset_tag, labels_tag)
	if args["fetch"] is True:
		samples = {}
		if args['--group-sample']:
			group_sample = args['--group-sample']
			seed = args['--seed']
			samples["group"] = group_sample
			samples["seed"] = seed
			r.fetch_tag(tag, samples, retry)
		elif args['--range-sample']:
			range_sample = args['--range-sample']
			samples["range"] = range_sample
			r.fetch_tag(tag, samples, retry)
		elif args['--random-sample']:
			random_sample = args['--random-sample']
			seed = args['--seed']
			samples["random"] = random_sample
			samples["seed"] = seed
			r.fetch_tag(tag, samples, retry)
		else:
			r.fetch_tag(tag, None, retry)
	if args["init"] is True:
		r.init()
	if args["update"] is True:
		r.update()
	if args["fsck"] is True:
		r.fsck()
	if args["gc"] is True:
		r.gc()
	if args["list"] is True:
		# TODO: use MetadataManager list in repository!
		r.list()
	if args["reset"] is True:
		if args['HEAD']:
			head = args['HEAD']
		else:
			head = args['HEAD~1']
		if args["--soft"] is True:
			r.reset(spec, "--soft", head)
		elif args["--mixed"] is True:
			r.reset(spec, "--mixed", head)
		else:
			r.reset(spec, "--hard", head)
	if args["import"] is True:
		dir = args["<entity-dir>"]
		bucket = args["<bucket-name>"]
		profile = args["--credentials"]
		region = args["--region"] if args["--region"] else "us-east-1"
		object = args["--object"]
		path = args["--path"]

		r.import_files(object, path, dir, retry, bucket, profile, region)

	if args["create"] is True:
		artefact_name = args['<artefact-name>']
		categories = args['--category']
		version = args['--version-number']
		imported_dir = args['--import']
		start_wizard = args['--wizzard-config']
		r.create(artefact_name, categories, version, imported_dir, start_wizard)



def run_main():
	"""ml-git: a distributed version control system for ML
	Usage:
	ml-git init [--verbose]
	ml-git store (add|del) <bucket-name> [--credentials=<profile>] [--type=<store-type>] [--verbose]
	ml-git (dataset|labels|model) remote (add|del) <ml-git-remote-url> [--verbose]
	ml-git (dataset|labels|model) (init|list|update|fsck|gc) [--verbose]
	ml-git (dataset|labels|model) (branch|show|status) <ml-entity-name> [--verbose]
	ml-git (dataset|labels|model) push <ml-entity-name> [--retry=<retries>] [--clearonfail] [--verbose]
	ml-git dataset checkout <ml-entity-tag> [(--group-sample=<amount:group-size> --seed=<value> | --range-sample=<start:stop:step> | --random-sample=<amount:frequency> --seed=<value>)] [--force] [--retry=<retries>] [--verbose]
	ml-git model checkout <ml-entity-tag> [(--group-sample=<amount:group-size> --seed=<value> | --range-sample=<start:stop:step> | --random-sample=<amount:frequency> --seed=<value>)] [-d] [-l]  [--force] [--retry=<retries>] [--verbose]
	ml-git labels checkout <ml-entity-tag> [(--group-sample=<amount:group-size> --seed=<value> | --range-sample=<start:stop:step> | --random-sample=<amount:frequency> --seed=<value>)] [-d]  [--force] [--retry=<retries>] [--verbose]
	ml-git (dataset|labels|model) fetch <ml-entity-tag> [(--group-sample=<amount:group-size> --seed=<value> | --range-sample=<start:stop:step> | --random-sample=<amount:frequency> --seed=<value>)] [--retry=<retries>] [--verbose]
	ml-git (dataset|labels|model) add <ml-entity-name> [--fsck] [--bumpversion] [--verbose] [--del]
	ml-git dataset commit <ml-entity-name> [--tag=<tag>] [-m MESSAGE|--message=<msg>] [--verbose] [--fsck]
	ml-git labels commit <ml-entity-name> [--dataset=<dataset-name>] [--tag=<tag>] [-m MESSAGE|--message=<msg>] [--verbose]
	ml-git model commit <ml-entity-name> [--dataset=<dataset-name] [--labels=<labels-name>] [-m MESSAGE|--message=<msg>] [--tag=<tag>] [--verbose]
	ml-git (dataset|labels|model) tag <ml-entity-name> list  [--verbose]
	ml-git (dataset|labels|model) tag <ml-entity-name> (add|del) <tag> [--verbose]
	ml-git (dataset|labels|model) reset <ml-entity-name> (--hard|--mixed|--soft) (HEAD|HEAD~1) [--verbose]
	ml-git config list
	ml-git  import [--credentials=<profile>] [--region=<region-name>] [--retry=<retries>] [--path=<pathname>|--object=<object-name>] <bucket-name> <entity-dir> [--verbose]
	ml-git (dataset|labels|model) create <artefact-name> --category=<category-name>... --version-number=<version-number> --import=<folder-name> [--wizzard-config]

	Options:
	--credentials=<profile>            Profile of AWS credentials [default: default].
	--fsck                             Run fsck after command execution
	--force                            Force checkout command to delete untracked/uncommitted files from local repository.
	--del                              Persist the files' removal
	--region=<region>                  AWS region name [default: us-east-1].
	--type=<store-type>                Data store type [default: s3h].
	--tag                              A ml-git tag to identify a specific version of a ML entity.
	--verbose                          Verbose mode.
	--bumpversion                      (dataset add only) increment the dataset version number when adding more files.
	--retry=<retries>                  Number of retries to upload or download the files from the storage [default: 2]
	--clearonfail                      Remove the files from the store in case of failure during the push operation
	--group-sample=<amount:group-size> The group sample option consists of amount and group used to download a sample.
	--seed=<value>                     The seed is used to initialize the pseudorandom numbers.
	--range-sample=<start:stop:step>   The range sample option consists of start, stop and step used to download a
	                                   sample. The start parameter can be equal or greater than zero. The stop parameter
	                                   can be all, -1 or any integer above zero.
	--random-sample=<amount:frequency> The random sample option consists of amount and frequency and used to download a sample.
	-d                                 If exist a dataset related with the model or labels, this one must be downloaded.
	-l                                 If exist a labels related with the model, this one must be downloaded.
	-h --help                          Show this screen.
	--version                          Show version.
	-m MESSAGE --message               Use the given <msg> as the commit message
	--hard                             Revert the committed files and the staged files to 'Untracked Files' Also remove these files from workspace.
	--mixed                            Revert the committed files and the staged files to 'Untracked Files'. This is the default action.
	--soft                             Revert the committed files to "Changes to be committed"
	--HEAD                             Will keep the metadata in the current commit.
	--HEAD~1                           Will move the metadata to the last commit.
	--wizzard-config                   If specified, ask interactive questions at console for git & store configurations.
	--path                             Bucket folder path
	--object                           Filename in bucket
	"""
	config = config_load()
	init_logger()

	arguments = docopt(run_main.__doc__, version="0.8.4.1")

	main_validate(arguments)

	repository_entity_cmd(config, arguments)


if __name__ == "__main__":
	run_main()
<|MERGE_RESOLUTION|>--- conflicted
+++ resolved
@@ -40,17 +40,11 @@
 		bucket = args["<bucket-name>"]
 		type = "s3h"
 		credentials = "default"
-<<<<<<< HEAD
 
 		if "--type" in args and args["--type"] is not None:
 			type = args["--type"]
-		if "--credentials" in args and args["--credentials"] is not None:
+		if "--credentials" in args and args["--credentials"] is not None and len(args["--credentials"]):
 			credentials = args["--credentials"]
-=======
-		if "--type" in args and args["--type"] is not None: type = args["--type"]
-		if "--region" in args and args["--region"] is not None: region = args["--region"]
-		if "--credentials" in args and args["--credentials"] is not None and len(args["--credentials"]): credentials = args["--credentials"]
->>>>>>> 46681c1e
 		if args["store"] is True and args["add"] is True:
 			store_add(type, bucket, credentials)
 		return
