"""
© Copyright 2020 HP Development Company, L.P.
SPDX-License-Identifier: GPL-2.0-only
"""

from mlgit.config import config_load, list_repos
from mlgit.log import init_logger, set_level
from mlgit.repository import Repository
from mlgit.admin import init_mlgit, store_add
from mlgit.utils import is_sample
from docopt import docopt
from pprint import pprint
from schema import Schema, And, Use, SchemaError, Or



def repository_entity_cmd(config, args):

	repotype = "project"
	if args["dataset"] == True:
		repotype = "dataset"
	if args["labels"] == True:
		repotype = "labels"
	if args["model"] == True:
		repotype = "model"

	r = Repository(config, repotype)
	if args["--verbose"] == True:
		print("ml-git config:")
		pprint(config)
		print("docopt argumens:")
		pprint(args)
		set_level("debug")

	if repotype == "project":
		if args["init"]:
			init_mlgit()

		if args["config"] == True and args["list"] == True:
			print("config:")
			pprint(config)

		bucket = args["<bucket-name>"]
		type = "s3h"
		region = "us-east-1"
		credentials = "default"
		if "--type" in args and args["--type"] is not None: type = args["--type"]
		if "--region" in args and args["--region"] is not None: region = args["--region"]
		if "--credentials" in args and args["--credentials"] is not None: credentials = args["--credentials"]
		if args["store"] == True and args["add"] == True:
			print("add store %s %s %s %s" % (type, bucket, credentials, region))
			store_add(type, bucket, credentials, region)
		return

	remote_url = args["<ml-git-remote-url>"]
	if args["remote"] == True and args["add"] == True:
		r.repo_remote_add(repotype, remote_url)
		return

	spec = args["<ml-entity-name>"]
	retry = 2
	if "--retry" in args and args["--retry"] is not None: retry = int(args["--retry"])
	if args["add"] == True:
		bumpversion = args["--bumpversion"]
		run_fsck = args["--fsck"]
		del_files = args["--del"]
		r.add(spec, bumpversion, run_fsck, del_files)
	if args["commit"] == True:
		dataset_tag = args["--dataset"]
		labels_tag = args["--labels"]
		tags = {}
		if dataset_tag is not None: tags["dataset"] = dataset_tag
		if labels_tag is not None: tags["labels"] = labels_tag
		run_fsck = args["--fsck"]
		r.commit(spec, tags, run_fsck)
	if args["push"] == True:
		r.push(spec, retry)
	if args["branch"] == True:
		r.branch(spec)
	if args["status"] == True:
		r.status(spec)
	if args["show"] == True:
		r.show(spec)
	if args["tag"] == True:
		tag = args["<tag>"]
		if args["add"] == True:
			r.tag(spec, tag)
		if args["list"] == True:
			r.list_tag(spec)
		return

	tag = args["<ml-entity-tag>"]
	if args["checkout"] == True:
		r.checkout(tag)
	if args["get"] == True:
<<<<<<< HEAD
		r.get(tag, retry)
=======
		if is_sample(args):
			group_sample = args['--group-sample']
			seed = args['--seed']
			group_samples = {}
			if group_sample is not None:group_samples['group_sample'] = group_sample
			if seed is not None:group_samples["seed"] = seed
			r.get(tag, group_samples)
		elif args['--group-sample'] is None and args['--seed'] is None:
			r.get(tag, None)
		else:
			print("To use sampling you must pass <group-sample> and <seed> parameters")		
>>>>>>> 9ef6eae0
	if args["fetch"] == True:
		if is_sample(args):
			group_sample = args['--group-sample']
			seed = args['--seed']
			group_samples = {}
			if group_sample is not None:
				group_samples['group_sample'] = group_sample
			if seed is not None:
				group_samples["seed"] = seed
			r.fetch(tag, group_samples)
		elif args['--group-sample'] is None and args['--seed'] is None:
			r.fetch(tag, None)
		else:
			print("To use sampling you must pass <group-sample> and <seed> parameters")
	if args["init"] == True:
		r.init()
	if args["update"] == True:
		r.update()
	if args["fsck"] == True:
		r.fsck()
	if args["gc"] == True:
		r.gc()
	if args["list"] == True:
		# TODO: use MetadataManager list in repository!
		r.list()


def run_main():
	"""ml-git: a distributed version control system for ML
	Usage:
	ml-git init [--verbose]
	ml-git store (add|del) <bucket-name> [--credentials=<profile>] [--region=<region-name>] [--type=<store-type>] [--verbose]
	ml-git (dataset|labels|model) remote (add|del) <ml-git-remote-url> [--verbose]
	ml-git (dataset|labels|model) (init|list|update|fsck|gc) [--verbose]
	ml-git (dataset|labels|model) (branch|show|status) <ml-entity-name> [--verbose]
	ml-git (dataset|labels|model) (checkout|get|fetch) <ml-entity-tag> [--group-sample=<amount:group-size>]  [--seed=<value>] [--verbose]
	ml-git (dataset|labels|model) push <ml-entity-name> [--retry=<retries>] [--verbose]
<<<<<<< HEAD
	ml-git (dataset|labels|model) (checkout|get|fetch) <ml-entity-tag> [--verbose]
	ml-git (dataset|labels|model) get <ml-entity-tag> [--retry=<retries>] [--verbose]
=======
>>>>>>> 9ef6eae0
	ml-git (dataset|labels|model) add <ml-entity-name> [--fsck] [--bumpversion] [--verbose] [--del]
	ml-git dataset commit <ml-entity-name> [--tag=<tag>] [--verbose] [--fsck]
	ml-git labels commit <ml-entity-name> [--dataset=<dataset-name>] [--tag=<tag>] [--verbose]
	ml-git model commit <ml-entity-name> [--dataset=<dataset-name] [--labels=<labels-name>] [--tag=<tag>] [--verbose]
	ml-git (dataset|labels|model) tag <ml-entity-name> list  [--verbose]
	ml-git (dataset|labels|model) tag <ml-entity-name> (add|del) <tag> [--verbose]
	ml-git config list

	Options:
	--credentials=<profile>            Profile of AWS credentials [default: default].
	--fsck                             Run fsck after command execution
	--del                              Persist the files' removal
	--region=<region>                  AWS region name [default: us-east-1].
	--type=<store-type>                Data store type [default: s3h].
	--tag                              A ml-git tag to identify a specific version of a ML entity.
	--verbose                          Verbose mode
	--bumpversion                      (dataset add only) increment the dataset version number when adding more files.
	--retry=<retries>                  Number of retries to upload or download the files from the storage [default: 2]
	--group-sample=<amount:group-size> The sample option consists of amount and group used to download a sample. 				
	--seed=<value>				       The seed is used to initialize the pseudorandom numbers.
	-h --help                          Show this screen.
	--version                          Show version.
	"""
	config = config_load()
	init_logger()

	arguments = docopt(run_main.__doc__, version="1.0")

	schema = Schema({
		'--retry': Or(None, And(Use(int), lambda n: 0 < n), error='--retry=<retries> should be integer (0 < retries)')},
		ignore_extra_keys=True)
	try:
		schema.validate(arguments)
	except SchemaError as e:
		exit(e)

	repository_entity_cmd(config, arguments)


if __name__ == "__main__":
	run_main()<|MERGE_RESOLUTION|>--- conflicted
+++ resolved
@@ -93,21 +93,17 @@
 	if args["checkout"] == True:
 		r.checkout(tag)
 	if args["get"] == True:
-<<<<<<< HEAD
-		r.get(tag, retry)
-=======
 		if is_sample(args):
 			group_sample = args['--group-sample']
 			seed = args['--seed']
 			group_samples = {}
 			if group_sample is not None:group_samples['group_sample'] = group_sample
 			if seed is not None:group_samples["seed"] = seed
-			r.get(tag, group_samples)
+			r.get(tag, group_samples, retry)
 		elif args['--group-sample'] is None and args['--seed'] is None:
-			r.get(tag, None)
+			r.get(tag, None, retry)
 		else:
 			print("To use sampling you must pass <group-sample> and <seed> parameters")		
->>>>>>> 9ef6eae0
 	if args["fetch"] == True:
 		if is_sample(args):
 			group_sample = args['--group-sample']
@@ -145,11 +141,8 @@
 	ml-git (dataset|labels|model) (branch|show|status) <ml-entity-name> [--verbose]
 	ml-git (dataset|labels|model) (checkout|get|fetch) <ml-entity-tag> [--group-sample=<amount:group-size>]  [--seed=<value>] [--verbose]
 	ml-git (dataset|labels|model) push <ml-entity-name> [--retry=<retries>] [--verbose]
-<<<<<<< HEAD
 	ml-git (dataset|labels|model) (checkout|get|fetch) <ml-entity-tag> [--verbose]
-	ml-git (dataset|labels|model) get <ml-entity-tag> [--retry=<retries>] [--verbose]
-=======
->>>>>>> 9ef6eae0
+	ml-git (dataset|labels|model) get <ml-entity-tag> [--group-sample=<amount:group-size>] [--seed=<value>] [--retry=<retries>] [--verbose]
 	ml-git (dataset|labels|model) add <ml-entity-name> [--fsck] [--bumpversion] [--verbose] [--del]
 	ml-git dataset commit <ml-entity-name> [--tag=<tag>] [--verbose] [--fsck]
 	ml-git labels commit <ml-entity-name> [--dataset=<dataset-name>] [--tag=<tag>] [--verbose]
