"""
© Copyright 2020 HP Development Company, L.P.
SPDX-License-Identifier: GPL-2.0-only
"""

from mlgit.config import config_load
from mlgit.log import init_logger, set_level
from mlgit.repository import Repository
from mlgit.admin import init_mlgit, store_add
from docopt import docopt
from pprint import pprint
from mlgit.schema_utils import main_validate


def repository_entity_cmd(config, args):

	repotype = "project"
	if args["dataset"] is True:
		repotype = "dataset"
	if args["labels"] is True:
		repotype = "labels"
	if args["model"] is True:
		repotype = "model"
	r = Repository(config, repotype)
	if args["--verbose"] is True:
		print("ml-git config:")
		pprint(config)
		print("docopt argumens:")
		pprint(args)
		set_level("debug")

	if repotype == "project":
		if args["init"]:
			init_mlgit()

		if args["config"] is True and args["list"] is True:
			print("config:")
			pprint(config)

		if args["clone"]:
			r.clone_config(args["<repository-url>"])

		bucket = args["<bucket-name>"]
		type = "s3h"
		credentials = "default"

		if "--type" in args and args["--type"] is not None:
			type = args["--type"]
		if "--credentials" in args and args["--credentials"] is not None and len(args["--credentials"]):
			credentials = args["--credentials"]
		if args["store"] is True and args["add"] is True:
			store_add(type, bucket, credentials)
		return

	remote_url = args["<ml-git-remote-url>"]
	if args["remote"] is True and args["add"] is True:
		r.repo_remote_add(repotype, remote_url)
		return

	spec = args["<ml-entity-name>"]
	retry = 2
	if "--retry" in args and args["--retry"] is not None: retry = int(args["--retry"])
	if args["add"] is True:
		bumpversion = args["--bumpversion"]
		run_fsck = args["--fsck"]
		r.add(spec, bumpversion, run_fsck)
	if args["commit"] is True:
		if args['-m']:
			msg = args['MESSAGE']
		else:
			msg = args['--message']
		dataset_tag = args["--dataset"]
		labels_tag = args["--labels"]
		tags = {}
		if dataset_tag is not None:
			tags["dataset"] = dataset_tag
		if labels_tag is not None:
			tags["labels"] = labels_tag
		run_fsck = args["--fsck"]
		r.commit(spec, tags, run_fsck, msg)
	if args["push"] is True:
		clear_on_fail = args["--clearonfail"]
		r.push(spec, retry, clear_on_fail)
	if args["branch"] is True:
		r.branch(spec)
	if args["status"] is True:
		r.status(spec)
	if args["show"] is True:
		r.show(spec)
	if args["remote-fsck"] is True:
		r.remote_fsck(spec, retry)
	if args["tag"] is True:
		tag = args["<tag>"]
		if args["add"] is True:
			r.tag(spec, tag)
		if args["list"] is True:
			r.list_tag(spec)
		return

	tag = args["<ml-entity-tag>"]
	if args["checkout"] is True:
		force_checkout = args["--force"]
		dataset_tag = args["-d"]
		labels_tag = args["-l"]
		samples = {}
		if args['--group-sample']:
			group_sample = args['--group-sample']
			seed = args['--seed']
			samples["group"] = group_sample
			samples["seed"] = seed
			r.checkout(tag, samples, retry, force_checkout, dataset_tag, labels_tag)
		elif args['--range-sample']:
			range_sample = args['--range-sample']
			samples["range"] = range_sample
			r.checkout(tag, samples, retry, force_checkout, dataset_tag, labels_tag)
		elif args['--random-sample']:
			random_sample = args['--random-sample']
			seed = args['--seed']
			samples["random"] = random_sample
			samples["seed"] = seed
			r.checkout(tag, samples, retry, force_checkout, dataset_tag, labels_tag)
		else:
			r.checkout(tag, None, retry, force_checkout, dataset_tag, labels_tag)
	if args["fetch"] is True:
		samples = {}
		if args['--group-sample']:
			group_sample = args['--group-sample']
			seed = args['--seed']
			samples["group"] = group_sample
			samples["seed"] = seed
			r.fetch_tag(tag, samples, retry)
		elif args['--range-sample']:
			range_sample = args['--range-sample']
			samples["range"] = range_sample
			r.fetch_tag(tag, samples, retry)
		elif args['--random-sample']:
			random_sample = args['--random-sample']
			seed = args['--seed']
			samples["random"] = random_sample
			samples["seed"] = seed
			r.fetch_tag(tag, samples, retry)
		else:
			r.fetch_tag(tag, None, retry)
	if args["init"] is True:
		r.init()
	if args["update"] is True:
		r.update()
	if args["fsck"] is True:
		r.fsck()
	if args["gc"] is True:
		r.gc()
	if args["list"] is True:
		# TODO: use MetadataManager list in repository!
		r.list()
	if args["reset"] is True:
		if args['HEAD']:
			head = args['HEAD']
		else:
			head = args['HEAD~1']
		if args["--soft"] is True:
			r.reset(spec, "--soft", head)
		elif args["--mixed"] is True:
			r.reset(spec, "--mixed", head)
		else:
			r.reset(spec, "--hard", head)
	if args["import"] is True:
		dir = args["<entity-dir>"]
		bucket = args["<bucket-name>"]
		profile = args["--credentials"]
		region = args["--region"] if args["--region"] else "us-east-1"
		object = args["--object"]
		path = args["--path"]

		r.import_files(object, path, dir, retry, bucket, profile, region)

	if args["create"] is True:
		artefact_name = args['<artefact-name>']
		categories = args['--category']
		version = args['--version-number']
		imported_dir = args['--import']
		start_wizard = args['--wizzard-config']
		r.create(artefact_name, categories, version, imported_dir, start_wizard)



def run_main():
	"""ml-git: a distributed version control system for ML
	Usage:
	ml-git init [--verbose]
	ml-git store (add|del) <bucket-name> [--credentials=<profile>] [--type=<store-type>] [--verbose]
	ml-git (dataset|labels|model) remote (add|del) <ml-git-remote-url> [--verbose]
	ml-git (dataset|labels|model) (init|list|update|fsck|gc) [--verbose]
	ml-git (dataset|labels|model) (branch|remote-fsck|show|status) <ml-entity-name> [--verbose]
	ml-git (dataset|labels|model) push <ml-entity-name> [--retry=<retries>] [--clearonfail] [--verbose]
	ml-git dataset checkout <ml-entity-tag> [(--group-sample=<amount:group-size> --seed=<value> | --range-sample=<start:stop:step> | --random-sample=<amount:frequency> --seed=<value>)] [--force] [--retry=<retries>] [--verbose]
	ml-git model checkout <ml-entity-tag> [(--group-sample=<amount:group-size> --seed=<value> | --range-sample=<start:stop:step> | --random-sample=<amount:frequency> --seed=<value>)] [-d] [-l]  [--force] [--retry=<retries>] [--verbose]
	ml-git labels checkout <ml-entity-tag> [(--group-sample=<amount:group-size> --seed=<value> | --range-sample=<start:stop:step> | --random-sample=<amount:frequency> --seed=<value>)] [-d]  [--force] [--retry=<retries>] [--verbose]
	ml-git (dataset|labels|model) fetch <ml-entity-tag> [(--group-sample=<amount:group-size> --seed=<value> | --range-sample=<start:stop:step> | --random-sample=<amount:frequency> --seed=<value>)] [--retry=<retries>] [--verbose]
	ml-git (dataset|labels|model) add <ml-entity-name> [--fsck] [--bumpversion] [--verbose]
	ml-git dataset commit <ml-entity-name> [--tag=<tag>] [-m MESSAGE|--message=<msg>] [--fsck] [--verbose]
	ml-git labels commit <ml-entity-name> [--dataset=<dataset-name>] [--tag=<tag>] [-m MESSAGE|--message=<msg>] [--verbose]
	ml-git model commit <ml-entity-name> [--dataset=<dataset-name] [--labels=<labels-name>] [-m MESSAGE|--message=<msg>] [--tag=<tag>] [--verbose]
	ml-git (dataset|labels|model) tag <ml-entity-name> list  [--verbose]
	ml-git (dataset|labels|model) tag <ml-entity-name> (add|del) <tag> [--verbose]
	ml-git (dataset|labels|model) reset <ml-entity-name> (--hard|--mixed|--soft) (HEAD|HEAD~1) [--verbose]
	ml-git config list
	ml-git (dataset|labels|model) create <artefact-name> --category=<category-name>... --version-number=<version-number> --import=<folder-name> [--wizzard-config]
	ml-git (dataset|labels|model) import [--credentials=<profile>] [--region=<region-name>] [--retry=<retries>] [--path=<pathname>|--object=<object-name>] <bucket-name> <entity-dir> [--verbose]
	ml-git clone <repository-url>

	Options:
	--credentials=<profile>            Profile of AWS credentials [default: default].
	--fsck                             Run fsck after command execution.
	--force                            Force checkout command to delete untracked/uncommitted files from local repository.
	--region=<region>                  AWS region name [default: us-east-1].
	--type=<store-type>                Data store type [default: s3h].
	--tag                              A ml-git tag to identify a specific version of a ML entity.
	--verbose                          Verbose mode.
	--bumpversion                      (dataset add only) increment the dataset version number when adding more files.
	--retry=<retries>                  Number of retries to upload or download the files from the storage [default: 2].
	--clearonfail                      Remove the files from the store in case of failure during the push operation.
	--group-sample=<amount:group-size> The group sample option consists of amount and group used to download a sample.
	--seed=<value>                     The seed is used to initialize the pseudorandom numbers.
	--range-sample=<start:stop:step>   The range sample option consists of start, stop and step used to download a
	                                   sample. The start parameter can be equal or greater than zero. The stop parameter
	                                   can be all, -1 or any integer above zero.
	--random-sample=<amount:frequency> The random sample option consists of amount and frequency and used to download a sample.
	-d                                 If exist a dataset related with the model or labels, this one must be downloaded.
	-l                                 If exist a labels related with the model, this one must be downloaded.
	-h --help                          Show this screen.
	--version                          Show version.
	-m MESSAGE --message               Use the given <msg> as the commit message.
	--hard                             Revert the committed files and the staged files to 'Untracked Files' Also remove these files from workspace.
	--mixed                            Revert the committed files and the staged files to 'Untracked Files'. This is the default action.
	--soft                             Revert the committed files to "Changes to be committed".
	--HEAD                             Will keep the metadata in the current commit.
	--HEAD~1                           Will move the metadata to the last commit.
<<<<<<< HEAD
	--path                             Bucket folder path.
	--object                           Filename in bucket.
=======
	--wizzard-config                   If specified, ask interactive questions at console for git & store configurations.
	--path                             Bucket folder path
	--object                           Filename in bucket
>>>>>>> d0c98581
	"""
	config = config_load()
	init_logger()

	arguments = docopt(run_main.__doc__, version="0.8.4.1")

	main_validate(arguments)

	repository_entity_cmd(config, arguments)


if __name__ == "__main__":
	run_main()
<|MERGE_RESOLUTION|>--- conflicted
+++ resolved
@@ -235,14 +235,9 @@
 	--soft                             Revert the committed files to "Changes to be committed".
 	--HEAD                             Will keep the metadata in the current commit.
 	--HEAD~1                           Will move the metadata to the last commit.
-<<<<<<< HEAD
-	--path                             Bucket folder path.
-	--object                           Filename in bucket.
-=======
 	--wizzard-config                   If specified, ask interactive questions at console for git & store configurations.
 	--path                             Bucket folder path
 	--object                           Filename in bucket
->>>>>>> d0c98581
 	"""
 	config = config_load()
 	init_logger()
