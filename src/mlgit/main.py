"""
© Copyright 2020 HP Development Company, L.P.
SPDX-License-Identifier: GPL-2.0-only
"""

from mlgit.config import config_load, list_repos
from mlgit.log import init_logger, set_level
from mlgit.repository import Repository
from mlgit.admin import init_mlgit, store_add
from mlgit.utils import is_sample
from docopt import docopt
from pprint import pprint


def repository_entity_cmd(config, args):

	repotype = "project"
	if args["dataset"] == True:
		repotype = "dataset"
	if args["labels"] == True:
		repotype = "labels"
	if args["model"] == True:
		repotype = "model"

	r = Repository(config, repotype)
	if args["--verbose"] == True:
		print("ml-git config:")
		pprint(config)
		print("docopt argumens:")
		pprint(args)
		set_level("debug")

	if repotype == "project":
		if args["init"]:
			init_mlgit()

		if args["config"] == True and args["list"] == True:
			print("config:")
			pprint(config)

		bucket = args["<bucket-name>"]
		type = "s3h"
		region = "us-east-1"
		credentials = "default"
		if "--type" in args and args["--type"] is not None: type = args["--type"]
		if "--region" in args and args["--region"] is not None: region = args["--region"]
		if "--credentials" in args and args["--credentials"] is not None: credentials= args["--credentials"]
		if args["store"] == True and args["add"] == True:
			print("add store %s %s %s %s" %(type, bucket, credentials, region))
			store_add(type, bucket, credentials, region)
		return

	remote_url = args["<ml-git-remote-url>"]
	if args["remote"] == True and args["add"] == True:
		r.repo_remote_add(repotype, remote_url)
		return

	spec = args["<ml-entity-name>"]
	if args["add"] == True:
		bumpversion = args["--bumpversion"]
		run_fsck = args["--fsck"]
		del_files = args["--del"]
		r.add(spec, bumpversion, run_fsck, del_files)
	if args["commit"] == True:
		dataset_tag = args["--dataset"]
		labels_tag = args["--labels"]
		tags = {}
		if dataset_tag is not None: tags["dataset"] = dataset_tag
		if labels_tag is not None: tags["labels"] = labels_tag
		run_fsck = args["--fsck"]
		r.commit(spec, tags, run_fsck)
	if args["push"] == True:
		r.push(spec)
	if args["branch"] == True:
		r.branch(spec)
	if args["status"] == True:
		r.status(spec)
	if args["show"] == True:
		r.show(spec)
	if args["tag"] == True:
		tag = args["<tag>"]
		if args["add"] == True:
			r.tag(spec, tag)
		if args["list"] == True:
			r.list_tag(spec)
		return

	tag = args["<ml-entity-tag>"]
	if args["checkout"] == True:
		r.checkout(tag)
	if args["get"] == True:
		r.get(tag)
	if args["fetch"] == True:
		r.fetch(tag)
	if args["init"] == True:
		r.init()
	if args["update"] == True:
		r.update()
	if args["fsck"] == True:
		r.fsck()
	if args["gc"] == True:
		r.gc()
	if args["list"] == True:
		# TODO: use MetadataManager list in repository!
		r.list()


def run_main():
	"""ml-git: a distributed version control system for ML
	Usage:
	ml-git init [--verbose]
	ml-git store (add|del) <bucket-name> [--credentials=<profile>] [--region=<region-name>] [--type=<store-type>] [--verbose]
	ml-git (dataset|labels|model) remote (add|del) <ml-git-remote-url> [--verbose]
	ml-git (dataset|labels|model) (init|list|update|fsck|gc) [--verbose]
	ml-git (dataset|labels|model) (push|branch|show|status) <ml-entity-name> [--verbose]
<<<<<<< HEAD
	ml-git (dataset|labels|model) (checkout|get|fetch) <ml-entity-tag> [--sample=<amount:group>] [--seed=<seed>] [--verbose]
=======
	ml-git (dataset|labels|model) (checkout|get|fetch) <ml-entity-tag> [--verbose]
>>>>>>> c64a5ede
	ml-git (dataset|labels|model) add <ml-entity-name> [--fsck] [--bumpversion] [--verbose] [--del]
	ml-git dataset commit <ml-entity-name> [--tag=<tag>] [--verbose] [--fsck]
	ml-git labels commit <ml-entity-name> [--dataset=<dataset-name>] [--tag=<tag>] [--verbose]
	ml-git model commit <ml-entity-name> [--dataset=<dataset-name] [--labels=<labels-name>] [--tag=<tag>] [--verbose]
	ml-git (dataset|labels|model) tag <ml-entity-name> list  [--verbose]
	ml-git (dataset|labels|model) tag <ml-entity-name> (add|del) <tag> [--verbose]
	ml-git config list

	Options:
	--credentials=<profile>     Profile of AWS credentials [default: default].
	--fsck                      Run fsck after command execution
	--del                       Persist the files' removal
	--region=<region>           AWS region name [default: us-east-1].
	--type=<store-type>         Data store type [default: s3h].
	--tag                       A ml-git tag to identify a specific version of a ML entity.
	--verbose                   Verbose mode
<<<<<<< HEAD
	--bumpversion				(dataset add only) increment the dataset version number when adding more files.
=======
	--bumpversion               (dataset add only) increment the dataset version number when adding more files.
>>>>>>> c64a5ede
	-h --help                   Show this screen.
	--version                   Show version.
	"""
	config = config_load()
	init_logger()

	arguments = docopt(run_main.__doc__, version="1.0")
	repository_entity_cmd(config, arguments)


if __name__ == "__main__":
<<<<<<< HEAD
	run_main()
=======
	run_main()
>>>>>>> c64a5ede
<|MERGE_RESOLUTION|>--- conflicted
+++ resolved
@@ -113,11 +113,7 @@
 	ml-git (dataset|labels|model) remote (add|del) <ml-git-remote-url> [--verbose]
 	ml-git (dataset|labels|model) (init|list|update|fsck|gc) [--verbose]
 	ml-git (dataset|labels|model) (push|branch|show|status) <ml-entity-name> [--verbose]
-<<<<<<< HEAD
-	ml-git (dataset|labels|model) (checkout|get|fetch) <ml-entity-tag> [--sample=<amount:group>] [--seed=<seed>] [--verbose]
-=======
 	ml-git (dataset|labels|model) (checkout|get|fetch) <ml-entity-tag> [--verbose]
->>>>>>> c64a5ede
 	ml-git (dataset|labels|model) add <ml-entity-name> [--fsck] [--bumpversion] [--verbose] [--del]
 	ml-git dataset commit <ml-entity-name> [--tag=<tag>] [--verbose] [--fsck]
 	ml-git labels commit <ml-entity-name> [--dataset=<dataset-name>] [--tag=<tag>] [--verbose]
@@ -134,11 +130,7 @@
 	--type=<store-type>         Data store type [default: s3h].
 	--tag                       A ml-git tag to identify a specific version of a ML entity.
 	--verbose                   Verbose mode
-<<<<<<< HEAD
-	--bumpversion				(dataset add only) increment the dataset version number when adding more files.
-=======
 	--bumpversion               (dataset add only) increment the dataset version number when adding more files.
->>>>>>> c64a5ede
 	-h --help                   Show this screen.
 	--version                   Show version.
 	"""
@@ -150,8 +142,4 @@
 
 
 if __name__ == "__main__":
-<<<<<<< HEAD
 	run_main()
-=======
-	run_main()
->>>>>>> c64a5ede
