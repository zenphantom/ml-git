--- conflicted
+++ resolved
@@ -238,11 +238,7 @@
 	config = config_load()
 	init_logger()
 
-<<<<<<< HEAD
-	arguments = docopt(run_main.__doc__, version="0.5.7.1")
-=======
 	arguments = docopt(run_main.__doc__, version="0.8.4.1")
->>>>>>> 283a4aaf
 
 	main_validate(arguments)
 
