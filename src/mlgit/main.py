"""
© Copyright 2020 HP Development Company, L.P.
SPDX-License-Identifier: GPL-2.0-only
"""

from mlgit.config import config_load
from mlgit.log import init_logger, set_level
from mlgit.repository import Repository
from mlgit.admin import init_mlgit, store_add
from docopt import docopt
from pprint import pprint
from mlgit.schema_utils import main_validate



def repository_entity_cmd(config, args):

	repotype = "project"
	if args["dataset"] is True:
		repotype = "dataset"
	if args["labels"] is True:
		repotype = "labels"
	if args["model"] is True:
		repotype = "model"

	r = Repository(config, repotype)
	if args["--verbose"] is True:
		print("ml-git config:")
		pprint(config)
		print("docopt argumens:")
		pprint(args)
		set_level("debug")

	if repotype == "project":
		if args["init"]:
			init_mlgit()

		if args["config"] is True and args["list"] is True:
			print("config:")
			pprint(config)

		bucket = args["<bucket-name>"]
		type = "s3h"
		credentials = "default"

		if "--type" in args and args["--type"] is not None:
			type = args["--type"]
		if "--credentials" in args and args["--credentials"] is not None and len(args["--credentials"]):
			credentials = args["--credentials"]
		if args["store"] is True and args["add"] is True:
			store_add(type, bucket, credentials)
		return

	remote_url = args["<ml-git-remote-url>"]
	if args["remote"] is True and args["add"] is True:
		r.repo_remote_add(repotype, remote_url)
		return

	spec = args["<ml-entity-name>"]
	retry = 2
	if "--retry" in args and args["--retry"] is not None: retry = int(args["--retry"])
	if args["add"] is True:
		bumpversion = args["--bumpversion"]
		run_fsck = args["--fsck"]
		r.add(spec, bumpversion, run_fsck)
	if args["commit"] is True:
		if args['-m']:
			msg = args['MESSAGE']
		else:
			msg = args['--message']
		dataset_tag = args["--dataset"]
		labels_tag = args["--labels"]
		tags = {}
		if dataset_tag is not None:
			tags["dataset"] = dataset_tag
		if labels_tag is not None:
			tags["labels"] = labels_tag
		run_fsck = args["--fsck"]
		r.commit(spec, tags, run_fsck, msg)
	if args["push"] is True:
		clear_on_fail = args["--clearonfail"]
		r.push(spec, retry, clear_on_fail)
	if args["branch"] is True:
		r.branch(spec)
	if args["status"] is True:
		r.status(spec)
	if args["show"] is True:
		r.show(spec)
	if args["remote-fsck"] is True:
		r.remote_fsck(spec, retry)
	if args["tag"] is True:
		tag = args["<tag>"]
		if args["add"] is True:
			r.tag(spec, tag)
		if args["list"] is True:
			r.list_tag(spec)
		return

	tag = args["<ml-entity-tag>"]
	if args["checkout"] is True:
		force_checkout = args["--force"]
		dataset_tag = args["-d"]
		labels_tag = args["-l"]
		samples = {}
		if args['--group-sample']:
			group_sample = args['--group-sample']
			seed = args['--seed']
			samples["group"] = group_sample
			samples["seed"] = seed
			r.checkout(tag, samples, retry, force_checkout, dataset_tag, labels_tag)
		elif args['--range-sample']:
			range_sample = args['--range-sample']
			samples["range"] = range_sample
			r.checkout(tag, samples, retry, force_checkout, dataset_tag, labels_tag)
		elif args['--random-sample']:
			random_sample = args['--random-sample']
			seed = args['--seed']
			samples["random"] = random_sample
			samples["seed"] = seed
			r.checkout(tag, samples, retry, force_checkout, dataset_tag, labels_tag)
		else:
			r.checkout(tag, None, retry, force_checkout, dataset_tag, labels_tag)
	if args["fetch"] is True:
		samples = {}
		if args['--group-sample']:
			group_sample = args['--group-sample']
			seed = args['--seed']
			samples["group"] = group_sample
			samples["seed"] = seed
			r.fetch_tag(tag, samples, retry)
		elif args['--range-sample']:
			range_sample = args['--range-sample']
			samples["range"] = range_sample
			r.fetch_tag(tag, samples, retry)
		elif args['--random-sample']:
			random_sample = args['--random-sample']
			seed = args['--seed']
			samples["random"] = random_sample
			samples["seed"] = seed
			r.fetch_tag(tag, samples, retry)
		else:
			r.fetch_tag(tag, None, retry)
	if args["init"] is True:
		r.init()
	if args["update"] is True:
		r.update()
	if args["fsck"] is True:
		r.fsck()
	if args["gc"] is True:
		r.gc()
	if args["list"] is True:
		# TODO: use MetadataManager list in repository!
		r.list()
	if args["reset"] is True:
		if args['HEAD']:
			head = args['HEAD']
		else:
			head = args['HEAD~1']
		if args["--soft"] is True:
			r.reset(spec, "--soft", head)
		elif args["--mixed"] is True:
			r.reset(spec, "--mixed", head)
		else:
			r.reset(spec, "--hard", head)

	if args["import"]:
		dir = args["<entity-dir>"]
		bucket = args["<bucket-name>"]
		profile = args["--credentials"]
		region = args["--region"] if args["--region"] else "us-east-1"
		object = args["--object"]
		path = args["--path"]

		r.import_files(object, path, dir, retry, bucket, profile, region)


def run_main():
	"""ml-git: a distributed version control system for ML
	Usage:
	ml-git init [--verbose]
	ml-git store (add|del) <bucket-name> [--credentials=<profile>] [--type=<store-type>] [--verbose]
	ml-git (dataset|labels|model) remote (add|del) <ml-git-remote-url> [--verbose]
	ml-git (dataset|labels|model) (init|list|update|fsck|gc) [--verbose]
	ml-git (dataset|labels|model) (branch|remote-fsck|show|status) <ml-entity-name> [--verbose]
	ml-git (dataset|labels|model) push <ml-entity-name> [--retry=<retries>] [--clearonfail] [--verbose]
	ml-git dataset checkout <ml-entity-tag> [(--group-sample=<amount:group-size> --seed=<value> | --range-sample=<start:stop:step> | --random-sample=<amount:frequency> --seed=<value>)] [--force] [--retry=<retries>] [--verbose]
	ml-git model checkout <ml-entity-tag> [(--group-sample=<amount:group-size> --seed=<value> | --range-sample=<start:stop:step> | --random-sample=<amount:frequency> --seed=<value>)] [-d] [-l]  [--force] [--retry=<retries>] [--verbose]
	ml-git labels checkout <ml-entity-tag> [(--group-sample=<amount:group-size> --seed=<value> | --range-sample=<start:stop:step> | --random-sample=<amount:frequency> --seed=<value>)] [-d]  [--force] [--retry=<retries>] [--verbose]
	ml-git (dataset|labels|model) fetch <ml-entity-tag> [(--group-sample=<amount:group-size> --seed=<value> | --range-sample=<start:stop:step> | --random-sample=<amount:frequency> --seed=<value>)] [--retry=<retries>] [--verbose]
	ml-git (dataset|labels|model) add <ml-entity-name> [--fsck] [--bumpversion] [--verbose]
	ml-git dataset commit <ml-entity-name> [--tag=<tag>] [-m MESSAGE|--message=<msg>] [--fsck] [--verbose]
	ml-git labels commit <ml-entity-name> [--dataset=<dataset-name>] [--tag=<tag>] [-m MESSAGE|--message=<msg>] [--verbose]
	ml-git model commit <ml-entity-name> [--dataset=<dataset-name] [--labels=<labels-name>] [-m MESSAGE|--message=<msg>] [--tag=<tag>] [--verbose]
	ml-git (dataset|labels|model) tag <ml-entity-name> list  [--verbose]
	ml-git (dataset|labels|model) tag <ml-entity-name> (add|del) <tag> [--verbose]
	ml-git (dataset|labels|model) reset <ml-entity-name> (--hard|--mixed|--soft) (HEAD|HEAD~1) [--verbose]
	ml-git config list
	ml-git (dataset|labels|model) import [--credentials=<profile>] [--region=<region-name>] [--retry=<retries>] [--path=<pathname>|--object=<object-name>] <bucket-name> <entity-dir> [--verbose]


	Options:
	--credentials=<profile>            Profile of AWS credentials [default: default].
	--fsck                             Run fsck after command execution.
	--force                            Force checkout command to delete untracked/uncommitted files from local repository.
	--region=<region>                  AWS region name [default: us-east-1].
	--type=<store-type>                Data store type [default: s3h].
	--tag                              A ml-git tag to identify a specific version of a ML entity.
	--verbose                          Verbose mode.
	--bumpversion                      (dataset add only) increment the dataset version number when adding more files.
	--retry=<retries>                  Number of retries to upload or download the files from the storage [default: 2].
	--clearonfail                      Remove the files from the store in case of failure during the push operation.
	--group-sample=<amount:group-size> The group sample option consists of amount and group used to download a sample.
	--seed=<value>                     The seed is used to initialize the pseudorandom numbers.
	--range-sample=<start:stop:step>   The range sample option consists of start, stop and step used to download a
	                                   sample. The start parameter can be equal or greater than zero. The stop parameter
	                                   can be all, -1 or any integer above zero.
	--random-sample=<amount:frequency> The random sample option consists of amount and frequency and used to download a sample.
	-d                                 If exist a dataset related with the model or labels, this one must be downloaded.
	-l                                 If exist a labels related with the model, this one must be downloaded.
	-h --help                          Show this screen.
	--version                          Show version.
	-m MESSAGE --message               Use the given <msg> as the commit message.
	--hard                             Revert the committed files and the staged files to 'Untracked Files' Also remove these files from workspace.
	--mixed                            Revert the committed files and the staged files to 'Untracked Files'. This is the default action.
	--soft                             Revert the committed files to "Changes to be committed".
	--HEAD                             Will keep the metadata in the current commit.
	--HEAD~1                           Will move the metadata to the last commit.
<<<<<<< HEAD
=======
	--path                             Bucket folder path.
	--object                           Filename in bucket.
>>>>>>> f57595d8
	"""
	config = config_load()
	init_logger()

	arguments = docopt(run_main.__doc__, version="0.8.4.1")

	main_validate(arguments)

	repository_entity_cmd(config, arguments)


if __name__ == "__main__":
	run_main()
<|MERGE_RESOLUTION|>--- conflicted
+++ resolved
@@ -225,11 +225,8 @@
 	--soft                             Revert the committed files to "Changes to be committed".
 	--HEAD                             Will keep the metadata in the current commit.
 	--HEAD~1                           Will move the metadata to the last commit.
-<<<<<<< HEAD
-=======
 	--path                             Bucket folder path.
 	--object                           Filename in bucket.
->>>>>>> f57595d8
 	"""
 	config = config_load()
 	init_logger()
