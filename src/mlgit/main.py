--- conflicted
+++ resolved
@@ -92,12 +92,8 @@
 	if args["checkout"] == True:
 		r.checkout(tag)
 	if args["get"] == True:
-<<<<<<< HEAD
 		force_get = args["--force"]
-		if args['--group-sample']:
-=======
 		if args['--group-sample'] and args['--seed']:
->>>>>>> a3a1168d
 			group_sample = args['--group-sample']
 			seed = args['--seed']
 			samples = {}
@@ -112,11 +108,7 @@
 		else:
 			r.get(tag, None, retry, force_get)
 	if args["fetch"] == True:
-<<<<<<< HEAD
-		if args['--group-sample']:
-=======
 		if args['--group-sample'] and args['--seed']:
->>>>>>> a3a1168d
 			group_sample = args['--group-sample']
 			seed = args['--seed']
 			samples = {}
