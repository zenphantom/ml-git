--- conflicted
+++ resolved
@@ -10,7 +10,7 @@
 from mlgit.utils import is_sample
 from docopt import docopt
 from pprint import pprint
-from schema import Schema, And, Use, SchemaError
+from schema import Schema, And, Use, SchemaError, Or
 
 
 
@@ -138,13 +138,9 @@
 	ml-git store (add|del) <bucket-name> [--credentials=<profile>] [--region=<region-name>] [--type=<store-type>] [--verbose]
 	ml-git (dataset|labels|model) remote (add|del) <ml-git-remote-url> [--verbose]
 	ml-git (dataset|labels|model) (init|list|update|fsck|gc) [--verbose]
-	ml-git (dataset|labels|model) (push|branch|show|status) <ml-entity-name> [--verbose]
-<<<<<<< HEAD
+	ml-git (dataset|labels|model) (branch|show|status) <ml-entity-name> [--verbose]
 	ml-git (dataset|labels|model) (checkout|get|fetch) <ml-entity-tag> [--group-sample=<amount:group-size>]  [--seed=<value>] [--verbose]
-=======
 	ml-git (dataset|labels|model) push <ml-entity-name> [--retry=<retries>] [--verbose]
-	ml-git (dataset|labels|model) (checkout|get|fetch) <ml-entity-tag> [--verbose]
->>>>>>> 6910669e
 	ml-git (dataset|labels|model) add <ml-entity-name> [--fsck] [--bumpversion] [--verbose] [--del]
 	ml-git dataset commit <ml-entity-name> [--tag=<tag>] [--verbose] [--fsck]
 	ml-git labels commit <ml-entity-name> [--dataset=<dataset-name>] [--tag=<tag>] [--verbose]
@@ -154,7 +150,6 @@
 	ml-git config list
 
 	Options:
-<<<<<<< HEAD
 	--credentials=<profile>            Profile of AWS credentials [default: default].
 	--fsck                             Run fsck after command execution
 	--del                              Persist the files' removal
@@ -163,23 +158,11 @@
 	--tag                              A ml-git tag to identify a specific version of a ML entity.
 	--verbose                          Verbose mode
 	--bumpversion                      (dataset add only) increment the dataset version number when adding more files.
-	--group-sample=<amount:group-size>				
-	--seed=<value>				       ddd
+	--retry=<retries>                  Number of retries to upload or download the files from the storage [default: 2]
+	--group-sample=<amount:group-size> The sample option consists of amount and group used to download a sample. 				
+	--seed=<value>				       The seed is used to initialize the pseudorandom numbers.
 	-h --help                          Show this screen.
 	--version                          Show version.
-=======
-	--credentials=<profile>     Profile of AWS credentials [default: default].
-	--fsck                      Run fsck after command execution
-	--del                       Persist the files' removal
-	--region=<region>           AWS region name [default: us-east-1].
-	--type=<store-type>         Data store type [default: s3h].
-	--tag                       A ml-git tag to identify a specific version of a ML entity.
-	--verbose                   Verbose mode
-	--bumpversion               (dataset add only) increment the dataset version number when adding more files.
-	--retry=<retries>           Number of retries to upload or download the files from the storage [default: 2]
-	-h --help                   Show this screen.
-	--version                   Show version.
->>>>>>> 6910669e
 	"""
 	config = config_load()
 	init_logger()
