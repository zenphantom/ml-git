--- conflicted
+++ resolved
@@ -96,50 +96,28 @@
 
 	tag = args["<ml-entity-tag>"]
 	if args["checkout"] is True:
-<<<<<<< HEAD
-		r.checkout(tag)
-	if args["get"] is True:
-		force_get = args["--force"]
-		dataset_tag = args["--d"]
-		labels_tag = args["--l"]
-=======
 		force_checkout = args["--force"]
 		dataset_tag = args["-d"]
 		labels_tag = args["-l"]
->>>>>>> 8043036f
 		samples = {}
 		if args['--group-sample']:
 			group_sample = args['--group-sample']
 			seed = args['--seed']
 			samples["group"] = group_sample
 			samples["seed"] = seed
-<<<<<<< HEAD
-			r.get(tag, samples, retry, force_get, dataset_tag, labels_tag)
-		elif args['--range-sample']:
-			range_sample = args['--range-sample']
-			samples["range"] = range_sample
-			r.get(tag, samples, retry, force_get, dataset_tag, labels_tag)
-=======
 			r.checkout(tag, samples, retry, force_checkout, dataset_tag, labels_tag)
 		elif args['--range-sample']:
 			range_sample = args['--range-sample']
 			samples["range"] = range_sample
 			r.checkout(tag, samples, retry, force_checkout, dataset_tag, labels_tag)
->>>>>>> 8043036f
 		elif args['--random-sample']:
 			random_sample = args['--random-sample']
 			seed = args['--seed']
 			samples["random"] = random_sample
 			samples["seed"] = seed
-<<<<<<< HEAD
-			r.get(tag, samples, retry, force_get, dataset_tag, labels_tag)
-		else:
-			r.get(tag, None, retry, force_get, dataset_tag, labels_tag)
-=======
 			r.checkout(tag, samples, retry, force_checkout, dataset_tag, labels_tag)
 		else:
 			r.checkout(tag, None, retry, force_checkout, dataset_tag, labels_tag)
->>>>>>> 8043036f
 	if args["fetch"] is True:
 		samples = {}
 		if args['--group-sample']:
@@ -213,16 +191,9 @@
 	ml-git (dataset|labels|model) (init|list|update|fsck|gc) [--verbose]
 	ml-git (dataset|labels|model) (branch|show|status) <ml-entity-name> [--verbose]
 	ml-git (dataset|labels|model) push <ml-entity-name> [--retry=<retries>] [--clearonfail] [--verbose]
-<<<<<<< HEAD
-	ml-git (dataset|labels|model) checkout <ml-entity-tag> [--verbose]
-	ml-git dataset get <ml-entity-tag> [(--group-sample=<amount:group-size> --seed=<value> | --range-sample=<start:stop:step> | --random-sample=<amount:frequency> --seed=<value>)] [--force] [--retry=<retries>] [--verbose]
-	ml-git model get <ml-entity-tag> [(--group-sample=<amount:group-size> --seed=<value> | --range-sample=<start:stop:step> | --random-sample=<amount:frequency> --seed=<value>)] [--d] [--l]  [--force] [--retry=<retries>] [--verbose]
-	ml-git labels get <ml-entity-tag> [(--group-sample=<amount:group-size> --seed=<value> | --range-sample=<start:stop:step> | --random-sample=<amount:frequency> --seed=<value>)] [--d]  [--force] [--retry=<retries>] [--verbose]
-=======
 	ml-git dataset checkout <ml-entity-tag> [(--group-sample=<amount:group-size> --seed=<value> | --range-sample=<start:stop:step> | --random-sample=<amount:frequency> --seed=<value>)] [--force] [--retry=<retries>] [--verbose]
 	ml-git model checkout <ml-entity-tag> [(--group-sample=<amount:group-size> --seed=<value> | --range-sample=<start:stop:step> | --random-sample=<amount:frequency> --seed=<value>)] [-d] [-l]  [--force] [--retry=<retries>] [--verbose]
 	ml-git labels checkout <ml-entity-tag> [(--group-sample=<amount:group-size> --seed=<value> | --range-sample=<start:stop:step> | --random-sample=<amount:frequency> --seed=<value>)] [-d]  [--force] [--retry=<retries>] [--verbose]
->>>>>>> 8043036f
 	ml-git (dataset|labels|model) fetch <ml-entity-tag> [(--group-sample=<amount:group-size> --seed=<value> | --range-sample=<start:stop:step> | --random-sample=<amount:frequency> --seed=<value>)] [--retry=<retries>] [--verbose]
 	ml-git (dataset|labels|model) add <ml-entity-name> [--fsck] [--bumpversion] [--verbose] [--del]
 	ml-git dataset commit <ml-entity-name> [--tag=<tag>] [-m MESSAGE|--message=<msg>] [--verbose] [--fsck]
@@ -253,13 +224,8 @@
 	                                   sample. The start parameter can be equal or greater than zero. The stop parameter
 	                                   can be all, -1 or any integer above zero.
 	--random-sample=<amount:frequency> The random sample option consists of amount and frequency and used to download a sample.
-<<<<<<< HEAD
-	--d                                If exist a dataset related with the model or labels, this one must be downloaded.
-	--l                                If exist a labels related with the model, this one must be downloaded.
-=======
 	-d                                 If exist a dataset related with the model or labels, this one must be downloaded.
 	-l                                 If exist a labels related with the model, this one must be downloaded.
->>>>>>> 8043036f
 	-h --help                          Show this screen.
 	--version                          Show version.
 	-m MESSAGE --message               Use the given <msg> as the commit message
