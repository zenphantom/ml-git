--- conflicted
+++ resolved
@@ -160,19 +160,6 @@
 			r.reset(spec, "--mixed", head)
 		else:
 			r.reset(spec, "--hard", head)
-<<<<<<< HEAD
-
-	if args["import"] is True:
-		dir = args["<entity-dir>"]
-		bucket = args["<bucket-name>"]
-		profile = args["--credentials"]
-		region = args["--region"] if args["--region"] else "us-east-1"
-		object = args["--object"]
-		path = args["--path"]
-
-		r.import_files(object, path, dir, retry, bucket, profile, region)
-=======
->>>>>>> 45ef51fc
 
 	if args["import"]:
 		dir = args["<entity-dir>"]
@@ -237,11 +224,6 @@
 	--soft                             Revert the committed files to "Changes to be committed"
 	--HEAD                             Will keep the metadata in the current commit.
 	--HEAD~1                           Will move the metadata to the last commit.
-<<<<<<< HEAD
-=======
-	--path                             Bucket folder path
-	--object                           Filename in bucket
->>>>>>> 45ef51fc
 	"""
 	config = config_load()
 	init_logger()
