"""
© Copyright 2020 HP Development Company, L.P.
SPDX-License-Identifier: GPL-2.0-only
"""

import os
import yaml
import errno

from mlgit import log
from mlgit.admin import remote_add
from mlgit.config import index_path, objects_path, cache_path, metadata_path, refs_path, \
    validate_config_spec_hash, validate_spec_hash, get_sample_config_spec, get_sample_spec_doc, \
    index_metadata_path, config_load
from mlgit.cache import Cache
from mlgit.metadata import Metadata, MetadataManager
from mlgit.refs import Refs
from mlgit.spec import spec_parse, search_spec_file, increment_version_in_spec, get_spec_file_dir
from mlgit.tag import UsrTag
from mlgit.utils import yaml_load, ensure_path_exists, yaml_save, get_root_path
from mlgit.local import LocalRepository
from mlgit.index import MultihashIndex, Objects
from mlgit.constants import REPOSITORY_CLASS_NAME, LOCAL_REPOSITORY_CLASS_NAME


class Repository(object):
    def __init__(self, config, repotype="dataset"):
        self.__config = config
        self.__repotype = repotype

    '''initializes ml-git repository metadata'''

    def init(self):
        metadatapath = metadata_path(self.__config)
        m = Metadata("", metadatapath, self.__config, self.__repotype)
        m.init()

    def repo_remote_add(self, repotype, mlgit_remote):
        try:
            remote_add(repotype, mlgit_remote)
            self.__config = config_load()

            metadatapath = metadata_path(self.__config)
            m = Metadata("", metadatapath, self.__config, self.__repotype)
            m.remote_set_url(repotype, mlgit_remote)
        except Exception as e:
            log.error(e, class_name=REPOSITORY_CLASS_NAME)
            return

    '''Add dir/files to the ml-git index'''

    def add(self, spec, bumpversion=False, run_fsck=False, del_files=False):
        if not validate_config_spec_hash(self.__config):
            log.error(".ml-git/config.yaml invalid.  It should look something like this:\n%s"
                      % yaml.dump(get_sample_config_spec("somebucket", "someprofile", "someregion")), class_name=REPOSITORY_CLASS_NAME)
            return None

        tag, sha = self._branch(spec)
        categories_path = self._get_path_with_categories(tag)
        path, file = None, None
        try:
            path, file = search_spec_file(self.__repotype, spec, categories_path)
        except Exception as e:
            log.error(e, class_name=REPOSITORY_CLASS_NAME)

        if path is None:
            return

        f = os.path.join(path, file)
        dataset_spec = yaml_load(f)

        if bumpversion and not increment_version_in_spec(f, self.__repotype):
            return None

        if not validate_spec_hash(dataset_spec, self.__repotype):
            log.error(
                "Invalid %s spec in %s.  It should look something like this:\n%s"
                % (self.__repotype, f, get_sample_spec_doc("somebucket", self.__repotype)), class_name=REPOSITORY_CLASS_NAME
            )
            return None

        repotype = self.__repotype

        indexpath = index_path(self.__config, repotype)
        metadatapath = metadata_path(self.__config, repotype)
        cachepath = cache_path(self.__config, repotype)

        # Check tag before anything to avoid creating unstable state
        log.debug("Repository: check if tag already exists")
        m = Metadata(spec, metadatapath, self.__config, repotype)

        # get version of current manifest file
        tag, sha = self._branch(spec)
        manifest = ""
        if tag is not None:
            self._checkout(tag)
            m = Metadata(spec, metadatapath, self.__config, repotype)
            md_metadatapath = m.get_metadata_path(tag)
            manifest = os.path.join(md_metadatapath, "MANIFEST.yaml")
            self._checkout("master")

        # Remove deleted files from MANIFEST
        if del_files:
            manifest_files = yaml_load(manifest)

            deleted_files = []
            for k in manifest_files:
                for file in manifest_files[k]:
                    if not os.path.exists(os.path.join(path, file)):
                        deleted_files.append([k,file])

            for file in deleted_files:
                if len(manifest_files[file[0]]) > 1:
                    manifest_files[file[0]].remove(file[1])
                else:
                    del (manifest_files[file[0]])

            yaml_save(manifest_files, manifest)

        # adds chunks to ml-git Index
        log.info("%s adding path [%s] to ml-git index" % (repotype, path), class_name=REPOSITORY_CLASS_NAME)
        idx = MultihashIndex(spec, indexpath)
        idx.add(path, manifest)

        # create hard links in ml-git Cache
        mf = os.path.join(indexpath, "metadata", spec, "MANIFEST.yaml")
        c = Cache(cachepath, path, mf)
        c.update()

        # Run file check
        if run_fsck:
            self.fsck()

    def branch(self, spec):
        print(self._branch(spec))

    def _branch(self, spec):
        repotype = self.__repotype
        refspath = refs_path(self.__config, repotype)
        r = Refs(refspath, spec, repotype)
        return r.head()

    '''prints status of changes in the index and changes not yet tracked or staged'''
    def status(self, spec):
        repotype = self.__repotype

        log.info("%s: status of ml-git index for [%s]" % (repotype, spec), class_name=REPOSITORY_CLASS_NAME)
        new_files, deleted_files, untracked_files = self._status(spec)

        if new_files is not None and deleted_files is not None and untracked_files is not None:
            print("Changes to be committed")
            for file in new_files:
                print("\tnew file: %s" % file)

            for file in deleted_files:
                print("\tdeleted: %s" % file)

            print("\nuntracked files")
            for file in untracked_files:
                print("\t%s" % file)

    '''commit changes present in the ml-git index to the ml-git repository'''
    def commit(self, spec, specs, run_fsck=False):
        # Move chunks from index to .ml-git/objects
        repotype = self.__repotype
        indexpath = index_path(self.__config, repotype)
        objectspath = objects_path(self.__config, repotype)
        metadatapath = metadata_path(self.__config, repotype)
        refspath = refs_path(self.__config, repotype)

        # Check tag before anything to avoid creating unstable state
        log.debug("Check if tag already exists", class_name=REPOSITORY_CLASS_NAME)
        m = Metadata(spec, metadatapath, self.__config, repotype)
        fullmetadatapath, categories_subpath, metadata = m.tag_exists(indexpath)
        if metadata is None:
            return None

        log.debug("%s -> %s" % (indexpath, objectspath), class_name=REPOSITORY_CLASS_NAME)
        # commit objects in index to ml-git objects
        o = Objects(spec, objectspath)
        o.commit_index(indexpath)

        # update metadata spec & README.md
        # option --dataset-spec --labels-spec
        m = Metadata(spec, metadatapath, self.__config, repotype)
        tag, sha = m.commit_metadata(indexpath, specs)

        # update ml-git ref spec HEAD == to new SHA-1 / tag
        if tag is None:
            return None
        ref = Refs(refspath, spec, repotype)
        ref.update_head(tag, sha)

        # Run file check
        if run_fsck:
            self.fsck()

        return tag

    def list(self):
        repotype = self.__repotype
        metadatapath = metadata_path(self.__config, repotype)

        self._checkout("master")

        m = Metadata("", metadatapath, self.__config, repotype)
        m.list(title="ML " + repotype)

    def tag(self, spec, usrtag):
        repotype = self.__repotype
        metadatapath = metadata_path(self.__config, repotype)
        refspath = refs_path(self.__config, repotype)

        r = Refs(refspath, spec, repotype)
        curtag, sha = r.head()

        if curtag == None:
            log.error("No current tag for [%s]. commit first." % spec, class_name=REPOSITORY_CLASS_NAME)
            return False
        utag = UsrTag(curtag, usrtag)

        # Check if usrtag exists before creating it
        log.debug("Check if tag [%s] already exists" % utag, class_name=REPOSITORY_CLASS_NAME)
        m = Metadata(spec, metadatapath, self.__config, repotype)
        if m._usrtag_exists(utag) == True:
            log.error("Tag [%s] already exists." % utag, class_name=REPOSITORY_CLASS_NAME)
            return False

        # ensure metadata repository is at the current tag/sha version

        m = Metadata("", metadatapath, self.__config, repotype)
        m.checkout(curtag)

        # print(curtag, utag)
        # TODO: format to something that could be used for a checkout:
        # format: _._user_.._ + curtag + _.._ + usrtag
        # at checkout with usrtag look for pattern _._ then find usrtag in the list (split on '_.._')
        # adds usrtag to the metadata repository

        m = Metadata(spec, metadatapath, self.__config, repotype)
        m.tag_add(utag)

        # checkout at metadata repository at master version
        self._checkout("master")
        return True

    def list_tag(self, spec):
        repotype = self.__repotype
        metadatapath = metadata_path(self.__config, repotype)

        m = Metadata(spec, metadatapath, self.__config, repotype)
        for tag in m.list_tags(spec):
            print(tag)

    '''push all data related to a ml-git repository to the LocalRepository git repository and data store'''
    def push(self, spec, retry=2, clear_on_fail=False):
        repotype = self.__repotype
        indexpath = index_path(self.__config, repotype)
        objectspath = objects_path(self.__config, repotype)
        metadatapath = metadata_path(self.__config, repotype)

        m = Metadata(spec, metadatapath, self.__config, repotype)
        fields = m.git_user_config()
        if None in fields.values():
            log.error("Your name and email address need to be configured in git. "
                      "Please see the commands below:", class_name=REPOSITORY_CLASS_NAME)

            log.error('git config --global user.name "Your Name"', class_name=REPOSITORY_CLASS_NAME)
            log.error('git config --global user.email you@example.com"', class_name=REPOSITORY_CLASS_NAME)
            return
        if m.fetch() is False:
            return

        tag, sha = self._branch(spec)
        categories_path = self._get_path_with_categories(tag)

        specpath, specfile = None, None
        try:
            specpath, specfile = search_spec_file(self.__repotype, spec, categories_path)
        except Exception as e:
            log.error(e, class_name=REPOSITORY_CLASS_NAME)

        if specpath is None:
            return

        fullspecpath = os.path.join(specpath, specfile)

        r = LocalRepository(self.__config, objectspath, repotype)
        ret = r.push(indexpath, objectspath, fullspecpath, retry, clear_on_fail)

        # ensure first we're on master !
        self._checkout("master")
        if ret == 0:
            # push metadata spec to LocalRepository git repository
            m = Metadata(spec, metadatapath, self.__config, repotype)
            m.push()

    '''Retrieves only the metadata related to a ml-git repository'''

    def update(self):
        repotype = self.__repotype
        metadatapath = metadata_path(self.__config, repotype)
        m = Metadata("", metadatapath, self.__config)
        m.update()

    '''Retrieve only the data related to a specific ML entity version'''

    def _fetch(self, tag, samples, retries=2):
        repotype = self.__repotype
        objectspath = objects_path(self.__config, repotype)
        metadatapath = metadata_path(self.__config, repotype)

        # check if no data left untracked/uncommitted. othrewise, stop.
        local_rep = LocalRepository(self.__config, objectspath, repotype)

        return local_rep.fetch(metadatapath, tag, samples, retries)

    def fetch_tag(self, tag, samples, retries=2):
        repotype = self.__repotype
        objectspath = objects_path(self.__config, repotype)

        self._checkout(tag)

        fetch_success = self._fetch(tag, samples, retries)

        if not fetch_success:
            objs = Objects("", objectspath)
            objs.fsck(remove_corrupted=True)
            self._checkout("master")
            return

        # restore to master/head
        self._checkout("master")


    def _checkout(self, tag):
        repotype = self.__repotype
        metadatapath = metadata_path(self.__config, repotype)

        # checkout
        m = Metadata("", metadatapath, self.__config, repotype)
        m.checkout(tag)

    '''performs fsck on several aspects of ml-git filesystem.
        TODO: add options like following:
        * detect:
            ** fast: performs checks on all blobs present in index / objects
            ** thorough: perform check on files within cache
        * fix:
            ** download again corrupted blob
            ** rebuild cache  
    '''

    def fsck(self):
        repotype = self.__repotype
        objectspath = objects_path(self.__config, repotype)
        indexpath = index_path(self.__config, repotype)

        o = Objects("", objectspath)
        corrupted_files_obj = o.fsck()
        corrupted_files_obj_len = len(corrupted_files_obj)

        idx = MultihashIndex("", indexpath)
        corrupted_files_idx = idx.fsck()
        corrupted_files_idx_len = len(corrupted_files_idx)

        print("[%d] corrupted file(s) in Local Repository: %s" % (corrupted_files_obj_len, corrupted_files_obj))
        print("[%d] corrupted file(s) in Index: %s" % (corrupted_files_idx_len, corrupted_files_idx))
        print("Total of corrupted files: %d" % (corrupted_files_obj_len + corrupted_files_idx_len))

    def show(self, spec):
        repotype = self.__repotype
        metadatapath = metadata_path(self.__config, repotype)
        refspath = refs_path(self.__config, repotype)

        r = Refs(refspath, spec, repotype)
        tag, sha = r.head()
        if tag is None:
            log.info("No HEAD for [%s]" % spec, class_name=LOCAL_REPOSITORY_CLASS_NAME)
            return

        self._checkout(tag)

        m = Metadata("", metadatapath, self.__config, repotype)
        m.show(spec)

        self._checkout("master")

    def _tag_exists(self, tag):
        md = MetadataManager(self.__config, self.__repotype)

        # check if tag already exists in the ml-git repository
        tags = md._tag_exists(tag)
        if len(tags) == 0:
            log.error("Tag [%s] does not exist in this repository" % tag, class_name=LOCAL_REPOSITORY_CLASS_NAME)
            return False
        return True

    '''Download data from a specific ML entity version into the workspace'''

    def checkout(self, tag, samples, retries=2, force_get=False):
        repotype = self.__repotype
        cachepath = cache_path(self.__config, repotype)
        metadatapath = metadata_path(self.__config, repotype)
        objectspath = objects_path(self.__config, repotype)
        refspath = refs_path(self.__config, repotype)

        # find out actual workspace path to save data
        categories_path, specname, _ = spec_parse(tag)

        wspath = os.path.join(get_root_path(), os.sep.join([repotype, categories_path]))

        ensure_path_exists(wspath)

        try:
            if not self._tag_exists(tag):
                return
        except Exception as e:
            log.error("Invalid ml-git repository!", class_name=REPOSITORY_CLASS_NAME)
            return
        curtag, _ = self._branch(specname)
        if curtag == tag:
            log.info("Already at tag [%s]" % tag, class_name=REPOSITORY_CLASS_NAME)
            return

        # check if no data left untracked/uncommitted. otherwise, stop.
        if not force_get:
            new_files, deleted_files, untracked_files = self._status(specname, log_errors=False)
            if new_files is not None and deleted_files is not None and untracked_files is not None:
                unsaved_files = new_files + deleted_files + untracked_files
                if specname + ".spec" in unsaved_files:
                    unsaved_files.remove(specname + ".spec")
                if "README.md" in unsaved_files:
                    unsaved_files.remove("README.md")

                if len(unsaved_files) > 0:
                    log.error("Your local changes to the following files would be discarded: ", class_name=REPOSITORY_CLASS_NAME)
                    for file in unsaved_files:
                        print("\t%s" % file)
                    log.info("Please, commit your changes before the checkout. You can also use the --force "
                             "option to discard these changes. See 'ml-git --help'.", class_name=REPOSITORY_CLASS_NAME)
                    return

        self._checkout(tag)

        fetch_success = self._fetch(tag, samples, retries)

        if not fetch_success:
            objs = Objects("", objectspath)
            objs.fsck(remove_corrupted=True)
            self._checkout("master")
            return

        spec_index_path = os.path.join(index_metadata_path(self.__config, repotype), specname)
        if os.path.exists(spec_index_path):
            if os.path.exists(os.path.join(spec_index_path, specname + ".spec")):
                os.unlink(os.path.join(spec_index_path, specname + ".spec"))
            if os.path.exists(os.path.join(spec_index_path, "README.md")):
                os.unlink(os.path.join(spec_index_path, "README.md"))

        try:
            r = LocalRepository(self.__config, objectspath, repotype)
            r.checkout(cachepath, metadatapath, objectspath, wspath, tag, samples)
        except OSError as e:
            self._checkout("master")
            if e.errno == errno.ENOSPC:
                log.error("There is not enough space in the disk. Remove some files and try again.", class_name=REPOSITORY_CLASS_NAME)
            else:
                log.error("An error occurred while creating the files into workspace: %s \n." % e, class_name=REPOSITORY_CLASS_NAME)
                return
        except Exception as e:
            self._checkout("master")
            log.error("An error occurred while creating the files into workspace: %s \n." % e, class_name=REPOSITORY_CLASS_NAME)
            return

        m = Metadata("", metadatapath, self.__config, repotype)
        sha = m.sha_from_tag(tag)

        r = Refs(refspath, specname, repotype)
        r.update_head(tag, sha)

        # restore to master/head
        self._checkout("master")

    @staticmethod
    def _get_path_with_categories(tag):
        result = ''
        if tag:
            temp = tag.split("__")
            result = '/'.join(temp[0:len(temp)-2])

        return result

    def _status(self, spec, log_errors=True):
        repotype = self.__repotype
        indexpath = index_path(self.__config, repotype)
        metadatapath = metadata_path(self.__config, repotype)

        # All files in MANIFEST.yaml in the index AND all files in datapath which stats links == 1
        idx = MultihashIndex(spec, indexpath)
        tag, sha = self._branch(spec)
        categories_path = self._get_path_with_categories(tag)

        path, file = None, None
        try:
            path, file = search_spec_file(self.__repotype, spec, categories_path)
        except Exception as e:
            if log_errors:
                log.error(e, class_name=REPOSITORY_CLASS_NAME)

        if path is None:
            return None, None, None

        manifest_files = ""
        if tag is not None:
            self._checkout(tag)
            m = Metadata(spec, metadatapath, self.__config, repotype)
            md_metadatapath = m.get_metadata_path(tag)
            manifest = os.path.join(md_metadatapath, "MANIFEST.yaml")
            manifest_files = yaml_load(manifest)
            self._checkout("master")
        objfiles = idx.get_index()

        new_files = []
        deleted_files = []
        untracked_files = []
        all_files = []
        for key in objfiles:
            files = objfiles[key]
            for file in files:
                if not os.path.exists(os.path.join(path, file)):
                    deleted_files.append(file)
                else:
                    new_files.append(file)
                all_files.append(file)

        if path is not None:
            for k in manifest_files:
                for file in manifest_files[k]:
                    if not os.path.exists(os.path.join(path, file)):
                        deleted_files.append(file)
                    all_files.append(file)
            for root, dirs, files in os.walk(path):
                basepath = root[len(path) + 1:]
                for file in files:
                    fullpath = os.path.join(root, file)
                    st = os.stat(fullpath)
                    if st.st_nlink <= 1:
                        untracked_files.append((os.path.join(basepath, file)))
                    elif (os.path.join(basepath, file)) not in all_files and not ("README.md" in file or ".spec" in file):
                        untracked_files.append((os.path.join(basepath, file)))
        return new_files, deleted_files, untracked_files

<<<<<<< HEAD
=======
    def import_files(self, object, path, directory, retry, bucket_name, profile, region):

        err_msg = "Invalid ml-git project!"

        try:
            if not get_root_path():
                log.error(err_msg, class_name=REPOSITORY_CLASS_NAME)
                return
        except Exception:
            log.error(err_msg, class_name=REPOSITORY_CLASS_NAME)
            return

        local = LocalRepository(self.__config, objects_path(self.__config, self.__repotype), self.__repotype)

        try:
            local.import_files(object, path, directory, retry, bucket_name, profile, region)
        except Exception as e:
            log.error("Fatal downloading error [%s]" % e, class_name=REPOSITORY_CLASS_NAME)

>>>>>>> 62ce7b0e

if __name__ == "__main__":
    from mlgit.config import config_load

    config = config_load()
    r = Repository(config)
    r.init()
    r.add("dataset-ex")
    r.commit("dataset-ex")
    r.status("dataset-ex")<|MERGE_RESOLUTION|>--- conflicted
+++ resolved
@@ -551,8 +551,6 @@
                         untracked_files.append((os.path.join(basepath, file)))
         return new_files, deleted_files, untracked_files
 
-<<<<<<< HEAD
-=======
     def import_files(self, object, path, directory, retry, bucket_name, profile, region):
 
         err_msg = "Invalid ml-git project!"
@@ -572,7 +570,6 @@
         except Exception as e:
             log.error("Fatal downloading error [%s]" % e, class_name=REPOSITORY_CLASS_NAME)
 
->>>>>>> 62ce7b0e
 
 if __name__ == "__main__":
     from mlgit.config import config_load
