"""
© Copyright 2020 HP Development Company, L.P.
SPDX-License-Identifier: GPL-2.0-only
"""

import os
import yaml
import errno

from mlgit import log
from mlgit.admin import remote_add
from mlgit.config import index_path, objects_path, cache_path, metadata_path, refs_path, \
    validate_config_spec_hash, validate_spec_hash, get_sample_config_spec, get_sample_spec_doc, \
    index_metadata_path, config_load
from mlgit.cache import Cache
from mlgit.metadata import Metadata, MetadataManager
from mlgit.refs import Refs
<<<<<<< HEAD
from mlgit.spec import spec_parse, search_spec_file, increment_version_in_spec, get_spec_file_dir
=======
from mlgit.spec import spec_parse, search_spec_file, increment_version_in_spec, get_entity_tag
>>>>>>> d885d6ae
from mlgit.tag import UsrTag
from mlgit.utils import yaml_load, ensure_path_exists, yaml_save, get_root_path, get_path_with_categories
from mlgit.local import LocalRepository
from mlgit.index import MultihashIndex, Objects
<<<<<<< HEAD
from mlgit.constants import REPOSITORY_CLASS_NAME, LOCAL_REPOSITORY_CLASS_NAME
=======
from mlgit.hashfs import MultihashFS
from mlgit.workspace import remove_from_workspace
from mlgit.constants import REPOSITORY_CLASS_NAME, LOCAL_REPOSITORY_CLASS_NAME, HEAD, HEAD_1
>>>>>>> d885d6ae


class Repository(object):
    def __init__(self, config, repotype="dataset"):
        self.__config = config
        self.__repotype = repotype

    '''initializes ml-git repository metadata'''

    def init(self):
        try:
            metadatapath = metadata_path(self.__config)
            m = Metadata("", metadatapath, self.__config, self.__repotype)
            m.init()
        except Exception as e:
            log.error(e)

    def repo_remote_add(self, repotype, mlgit_remote):
        try:
            remote_add(repotype, mlgit_remote)
            self.__config = config_load()

            metadatapath = metadata_path(self.__config)
            m = Metadata("", metadatapath, self.__config, self.__repotype)
            m.remote_set_url(repotype, mlgit_remote)
        except Exception as e:
            log.error(e, class_name=REPOSITORY_CLASS_NAME)
            return

    '''Add dir/files to the ml-git index'''

    def add(self, spec, bumpversion=False, run_fsck=False, del_files=False):
        repotype = self.__repotype
        refspath = refs_path(self.__config, repotype)
        indexpath = index_path(self.__config, repotype)
        metadatapath = metadata_path(self.__config, repotype)
        cachepath = cache_path(self.__config, repotype)

        if not validate_config_spec_hash(self.__config):
            log.error(".ml-git/config.yaml invalid.  It should look something like this:\n%s"
                      % yaml.dump(get_sample_config_spec("somebucket", "someprofile", "someregion")), class_name=REPOSITORY_CLASS_NAME)
            return None

        ref = Refs(refspath, spec, repotype)
        tag, sha = ref.branch()

        categories_path = get_path_with_categories(tag)
        path, file = None, None
        try:
            path, file = search_spec_file(self.__repotype, spec, categories_path)
        except Exception as e:
            log.error(e, class_name=REPOSITORY_CLASS_NAME)

        if path is None:
            return

        f = os.path.join(path, file)
        dataset_spec = yaml_load(f)

        if bumpversion and not increment_version_in_spec(f, self.__repotype):
            return None

        if not validate_spec_hash(dataset_spec, self.__repotype):
            log.error(
                "Invalid %s spec in %s.  It should look something like this:\n%s"
                % (self.__repotype, f, get_sample_spec_doc("somebucket", self.__repotype)), class_name=REPOSITORY_CLASS_NAME
            )
            return None

        # Check tag before anything to avoid creating unstable state
        log.debug("Repository: check if tag already exists")

        m = Metadata(spec, metadatapath, self.__config, repotype)
        # get version of current manifest file
        manifest = ""
        if tag is not None:
            m.checkout(tag)
            md_metadatapath = m.get_metadata_path(tag)
            manifest = os.path.join(md_metadatapath, "MANIFEST.yaml")
            m.checkout("master")

        # Remove deleted files from MANIFEST
        if del_files:
            manifest_files = yaml_load(manifest)

            deleted_files = []
            for k in manifest_files:
                for file in manifest_files[k]:
                    if not os.path.exists(os.path.join(path, file)):
                        deleted_files.append([k,file])

            for file in deleted_files:
                if len(manifest_files[file[0]]) > 1:
                    manifest_files[file[0]].remove(file[1])
                else:
                    del (manifest_files[file[0]])

            yaml_save(manifest_files, manifest)

        # adds chunks to ml-git Index
        log.info("%s adding path [%s] to ml-git index" % (repotype, path), class_name=REPOSITORY_CLASS_NAME)
        idx = MultihashIndex(spec, indexpath)
        idx.add(path, manifest)

        # create hard links in ml-git Cache
        mf = os.path.join(indexpath, "metadata", spec, "MANIFEST.yaml")
        c = Cache(cachepath, path, mf)
        c.update()

        # Run file check
        if run_fsck:
            self.fsck()

    def branch(self, spec):
        repotype = self.__repotype
        refspath = refs_path(self.__config, repotype)
        r = Refs(refspath, spec, repotype)
        print(r.branch())

    '''prints status of changes in the index and changes not yet tracked or staged'''
    def status(self, spec):
        repotype = self.__repotype
        objectspath = objects_path(self.__config, repotype)

        repo = LocalRepository(self.__config, objectspath, repotype)
        log.info("%s: status of ml-git index for [%s]" % (repotype, spec), class_name=REPOSITORY_CLASS_NAME)
        new_files, deleted_files, untracked_files = repo.status(spec)

        if new_files is not None and deleted_files is not None and untracked_files is not None:
            print("Changes to be committed")
            for file in new_files:
                print("\tnew file: %s" % file)

            for file in deleted_files:
                print("\tdeleted: %s" % file)

            print("\nuntracked files")
            for file in untracked_files:
                print("\t%s" % file)

    '''commit changes present in the ml-git index to the ml-git repository'''
    def commit(self, spec, specs, run_fsck=False, msg=None):
        # Move chunks from index to .ml-git/objects
        repotype = self.__repotype
        indexpath = index_path(self.__config, repotype)
        objectspath = objects_path(self.__config, repotype)
        metadatapath = metadata_path(self.__config, repotype)
        refspath = refs_path(self.__config, repotype)

        # Check tag before anything to avoid creating unstable state
        log.debug("Check if tag already exists", class_name=REPOSITORY_CLASS_NAME)
        m = Metadata(spec, metadatapath, self.__config, repotype)
        fullmetadatapath, categories_subpath, metadata = m.tag_exists(indexpath)
        if metadata is None:
            return None

        log.debug("%s -> %s" % (indexpath, objectspath), class_name=REPOSITORY_CLASS_NAME)
        # commit objects in index to ml-git objects
        o = Objects(spec, objectspath)
        o.commit_index(indexpath)

        # update metadata spec & README.md
        # option --dataset-spec --labels-spec
        m = Metadata(spec, metadatapath, self.__config, repotype)
        tag, sha = m.commit_metadata(indexpath, specs, msg)

        # update ml-git ref spec HEAD == to new SHA-1 / tag
        if tag is None:
            return None
        ref = Refs(refspath, spec, repotype)
        ref.update_head(tag, sha)

        # Run file check
        if run_fsck:
            self.fsck()

        return tag

    def list(self):
        repotype = self.__repotype
        metadatapath = metadata_path(self.__config, repotype)
        m = Metadata("", metadatapath, self.__config, repotype)
        m.checkout("master")
        m.list(title="ML " + repotype)

    def tag(self, spec, usrtag):
        repotype = self.__repotype
        metadatapath = metadata_path(self.__config, repotype)
        refspath = refs_path(self.__config, repotype)

        r = Refs(refspath, spec, repotype)
        curtag, sha = r.head()

        if curtag is None:
            log.error("No current tag for [%s]. commit first." % spec, class_name=REPOSITORY_CLASS_NAME)
            return False
        utag = UsrTag(curtag, usrtag)

        # Check if usrtag exists before creating it
        log.debug("Check if tag [%s] already exists" % utag, class_name=REPOSITORY_CLASS_NAME)
        m = Metadata(spec, metadatapath, self.__config, repotype)
        if m._usrtag_exists(utag) is True:
            log.error("Tag [%s] already exists." % utag, class_name=REPOSITORY_CLASS_NAME)
            return False

        # ensure metadata repository is at the current tag/sha version
        m = Metadata("", metadatapath, self.__config, repotype)
        m.checkout(curtag)

        # print(curtag, utag)
        # TODO: format to something that could be used for a checkout:
        # format: _._user_.._ + curtag + _.._ + usrtag
        # at checkout with usrtag look for pattern _._ then find usrtag in the list (split on '_.._')
        # adds usrtag to the metadata repository

        m = Metadata(spec, metadatapath, self.__config, repotype)
        m.tag_add(utag)

        # checkout at metadata repository at master version
        m.checkout("master")
        return True

    def list_tag(self, spec):
        repotype = self.__repotype
        metadatapath = metadata_path(self.__config, repotype)

        m = Metadata(spec, metadatapath, self.__config, repotype)
        for tag in m.list_tags(spec):
            print(tag)

    '''push all data related to a ml-git repository to the LocalRepository git repository and data store'''
    def push(self, spec, retry=2, clear_on_fail=False):
        repotype = self.__repotype
        indexpath = index_path(self.__config, repotype)
        objectspath = objects_path(self.__config, repotype)
        metadatapath = metadata_path(self.__config, repotype)
        refspath = refs_path(self.__config, repotype)

        met = Metadata(spec, metadatapath, self.__config, repotype)
        fields = met.git_user_config()
        if None in fields.values():
            log.error("Your name and email address need to be configured in git. "
                      "Please see the commands below:", class_name=REPOSITORY_CLASS_NAME)

            log.error('git config --global user.name "Your Name"', class_name=REPOSITORY_CLASS_NAME)
            log.error('git config --global user.email you@example.com"', class_name=REPOSITORY_CLASS_NAME)
            return
        if met.fetch() is False:
            return

        ref = Refs(refspath, spec, repotype)
        tag, sha = ref.branch()
        categories_path = get_path_with_categories(tag)

        specpath, specfile = None, None
        try:
            specpath, specfile = search_spec_file(self.__repotype, spec, categories_path)
        except Exception as e:
            log.error(e, class_name=REPOSITORY_CLASS_NAME)

        if specpath is None:
            return

        fullspecpath = os.path.join(specpath, specfile)

        repo = LocalRepository(self.__config, objectspath, repotype)
        ret = repo.push(indexpath, objectspath, fullspecpath, retry, clear_on_fail)

        # ensure first we're on master !
        met.checkout("master")
        if ret == 0:
            # push metadata spec to LocalRepository git repository
            met.push()

    '''Retrieves only the metadata related to a ml-git repository'''

    def update(self):
        repotype = self.__repotype
        metadatapath = metadata_path(self.__config, repotype)
        m = Metadata("", metadatapath, self.__config)
        m.update()

    '''Retrieve only the data related to a specific ML entity version'''

    def _fetch(self, tag, samples, retries=2):
        repotype = self.__repotype
        objectspath = objects_path(self.__config, repotype)
        metadatapath = metadata_path(self.__config, repotype)

        # check if no data left untracked/uncommitted. othrewise, stop.
        local_rep = LocalRepository(self.__config, objectspath, repotype)

        return local_rep.fetch(metadatapath, tag, samples, retries)

    def fetch_tag(self, tag, samples, retries=2):
        repotype = self.__repotype
        objectspath = objects_path(self.__config, repotype)
        metadatapath = metadata_path(self.__config, repotype)
        m = Metadata("", metadatapath, self.__config, repotype)
        m.checkout(tag)

        fetch_success = self._fetch(tag, samples, retries)

        if not fetch_success:
            objs = Objects("", objectspath)
            objs.fsck(remove_corrupted=True)
            m.checkout("master")
            return

        # restore to master/head
        self._checkout("master")

    def _checkout(self, tag):
        repotype = self.__repotype
        metadatapath = metadata_path(self.__config, repotype)

        # checkout
        m = Metadata("", metadatapath, self.__config, repotype)
        m.checkout(tag)

    '''performs fsck on several aspects of ml-git filesystem.
        TODO: add options like following:
        * detect:
            ** fast: performs checks on all blobs present in index / objects
            ** thorough: perform check on files within cache
        * fix:
            ** download again corrupted blob
            ** rebuild cache  
    '''

    def fsck(self):
        repotype = self.__repotype
        objectspath = objects_path(self.__config, repotype)
        indexpath = index_path(self.__config, repotype)

        o = Objects("", objectspath)
        corrupted_files_obj = o.fsck()
        corrupted_files_obj_len = len(corrupted_files_obj)

        idx = MultihashIndex("", indexpath)
        corrupted_files_idx = idx.fsck()
        corrupted_files_idx_len = len(corrupted_files_idx)

        print("[%d] corrupted file(s) in Local Repository: %s" % (corrupted_files_obj_len, corrupted_files_obj))
        print("[%d] corrupted file(s) in Index: %s" % (corrupted_files_idx_len, corrupted_files_idx))
        print("Total of corrupted files: %d" % (corrupted_files_obj_len + corrupted_files_idx_len))

    def show(self, spec):
        repotype = self.__repotype
        metadatapath = metadata_path(self.__config, repotype)
        refspath = refs_path(self.__config, repotype)

        r = Refs(refspath, spec, repotype)
        tag, sha = r.head()
        if tag is None:
            log.info("No HEAD for [%s]" % spec, class_name=LOCAL_REPOSITORY_CLASS_NAME)
            return

        m = Metadata("", metadatapath, self.__config, repotype)

        m.checkout(tag)

        m.show(spec)

        m.checkout("master")

    def _tag_exists(self, tag):
        md = MetadataManager(self.__config, self.__repotype)

        # check if tag already exists in the ml-git repository
        tags = md._tag_exists(tag)
        if len(tags) == 0:
            log.error("Tag [%s] does not exist in this repository" % tag, class_name=LOCAL_REPOSITORY_CLASS_NAME)
            return False
        return True

    def get(self, tag, samples, retries=2, force_get=False, dataset=False, labels=False):
        metadatapath = metadata_path(self.__config)
        dt_tag, lb_tag = self._get(tag, samples, retries, force_get, dataset, labels)
        if dt_tag is not None:
            try:
                self.__repotype = "dataset"
                m = Metadata("", metadatapath, self.__config, self.__repotype)
                log.info("Initializing related dataset download")
                m.init()
                self._get(dt_tag, samples, retries, force_get, False, False)
            except Exception as e:
                log.error("LocalRepository: [%s]" % e)
        if lb_tag is not None:
            try:
                self.__repotype = "labels"
                m = Metadata("", metadatapath, self.__config, self.__repotype)
                log.info("Initializing related labels download")
                m.init()
                self._get(lb_tag, samples, retries, force_get, False, False)
            except Exception as e:
                log.error("LocalRepository: [%s]" % e)

    '''Download data from a specific ML entity version into the workspace'''

<<<<<<< HEAD
    def checkout(self, tag, samples, retries=2, force_get=False):
=======
    def _get(self, tag, samples, retries=2, force_get=False, dataset=False, labels=False):
>>>>>>> d885d6ae
        repotype = self.__repotype
        cachepath = cache_path(self.__config, repotype)
        metadatapath = metadata_path(self.__config, repotype)
        objectspath = objects_path(self.__config, repotype)
        refspath = refs_path(self.__config, repotype)
        dataset_tag = None
        labels_tag = None
        # find out actual workspace path to save data
        categories_path, specname, _ = spec_parse(tag)

        wspath = os.path.join(get_root_path(), os.sep.join([repotype, categories_path]))

        ensure_path_exists(wspath)

        try:
            if not self._tag_exists(tag):
                return None, None
        except Exception as e:
            log.error("Invalid ml-git repository!")
            return None, None

        ref = Refs(refspath, specname, repotype)
        curtag, _ = ref.branch()
        if curtag == tag:
            log.info("Repository: already at tag [%s]" % tag)
            return None, None

        local_rep = LocalRepository(self.__config, objectspath, repotype)
        # check if no data left untracked/uncommitted. otherwise, stop.
<<<<<<< HEAD
        if not force_get:
            new_files, deleted_files, untracked_files = self._status(specname, log_errors=False)
            if new_files is not None and deleted_files is not None and untracked_files is not None:
                unsaved_files = new_files + deleted_files + untracked_files
                if specname + ".spec" in unsaved_files:
                    unsaved_files.remove(specname + ".spec")
                if "README.md" in unsaved_files:
                    unsaved_files.remove("README.md")

                if len(unsaved_files) > 0:
                    log.error("Your local changes to the following files would be discarded: ", class_name=REPOSITORY_CLASS_NAME)
                    for file in unsaved_files:
                        print("\t%s" % file)
                    log.info("Please, commit your changes before the checkout. You can also use the --force "
                             "option to discard these changes. See 'ml-git --help'.", class_name=REPOSITORY_CLASS_NAME)
                    return

        self._checkout(tag)
=======
        if not force_get and local_rep.exist_local_changes(specname) is True:
            return None, None

        m = Metadata("", metadatapath, self.__config, repotype)

        m.checkout(tag)

        specpath = os.path.join(metadatapath, categories_path, specname + '.spec')

        if dataset is True:
            dataset_tag = get_entity_tag(specpath, repotype, 'dataset')
        if labels is True:
            labels_tag = get_entity_tag(specpath, repotype, 'labels')
>>>>>>> d885d6ae

        fetch_success = self._fetch(tag, samples, retries)

        if not fetch_success:
            objs = Objects("", objectspath)
            objs.fsck(remove_corrupted=True)
            m.checkout("master")
            return None, None

        spec_index_path = os.path.join(index_metadata_path(self.__config, repotype), specname)
        if os.path.exists(spec_index_path):
            if os.path.exists(os.path.join(spec_index_path, specname + ".spec")):
                os.unlink(os.path.join(spec_index_path, specname + ".spec"))
            if os.path.exists(os.path.join(spec_index_path, "README.md")):
                os.unlink(os.path.join(spec_index_path, "README.md"))

        try:
            r = LocalRepository(self.__config, objectspath, repotype)
            r.checkout(cachepath, metadatapath, objectspath, wspath, tag, samples)
        except OSError as e:
            m.checkout("master")
            if e.errno == errno.ENOSPC:
                log.error("There is not enough space in the disk. Remove some files and try again.", class_name=REPOSITORY_CLASS_NAME)
            else:
                log.error("An error occurred while creating the files into workspace: %s \n." % e, class_name=REPOSITORY_CLASS_NAME)
                return None, None
        except Exception as e:
            m.checkout("master")
            log.error("An error occurred while creating the files into workspace: %s \n." % e, class_name=REPOSITORY_CLASS_NAME)
            return None, None

        sha = m.sha_from_tag(tag)
        ref.update_head(tag, sha)

        # restore to master/head
        m.checkout("master")
        return dataset_tag, labels_tag


    def reset(self, spec, reset_type, head):

        if (reset_type == '--soft' or reset_type == '--mixed') and head == HEAD:
            return

        repotype = self.__repotype
        metadatapath = metadata_path(self.__config, repotype)
        indexpath = index_path(self.__config, repotype)
        refspath = refs_path(self.__config, repotype)
        met = Metadata(spec, metadatapath, self.__config, repotype)
        ref = Refs(refspath, spec, repotype)
        idx = MultihashIndex(spec, indexpath)

        # current manifest file before reset
        _manifest = met.get_metadata_manifest().load()

        if head == HEAD_1:  # HEAD~1
            try:
                # reset the repo
                met.reset()
            except:
                return

        # get tag after reset
        tag = met.get_current_tag()
        sha = met.sha_from_tag(tag)

        # update ml-git ref HEAD
        ref.update_head(str(tag), sha)

        # get path to reset workspace in case of --hard
        categories_path = self._get_path_with_categories(str(tag))
        path, file = None, None
        try:
            path, file = search_spec_file(self.__repotype, spec, categories_path)
        except Exception as e:
            log.error(e, class_name=REPOSITORY_CLASS_NAME)

        if reset_type == '--hard' and path is None:
            return

        # get manifest from metadata after change
        _manifest_changed = met.get_metadata_manifest()

        hash_files = _manifest_changed.get_diff(_manifest)
        hash_files.update(idx.get_index().load())

        if reset_type == '--soft':
            # add in index/metadata/<entity-name>/MANIFEST
            idx.update_index_manifest(hash_files)

        else:  # --hard or --mixed
            # remove hash from index/hashsh/store.log
            objs = MultihashFS(indexpath)
            for key_hash in hash_files:
                objs.remove_hash(key_hash)
            idx.remove_manifest()

        if reset_type == '--hard':  # reset workspace
            remove_from_workspace(hash_files, path, spec)

    def import_files(self, object, path, directory, retry, bucket_name, profile, region):

        err_msg = "Invalid ml-git project!"

        try:
            if not get_root_path():
                log.error(err_msg, class_name=REPOSITORY_CLASS_NAME)
                return
        except Exception:
            log.error(err_msg, class_name=REPOSITORY_CLASS_NAME)
            return

        local = LocalRepository(self.__config, objects_path(self.__config, self.__repotype), self.__repotype)

        try:
            local.import_files(object, path, directory, retry, bucket_name, profile, region)
        except Exception as e:
            log.error("Fatal downloading error [%s]" % e, class_name=REPOSITORY_CLASS_NAME)


    def import_files(self, object, path, directory, retry, bucket_name, profile, region):

        err_msg = "Invalid ml-git project!"

        try:
            if not get_root_path():
                log.error(err_msg, class_name=REPOSITORY_CLASS_NAME)
                return
        except Exception:
            log.error(err_msg, class_name=REPOSITORY_CLASS_NAME)
            return

        local = LocalRepository(self.__config, objects_path(self.__config, self.__repotype), self.__repotype)

        try:
            local.import_files(object, path, directory, retry, bucket_name, profile, region)
        except Exception as e:
            log.error("Fatal downloading error [%s]" % e, class_name=REPOSITORY_CLASS_NAME)


if __name__ == "__main__":
    from mlgit.config import config_load

    config = config_load()
    r = Repository(config)
    r.init()
    r.add("dataset-ex")
    r.commit("dataset-ex")
    r.status("dataset-ex")<|MERGE_RESOLUTION|>--- conflicted
+++ resolved
@@ -15,22 +15,14 @@
 from mlgit.cache import Cache
 from mlgit.metadata import Metadata, MetadataManager
 from mlgit.refs import Refs
-<<<<<<< HEAD
-from mlgit.spec import spec_parse, search_spec_file, increment_version_in_spec, get_spec_file_dir
-=======
 from mlgit.spec import spec_parse, search_spec_file, increment_version_in_spec, get_entity_tag
->>>>>>> d885d6ae
 from mlgit.tag import UsrTag
 from mlgit.utils import yaml_load, ensure_path_exists, yaml_save, get_root_path, get_path_with_categories
 from mlgit.local import LocalRepository
 from mlgit.index import MultihashIndex, Objects
-<<<<<<< HEAD
-from mlgit.constants import REPOSITORY_CLASS_NAME, LOCAL_REPOSITORY_CLASS_NAME
-=======
 from mlgit.hashfs import MultihashFS
 from mlgit.workspace import remove_from_workspace
 from mlgit.constants import REPOSITORY_CLASS_NAME, LOCAL_REPOSITORY_CLASS_NAME, HEAD, HEAD_1
->>>>>>> d885d6ae
 
 
 class Repository(object):
@@ -46,7 +38,7 @@
             m = Metadata("", metadatapath, self.__config, self.__repotype)
             m.init()
         except Exception as e:
-            log.error(e)
+            log.error(e, class_name=REPOSITORY_CLASS_NAME)
 
     def repo_remote_add(self, repotype, mlgit_remote):
         try:
@@ -101,7 +93,7 @@
             return None
 
         # Check tag before anything to avoid creating unstable state
-        log.debug("Repository: check if tag already exists")
+        log.debug("Repository: check if tag already exists", class_name=REPOSITORY_CLASS_NAME)
 
         m = Metadata(spec, metadatapath, self.__config, repotype)
         # get version of current manifest file
@@ -414,28 +406,24 @@
             try:
                 self.__repotype = "dataset"
                 m = Metadata("", metadatapath, self.__config, self.__repotype)
-                log.info("Initializing related dataset download")
+                log.info("Initializing related dataset download", class_name=REPOSITORY_CLASS_NAME)
                 m.init()
                 self._get(dt_tag, samples, retries, force_get, False, False)
             except Exception as e:
-                log.error("LocalRepository: [%s]" % e)
+                log.error("LocalRepository: [%s]" % e, class_name=REPOSITORY_CLASS_NAME)
         if lb_tag is not None:
             try:
                 self.__repotype = "labels"
                 m = Metadata("", metadatapath, self.__config, self.__repotype)
-                log.info("Initializing related labels download")
+                log.info("Initializing related labels download", class_name=REPOSITORY_CLASS_NAME)
                 m.init()
                 self._get(lb_tag, samples, retries, force_get, False, False)
             except Exception as e:
-                log.error("LocalRepository: [%s]" % e)
+                log.error("LocalRepository: [%s]" % e, class_name=REPOSITORY_CLASS_NAME)
 
     '''Download data from a specific ML entity version into the workspace'''
 
-<<<<<<< HEAD
-    def checkout(self, tag, samples, retries=2, force_get=False):
-=======
-    def _get(self, tag, samples, retries=2, force_get=False, dataset=False, labels=False):
->>>>>>> d885d6ae
+    def checkout(self, tag, samples, retries=2, force_get=False, dataset=False, labels=False):
         repotype = self.__repotype
         cachepath = cache_path(self.__config, repotype)
         metadatapath = metadata_path(self.__config, repotype)
@@ -454,43 +442,21 @@
             if not self._tag_exists(tag):
                 return None, None
         except Exception as e:
-            log.error("Invalid ml-git repository!")
+            log.error("Invalid ml-git repository!", class_name=LOCAL_REPOSITORY_CLASS_NAME)
             return None, None
 
         ref = Refs(refspath, specname, repotype)
         curtag, _ = ref.branch()
         if curtag == tag:
-            log.info("Repository: already at tag [%s]" % tag)
+            log.info("Repository: already at tag [%s]" % tag, class_name=REPOSITORY_CLASS_NAME)
             return None, None
 
         local_rep = LocalRepository(self.__config, objectspath, repotype)
         # check if no data left untracked/uncommitted. otherwise, stop.
-<<<<<<< HEAD
-        if not force_get:
-            new_files, deleted_files, untracked_files = self._status(specname, log_errors=False)
-            if new_files is not None and deleted_files is not None and untracked_files is not None:
-                unsaved_files = new_files + deleted_files + untracked_files
-                if specname + ".spec" in unsaved_files:
-                    unsaved_files.remove(specname + ".spec")
-                if "README.md" in unsaved_files:
-                    unsaved_files.remove("README.md")
-
-                if len(unsaved_files) > 0:
-                    log.error("Your local changes to the following files would be discarded: ", class_name=REPOSITORY_CLASS_NAME)
-                    for file in unsaved_files:
-                        print("\t%s" % file)
-                    log.info("Please, commit your changes before the checkout. You can also use the --force "
-                             "option to discard these changes. See 'ml-git --help'.", class_name=REPOSITORY_CLASS_NAME)
-                    return
-
-        self._checkout(tag)
-=======
         if not force_get and local_rep.exist_local_changes(specname) is True:
             return None, None
 
-        m = Metadata("", metadatapath, self.__config, repotype)
-
-        m.checkout(tag)
+        self._checkout(tag)
 
         specpath = os.path.join(metadatapath, categories_path, specname + '.spec')
 
@@ -498,7 +464,6 @@
             dataset_tag = get_entity_tag(specpath, repotype, 'dataset')
         if labels is True:
             labels_tag = get_entity_tag(specpath, repotype, 'labels')
->>>>>>> d885d6ae
 
         fetch_success = self._fetch(tag, samples, retries)
 
@@ -519,22 +484,24 @@
             r = LocalRepository(self.__config, objectspath, repotype)
             r.checkout(cachepath, metadatapath, objectspath, wspath, tag, samples)
         except OSError as e:
-            m.checkout("master")
+            self._checkout("master")
             if e.errno == errno.ENOSPC:
                 log.error("There is not enough space in the disk. Remove some files and try again.", class_name=REPOSITORY_CLASS_NAME)
             else:
                 log.error("An error occurred while creating the files into workspace: %s \n." % e, class_name=REPOSITORY_CLASS_NAME)
                 return None, None
         except Exception as e:
-            m.checkout("master")
+            self._checkout("master")
             log.error("An error occurred while creating the files into workspace: %s \n." % e, class_name=REPOSITORY_CLASS_NAME)
             return None, None
 
+        m = Metadata("", metadatapath, self.__config, repotype)
         sha = m.sha_from_tag(tag)
+
         ref.update_head(tag, sha)
 
         # restore to master/head
-        m.checkout("master")
+        self._checkout("master")
         return dataset_tag, labels_tag
 
 
