"""
© Copyright 2020 HP Development Company, L.P.
SPDX-License-Identifier: GPL-2.0-only
"""

import os
import yaml
import errno
from mlgit import log
from mlgit.config import index_path, objects_path, cache_path, metadata_path, refs_path, \
    validate_config_spec_hash, validate_dataset_spec_hash, get_sample_config_spec, get_sample_dataset_spec_doc, \
    index_metadata_path
from mlgit.cache import Cache
from mlgit.metadata import Metadata, MetadataManager
from mlgit.refs import Refs
from mlgit.spec import spec_parse, search_spec_file, increment_version_in_dataset_spec, get_dataset_spec_file_dir
from mlgit.tag import UsrTag
from mlgit.utils import yaml_load, ensure_path_exists, yaml_save, get_root_path
from mlgit.local import LocalRepository
from mlgit.index import MultihashIndex, Objects


class Repository(object):
    def __init__(self, config, repotype="dataset"):
        self.__config = config
        self.__repotype = repotype

    '''initializes ml-git repository metadata'''

    def init(self):
        metadatapath = metadata_path(self.__config)
        m = Metadata("", metadatapath, self.__config, self.__repotype)
        m.init()


    def repo_remote_add(self, repotype, mlgit_remote):
        metadatapath = metadata_path(self.__config)
        m = Metadata("", metadatapath, self.__config, self.__repotype)
        try:
            m.remote_set_url(repotype, mlgit_remote)
        except Exception as e:
            log.error(e)
            return

    '''Add dir/files to the ml-git index'''

    def add(self, spec, bumpversion=False, run_fsck=False, del_files=False):
        if not validate_config_spec_hash(self.__config):
            log.error("Error: .ml-git/config.yaml invalid.  It should look something like this:\n%s"
                      % yaml.dump(get_sample_config_spec("somebucket", "someprofile", "someregion")))
            return None

        dataset = spec

        tag, sha = self._branch(spec)
        categories_path = self._get_path_with_categories(tag)
        path, file = search_spec_file(self.__repotype, spec, categories_path)

        if path is None:
            return

        f = os.path.join(path, file)
        dataset_spec = yaml_load(f)

        if bumpversion and not increment_version_in_dataset_spec(f):
            return None

        if not validate_dataset_spec_hash(dataset_spec):
            log.error("Error: invalid dataset spec in %s.  It should look something like this:\n%s"
                      %(f, get_sample_dataset_spec_doc("somebucket")))
            return None

        repotype = self.__repotype

        indexpath = index_path(self.__config, repotype)
        metadatapath = metadata_path(self.__config, repotype)
        cachepath = cache_path(self.__config, repotype)

        # Check tag before anything to avoid creating unstable state
        log.debug("Repository: check if tag already exists")
        m = Metadata(spec, metadatapath, self.__config, repotype)

        # get version of current manifest file
        tag, sha = self._branch(spec)
        manifest = ""
        if tag is not None:
            self._checkout(tag)
            m = Metadata(spec, metadatapath, self.__config, repotype)
            md_metadatapath = m.get_metadata_path(tag)
            manifest = os.path.join(md_metadatapath, "MANIFEST.yaml")
            self._checkout("master")

        # Remove deleted files from MANIFEST
        if del_files:
            manifest_files = yaml_load(manifest)

            deleted_files = []
            for k in manifest_files:
                for file in manifest_files[k]:
                    if not os.path.exists(os.path.join(path, file)):
                        deleted_files.append([k,file])

            for file in deleted_files:
                if len(manifest_files[file[0]]) > 1:
                    manifest_files[file[0]].remove(file[1])
                else:
                    del (manifest_files[file[0]])

            yaml_save(manifest_files, manifest)

        # adds chunks to ml-git Index
        log.info("Repository %s: adding path [%s] to ml-git index" % (repotype, path))
        idx = MultihashIndex(spec, indexpath)
        idx.add(path, manifest)

        # create hard links in ml-git Cache
        mf = os.path.join(indexpath, "metadata", spec, "MANIFEST.yaml")
        c = Cache(cachepath, path, mf)
        c.update()

        # Run file check
        if run_fsck:
            self.fsck()

    def branch(self, spec):
        print(self._branch(spec))

    def _branch(self, spec):
        repotype = self.__repotype
        refspath = refs_path(self.__config, repotype)
        r = Refs(refspath, spec, repotype)
        return r.head()

    '''prints status of changes in the index and changes not yet tracked or staged'''
    def status(self, spec):
        repotype = self.__repotype

        indexpath = index_path(self.__config)
        metadatapath = metadata_path(self.__config, repotype)

        log.info("Repository %s: status of ml-git index for [%s]" % (repotype, spec))

        # All files in MANIFEST.yaml in the index AND all files in datapath which stats links == 1
        idx = MultihashIndex(spec, indexpath)

        tag, sha = self._branch(spec)

        categories_path = self._get_path_with_categories(tag)
        path, file = search_spec_file(repotype, spec, categories_path)

        if path is None:
            return

        manifest = ""
        if tag is not None:
            self._checkout(tag)
            m = Metadata(spec, metadatapath, self.__config, repotype)
            md_metadatapath = m.get_metadata_path(tag)
            manifest = os.path.join(md_metadatapath, "MANIFEST.yaml")
            self._checkout("master")

        objfiles = idx.get_index()
        print("Changes to be committed")
        all_files = []
        for key in objfiles:
            files = objfiles[key]
            for file in files:
                if os.path.exists(os.path.join(path, file)) == False:
                    print("\tdeleted:\t %s" % (file))
                else:
                    print("\tnew file:\t%s" % (file))
                all_files.append(file)
        # fs[files] = key

        manifest_files = yaml_load(manifest)
        for k in manifest_files:
            for file in manifest_files[k]:
                if os.path.exists(os.path.join(path, file)) == False:
                    print("\tdeleted:\t %s" % (file))
                all_files.append(file)

        print("\nuntracked files")
        for root, dirs, files in os.walk(path):
            basepath = root[len(path) + 1:]
            for file in files:
                fullpath = os.path.join(root, file)
                st = os.stat(fullpath)
                if st.st_nlink <= 1:
                    print("\t%s" % (os.path.join(basepath, file)))
                elif (os.path.join(basepath, file)) not in all_files and not ("README.md" in file or ".spec" in file):
                    print("\t%s" % (os.path.join(basepath, file)))

    '''commit changes present in the ml-git index to the ml-git repository'''
    def commit(self, spec, specs, run_fsck=False):
        # Move chunks from index to .ml-git/objects
        repotype = self.__repotype
        indexpath = index_path(self.__config, repotype)
        objectspath = objects_path(self.__config, repotype)
        metadatapath = metadata_path(self.__config, repotype)
        refspath = refs_path(self.__config, repotype)

        # Check tag before anything to avoid creating unstable state
        log.debug("Repository: check if tag already exists")
        m = Metadata(spec, metadatapath, self.__config, repotype)
        if m.tag_exists(indexpath) is True:
            return None

        log.debug("%s -> %s" % (indexpath, objectspath))
        # commit objects in index to ml-git objects
        o = Objects(spec, objectspath)
        o.commit_index(indexpath)

        # update metadata spec & README.md
        # option --dataset-spec --labels-spec
        m = Metadata(spec, metadatapath, self.__config, repotype)
        tag, sha = m.commit_metadata(indexpath, specs)

        # update ml-git ref spec HEAD == to new SHA-1 / tag
        if tag is None:
            return None
        ref = Refs(refspath, spec, repotype)
        ref.update_head(tag, sha)

        # Run file check
        if run_fsck:
            self.fsck()

        return tag

    def list(self):
        repotype = self.__repotype
        metadatapath = metadata_path(self.__config, repotype)

        self._checkout("master")

        m = Metadata("", metadatapath, self.__config, repotype)
        m.list(title="ML " + repotype)

    def tag(self, spec, usrtag):
        repotype = self.__repotype
        metadatapath = metadata_path(self.__config, repotype)
        refspath = refs_path(self.__config, repotype)

        r = Refs(refspath, spec, repotype)
        curtag, sha = r.head()

        if curtag == None:
            log.error("Repository: no current tag for [%s]. commit first." % (spec))
            return False
        utag = UsrTag(curtag, usrtag)

        # Check if usrtag exists before creating it
        log.debug("Repository: check if tag [%s] already exists" % (utag))
        m = Metadata(spec, metadatapath, self.__config, repotype)
        if m._usrtag_exists(utag) == True:
            log.error("Repository: tag [%s] already exists." % (utag))
            return False

        # ensure metadata repository is at the current tag/sha version

        m = Metadata("", metadatapath, self.__config, repotype)
        m.checkout(curtag)

        print(curtag, utag)
        # TODO: format to something that could be used for a checkout:
        # format: _._user_.._ + curtag + _.._ + usrtag
        # at checkout with usrtag look for pattern _._ then find usrtag in the list (split on '_.._')
        # adds usrtag to the metadata repository

        m = Metadata(spec, metadatapath, self.__config, repotype)
        m.tag_add(utag)

        # checkout at metadata repository at master version
        self._checkout("master")
        return True

    def list_tag(self, spec):
        repotype = self.__repotype
        metadatapath = metadata_path(self.__config, repotype)

        m = Metadata(spec, metadatapath, self.__config, repotype)
        for tag in m.list_tags(spec):
            print(tag)

    '''push all data related to a ml-git repository to the LocalRepository git repository and data store'''
    def push(self, spec, retry=2):
        repotype = self.__repotype
        indexpath = index_path(self.__config, repotype)
        objectspath = objects_path(self.__config, repotype)
        metadatapath = metadata_path(self.__config, repotype)

        m = Metadata(spec, metadatapath, self.__config, repotype)
        fields = m.git_user_config()
        if None in fields.values():
            log.error("Your name and email address need to be configured in git. Please see the commands below:")

            log.error('git config --global user.name "Your Name"')
            log.error('git config --global user.email you@example.com"')
            return

        tag, sha = self._branch(spec)
        categories_path = self._get_path_with_categories(tag)

        specpath, specfile = search_spec_file(repotype, spec, categories_path)

        if specpath is None:
            return

        fullspecpath = os.path.join(specpath, specfile)

        r = LocalRepository(self.__config, objectspath, repotype)
        ret = r.push(indexpath, objectspath, fullspecpath, retry)

        # ensure first we're on master !
        self._checkout("master")
        if ret == 0:
            # push metadata spec to LocalRepository git repository
            m = Metadata(spec, metadatapath, self.__config, repotype)
            m.push()

    '''Retrieves only the metadata related to a ml-git repository'''

    def update(self):
        repotype = self.__repotype
        metadatapath = metadata_path(self.__config, repotype)
        m = Metadata("", metadatapath, self.__config)
        m.update()

    '''Retrieve only the data related to a specific ML entity version'''

    def fetch(self, tag, samples, retries=2):
        repotype = self.__repotype
        objectspath = objects_path(self.__config, repotype)
        metadatapath = metadata_path(self.__config, repotype)

        # check if no data left untracked/uncommitted. othrewise, stop.
        local_rep = LocalRepository(self.__config, objectspath, repotype)
    
        return local_rep.fetch(metadatapath, tag, samples, retries)

    def _checkout(self, tag):
        repotype = self.__repotype
        metadatapath = metadata_path(self.__config, repotype)

        # checkout
        m = Metadata("", metadatapath, self.__config, repotype)
        m.checkout(tag)

    '''performs fsck on several aspects of ml-git filesystem.
        TODO: add options like following:
        * detect:
            ** fast: performs checks on all blobs present in index / objects
            ** thorough: perform check on files within cache
        * fix:
            ** download again corrupted blob
            ** rebuild cache  
    '''

    def fsck(self):
        repotype = self.__repotype
        objectspath = objects_path(self.__config, repotype)
        indexpath = index_path(self.__config, repotype)

        o = Objects("", objectspath)
        corrupted_files_obj = o.fsck()
        corrupted_files_obj_len = len(corrupted_files_obj)

        idx = MultihashIndex("", indexpath)
        corrupted_files_idx = idx.fsck()
        corrupted_files_idx_len = len(corrupted_files_idx)

        print("[%d] corrupted file(s) in Local Repository: %s" % (corrupted_files_obj_len, corrupted_files_obj))
        print("[%d] corrupted file(s) in Index: %s" % (corrupted_files_idx_len, corrupted_files_idx))
        print("Total of corrupted files: %d" % (corrupted_files_obj_len + corrupted_files_idx_len))

    def show(self, spec):
        repotype = self.__repotype
        metadatapath = metadata_path(self.__config, repotype)
        refspath = refs_path(self.__config, repotype)

        r = Refs(refspath, spec, repotype)
        tag, sha = r.head()
        if tag is None:
            log.info("Local Repository: no HEAD for [%s]" % (spec))
            return

        self._checkout(tag)

        m = Metadata("", metadatapath, self.__config, repotype)
        m.show(spec)

        self._checkout("master")

    def _tag_exists(self, tag):
        md = MetadataManager(self.__config, self.__repotype)
        # check if tag already exists in the ml-git repository
        tags = md._tag_exists(tag)
        if len(tags) == 0:
            log.error("LocalRepository: tag [%s] does not exist in this repository" % (tag))
            return False
        return True

    '''Download data from a specific ML entity version into the workspace'''

    def get(self, tag, samples, retries=2):
        repotype = self.__repotype
        cachepath = cache_path(self.__config, repotype)
        metadatapath = metadata_path(self.__config, repotype)
        objectspath = objects_path(self.__config, repotype)
        refspath = refs_path(self.__config, repotype)


        # find out actual workspace path to save data
        categories_path, specname, _ = spec_parse(tag)
        wspath, _ = search_spec_file(repotype, tag, categories_path)

        if wspath is None:
            return

        if wspath is None:
            wspath = os.path.join(repotype, categories_path)
            ensure_path_exists(wspath)

        try:
            if not self._tag_exists(tag):
                return
        except Exception as e:
            log.error("Invalid ml-git repository!")
            return
        curtag, _ = self._branch(specname)
        if curtag == tag:
            log.info("Repository: already at tag [%s]" % tag)
            return

        self._checkout(tag)

        fetch_success = self.fetch(tag, samples, retries)

        if not fetch_success:
            objs = Objects("", objectspath)
            objs.fsck(remove_corrupted=True)
            self._checkout("master")
            return

        spec_index_path = os.path.join(index_metadata_path(self.__config, repotype), specname)
        if os.path.exists(spec_index_path):
            if os.path.exists(os.path.join(spec_index_path, specname + ".spec")):
                os.unlink(os.path.join(spec_index_path, specname + ".spec"))
            if os.path.exists(os.path.join(spec_index_path, "README.md")):
                os.unlink(os.path.join(spec_index_path, "README.md"))

        # TODO: check if no data left untracked/uncommitted. otherwise, stop.
        try:
            r = LocalRepository(self.__config, objectspath, repotype)
            r.get(cachepath, metadatapath, objectspath, wspath, tag, samples)
        except OSError as e:
            self._checkout("master")
            if e.errno == errno.ENOSPC:
                log.error("There is not enough space in the disk. Remove some files and try again.")
            else:
                log.error("An error occurred while creating the files into workspace: %s \n." % e)
                return
        except Exception as e:
            self._checkout("master")
            log.error("An error occurred while creating the files into workspace: %s \n." % e)
            return

        m = Metadata("", metadatapath, self.__config, repotype)
        sha = m.sha_from_tag(tag)

        r = Refs(refspath, specname, repotype)
        r.update_head(tag, sha)

        # restore to master/head
        self._checkout("master")

    @staticmethod
    def _get_path_with_categories(tag):
        result = ''
        if tag:
            temp = tag.split("__")
            result = '/'.join(temp[0:len(temp)-2])

        return result

<<<<<<< HEAD
=======
    @staticmethod
    def sample_validation(group_samples):
        r = re.search("^(\d+)\:(\d+)$", group_samples['group_sample'])
        if re.search("^(\d+)$", group_samples['seed']) and re.search("^(\d+)\:(\d+)$", group_samples['group_sample']):
            sample = GroupSample(int(r.group(1)), int(r.group(2)), int(group_samples['seed']))
            if sample.get_amount() < sample.get_group_size():
                return sample
            else:
                log.info("Repository : The amount must be greater than that of the group.")
                return None
        else:
            log.info("Repository : --sample=<amount:group> --seed=<seed>: requires integer values.")
            return None

>>>>>>> 07860cd8

if __name__ == "__main__":
    from mlgit.config import config_load

    config = config_load()
    r = Repository(config)
    r.init()
    r.add("dataset-ex")
    r.commit("dataset-ex")
    r.status("dataset-ex")
<|MERGE_RESOLUTION|>--- conflicted
+++ resolved
@@ -483,23 +483,6 @@
 
         return result
 
-<<<<<<< HEAD
-=======
-    @staticmethod
-    def sample_validation(group_samples):
-        r = re.search("^(\d+)\:(\d+)$", group_samples['group_sample'])
-        if re.search("^(\d+)$", group_samples['seed']) and re.search("^(\d+)\:(\d+)$", group_samples['group_sample']):
-            sample = GroupSample(int(r.group(1)), int(r.group(2)), int(group_samples['seed']))
-            if sample.get_amount() < sample.get_group_size():
-                return sample
-            else:
-                log.info("Repository : The amount must be greater than that of the group.")
-                return None
-        else:
-            log.info("Repository : --sample=<amount:group> --seed=<seed>: requires integer values.")
-            return None
-
->>>>>>> 07860cd8
 
 if __name__ == "__main__":
     from mlgit.config import config_load
