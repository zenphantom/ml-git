--- conflicted
+++ resolved
@@ -370,16 +370,8 @@
 
         # find out actual workspace path to save data
         categories_path, specname, _ = spec_parse(tag)
-<<<<<<< HEAD
         wspath = os.path.join(os.sep.join([repotype, categories_path]))
         ensure_path_exists(wspath)
-=======
-        wspath, _ = search_spec_file(repotype, tag, categories_path)
-
-        if wspath is None:
-            wspath = os.path.join(repotype, categories_path)
-            ensure_path_exists(wspath)
->>>>>>> 82a865ad
 
         try:
             if not self._tag_exists(tag):
