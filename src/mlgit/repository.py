"""
© Copyright 2020 HP Development Company, L.P.
SPDX-License-Identifier: GPL-2.0-only
"""

import os
import yaml
import errno

<<<<<<< HEAD
from git import Repo

from mlgit import log
from mlgit.admin import remote_add
from mlgit.config import index_path, objects_path, cache_path, metadata_path, refs_path, \
    validate_config_spec_hash, validate_dataset_spec_hash, get_sample_config_spec, get_sample_dataset_spec_doc, \
=======
from mlgit import log
from mlgit.admin import remote_add
from mlgit.config import index_path, objects_path, cache_path, metadata_path, refs_path, \
    validate_config_spec_hash, validate_spec_hash, get_sample_config_spec, get_sample_spec_doc, \
>>>>>>> 8043036f
    index_metadata_path, config_load
from mlgit.cache import Cache
from mlgit.metadata import Metadata, MetadataManager
from mlgit.refs import Refs
from mlgit.spec import spec_parse, search_spec_file, increment_version_in_spec, get_entity_tag
from mlgit.tag import UsrTag
from mlgit.utils import yaml_load, ensure_path_exists, yaml_save, get_root_path, get_path_with_categories
from mlgit.local import LocalRepository
from mlgit.index import MultihashIndex, Objects
from mlgit.hashfs import MultihashFS
from mlgit.workspace import remove_from_workspace
from mlgit.constants import REPOSITORY_CLASS_NAME, LOCAL_REPOSITORY_CLASS_NAME, HEAD, HEAD_1


class Repository(object):
    def __init__(self, config, repotype="dataset"):
        self.__config = config
        self.__repotype = repotype

    '''initializes ml-git repository metadata'''

    def init(self):
        try:
            metadatapath = metadata_path(self.__config)
            m = Metadata("", metadatapath, self.__config, self.__repotype)
            m.init()
        except Exception as e:
<<<<<<< HEAD
            log.error(e)
=======
            log.error(e, class_name=REPOSITORY_CLASS_NAME)
>>>>>>> 8043036f

    def repo_remote_add(self, repotype, mlgit_remote):
        try:
            remote_add(repotype, mlgit_remote)
            self.__config = config_load()

            metadatapath = metadata_path(self.__config)
            m = Metadata("", metadatapath, self.__config, self.__repotype)
            m.remote_set_url(repotype, mlgit_remote)
        except Exception as e:
            log.error(e, class_name=REPOSITORY_CLASS_NAME)
            return

    '''Add dir/files to the ml-git index'''

    def add(self, spec, bumpversion=False, run_fsck=False, del_files=False):
        repotype = self.__repotype
        refspath = refs_path(self.__config, repotype)
        indexpath = index_path(self.__config, repotype)
        metadatapath = metadata_path(self.__config, repotype)
        cachepath = cache_path(self.__config, repotype)

        if not validate_config_spec_hash(self.__config):
            log.error(".ml-git/config.yaml invalid.  It should look something like this:\n%s"
                      % yaml.dump(get_sample_config_spec("somebucket", "someprofile", "someregion")), class_name=REPOSITORY_CLASS_NAME)
            return None

        ref = Refs(refspath, spec, repotype)
        tag, sha = ref.branch()

        categories_path = get_path_with_categories(tag)
        path, file = None, None
        try:
            path, file = search_spec_file(self.__repotype, spec, categories_path)
        except Exception as e:
            log.error(e, class_name=REPOSITORY_CLASS_NAME)

        if path is None:
            return

        f = os.path.join(path, file)
        dataset_spec = yaml_load(f)

        if bumpversion and not increment_version_in_spec(f, self.__repotype):
            return None

        if not validate_spec_hash(dataset_spec, self.__repotype):
            log.error(
                "Invalid %s spec in %s.  It should look something like this:\n%s"
                % (self.__repotype, f, get_sample_spec_doc("somebucket", self.__repotype)), class_name=REPOSITORY_CLASS_NAME
            )
            return None

        # Check tag before anything to avoid creating unstable state
        log.debug("Repository: check if tag already exists", class_name=REPOSITORY_CLASS_NAME)

        m = Metadata(spec, metadatapath, self.__config, repotype)
        # get version of current manifest file
        manifest = ""
        if tag is not None:
            m.checkout(tag)
            md_metadatapath = m.get_metadata_path(tag)
            manifest = os.path.join(md_metadatapath, "MANIFEST.yaml")
            m.checkout("master")

        # Remove deleted files from MANIFEST
        if del_files:
            manifest_files = yaml_load(manifest)

            deleted_files = []
            for k in manifest_files:
                for file in manifest_files[k]:
                    if not os.path.exists(os.path.join(path, file)):
                        deleted_files.append([k,file])

            for file in deleted_files:
                if len(manifest_files[file[0]]) > 1:
                    manifest_files[file[0]].remove(file[1])
                else:
                    del (manifest_files[file[0]])

            yaml_save(manifest_files, manifest)

        # adds chunks to ml-git Index
        log.info("%s adding path [%s] to ml-git index" % (repotype, path), class_name=REPOSITORY_CLASS_NAME)
        idx = MultihashIndex(spec, indexpath)
        idx.add(path, manifest)

        # create hard links in ml-git Cache
        mf = os.path.join(indexpath, "metadata", spec, "MANIFEST.yaml")
        c = Cache(cachepath, path, mf)
        c.update()

        # Run file check
        if run_fsck:
            self.fsck()

    def branch(self, spec):
        repotype = self.__repotype
        refspath = refs_path(self.__config, repotype)
        r = Refs(refspath, spec, repotype)
        print(r.branch())

    '''prints status of changes in the index and changes not yet tracked or staged'''
    def status(self, spec):
        repotype = self.__repotype
        objectspath = objects_path(self.__config, repotype)

        repo = LocalRepository(self.__config, objectspath, repotype)
        log.info("%s: status of ml-git index for [%s]" % (repotype, spec), class_name=REPOSITORY_CLASS_NAME)
        new_files, deleted_files, untracked_files = repo.status(spec)

        if new_files is not None and deleted_files is not None and untracked_files is not None:
            print("Changes to be committed")
            for file in new_files:
                print("\tnew file: %s" % file)

            for file in deleted_files:
                print("\tdeleted: %s" % file)

            print("\nuntracked files")
            for file in untracked_files:
                print("\t%s" % file)

    '''commit changes present in the ml-git index to the ml-git repository'''
    def commit(self, spec, specs, run_fsck=False, msg=None):
        # Move chunks from index to .ml-git/objects
        repotype = self.__repotype
        indexpath = index_path(self.__config, repotype)
        objectspath = objects_path(self.__config, repotype)
        metadatapath = metadata_path(self.__config, repotype)
        refspath = refs_path(self.__config, repotype)

        # Check tag before anything to avoid creating unstable state
        log.debug("Check if tag already exists", class_name=REPOSITORY_CLASS_NAME)
        m = Metadata(spec, metadatapath, self.__config, repotype)
        fullmetadatapath, categories_subpath, metadata = m.tag_exists(indexpath)
        if metadata is None:
            return None

        log.debug("%s -> %s" % (indexpath, objectspath), class_name=REPOSITORY_CLASS_NAME)
        # commit objects in index to ml-git objects
        o = Objects(spec, objectspath)
        o.commit_index(indexpath)

        # update metadata spec & README.md
        # option --dataset-spec --labels-spec
        m = Metadata(spec, metadatapath, self.__config, repotype)
        tag, sha = m.commit_metadata(indexpath, specs, msg)

        # update ml-git ref spec HEAD == to new SHA-1 / tag
        if tag is None:
            return None
        ref = Refs(refspath, spec, repotype)
        ref.update_head(tag, sha)

        # Run file check
        if run_fsck:
            self.fsck()

        return tag

    def list(self):
        repotype = self.__repotype
        metadatapath = metadata_path(self.__config, repotype)
        m = Metadata("", metadatapath, self.__config, repotype)
        m.checkout("master")
        m.list(title="ML " + repotype)

    def tag(self, spec, usrtag):
        repotype = self.__repotype
        metadatapath = metadata_path(self.__config, repotype)
        refspath = refs_path(self.__config, repotype)

        r = Refs(refspath, spec, repotype)
        curtag, sha = r.head()

        if curtag is None:
            log.error("No current tag for [%s]. commit first." % spec, class_name=REPOSITORY_CLASS_NAME)
            return False
        utag = UsrTag(curtag, usrtag)

        # Check if usrtag exists before creating it
        log.debug("Check if tag [%s] already exists" % utag, class_name=REPOSITORY_CLASS_NAME)
        m = Metadata(spec, metadatapath, self.__config, repotype)
        if m._usrtag_exists(utag) is True:
            log.error("Tag [%s] already exists." % utag, class_name=REPOSITORY_CLASS_NAME)
            return False

        # ensure metadata repository is at the current tag/sha version
        m = Metadata("", metadatapath, self.__config, repotype)
        m.checkout(curtag)

        # print(curtag, utag)
        # TODO: format to something that could be used for a checkout:
        # format: _._user_.._ + curtag + _.._ + usrtag
        # at checkout with usrtag look for pattern _._ then find usrtag in the list (split on '_.._')
        # adds usrtag to the metadata repository

        m = Metadata(spec, metadatapath, self.__config, repotype)
        m.tag_add(utag)

        # checkout at metadata repository at master version
        m.checkout("master")
        return True

    def list_tag(self, spec):
        repotype = self.__repotype
        metadatapath = metadata_path(self.__config, repotype)

        m = Metadata(spec, metadatapath, self.__config, repotype)
        for tag in m.list_tags(spec):
            print(tag)

    '''push all data related to a ml-git repository to the LocalRepository git repository and data store'''
    def push(self, spec, retry=2, clear_on_fail=False):
        repotype = self.__repotype
        indexpath = index_path(self.__config, repotype)
        objectspath = objects_path(self.__config, repotype)
        metadatapath = metadata_path(self.__config, repotype)
        refspath = refs_path(self.__config, repotype)

        met = Metadata(spec, metadatapath, self.__config, repotype)
        fields = met.git_user_config()
        if None in fields.values():
            log.error("Your name and email address need to be configured in git. "
                      "Please see the commands below:", class_name=REPOSITORY_CLASS_NAME)

            log.error('git config --global user.name "Your Name"', class_name=REPOSITORY_CLASS_NAME)
            log.error('git config --global user.email you@example.com"', class_name=REPOSITORY_CLASS_NAME)
            return
<<<<<<< HEAD
        if m.fetch() is False:
=======
        if met.fetch() is False:
>>>>>>> 8043036f
            return

        ref = Refs(refspath, spec, repotype)
        tag, sha = ref.branch()
        categories_path = get_path_with_categories(tag)

        specpath, specfile = None, None
        try:
            specpath, specfile = search_spec_file(self.__repotype, spec, categories_path)
        except Exception as e:
            log.error(e, class_name=REPOSITORY_CLASS_NAME)

        if specpath is None:
            return

        fullspecpath = os.path.join(specpath, specfile)

        repo = LocalRepository(self.__config, objectspath, repotype)
        ret = repo.push(indexpath, objectspath, fullspecpath, retry, clear_on_fail)

        # ensure first we're on master !
        met.checkout("master")
        if ret == 0:
            # push metadata spec to LocalRepository git repository
            met.push()

    '''Retrieves only the metadata related to a ml-git repository'''

    def update(self):
        repotype = self.__repotype
        metadatapath = metadata_path(self.__config, repotype)
        m = Metadata("", metadatapath, self.__config)
        m.update()

    '''Retrieve only the data related to a specific ML entity version'''

    def _fetch(self, tag, samples, retries=2):
        repotype = self.__repotype
        objectspath = objects_path(self.__config, repotype)
        metadatapath = metadata_path(self.__config, repotype)

        # check if no data left untracked/uncommitted. othrewise, stop.
        local_rep = LocalRepository(self.__config, objectspath, repotype)

        return local_rep.fetch(metadatapath, tag, samples, retries)

    def fetch_tag(self, tag, samples, retries=2):
        repotype = self.__repotype
        objectspath = objects_path(self.__config, repotype)
        metadatapath = metadata_path(self.__config, repotype)
        m = Metadata("", metadatapath, self.__config, repotype)
        m.checkout(tag)

        fetch_success = self._fetch(tag, samples, retries)

        if not fetch_success:
            objs = Objects("", objectspath)
            objs.fsck(remove_corrupted=True)
            m.checkout("master")
            return

        # restore to master/head
        self._checkout("master")

    def _checkout(self, tag):
        repotype = self.__repotype
        metadatapath = metadata_path(self.__config, repotype)

        # checkout
        m = Metadata("", metadatapath, self.__config, repotype)
        m.checkout(tag)

    '''performs fsck on several aspects of ml-git filesystem.
        TODO: add options like following:
        * detect:
            ** fast: performs checks on all blobs present in index / objects
            ** thorough: perform check on files within cache
        * fix:
            ** download again corrupted blob
            ** rebuild cache  
    '''

    def fsck(self):
        repotype = self.__repotype
        objectspath = objects_path(self.__config, repotype)
        indexpath = index_path(self.__config, repotype)

        o = Objects("", objectspath)
        corrupted_files_obj = o.fsck()
        corrupted_files_obj_len = len(corrupted_files_obj)

        idx = MultihashIndex("", indexpath)
        corrupted_files_idx = idx.fsck()
        corrupted_files_idx_len = len(corrupted_files_idx)

        print("[%d] corrupted file(s) in Local Repository: %s" % (corrupted_files_obj_len, corrupted_files_obj))
        print("[%d] corrupted file(s) in Index: %s" % (corrupted_files_idx_len, corrupted_files_idx))
        print("Total of corrupted files: %d" % (corrupted_files_obj_len + corrupted_files_idx_len))

    def show(self, spec):
        repotype = self.__repotype
        metadatapath = metadata_path(self.__config, repotype)
        refspath = refs_path(self.__config, repotype)

        r = Refs(refspath, spec, repotype)
        tag, sha = r.head()
        if tag is None:
            log.info("No HEAD for [%s]" % spec, class_name=LOCAL_REPOSITORY_CLASS_NAME)
            return

        m = Metadata("", metadatapath, self.__config, repotype)

        m.checkout(tag)

        m.show(spec)

        m.checkout("master")

    def _tag_exists(self, tag):
        md = MetadataManager(self.__config, self.__repotype)

        # check if tag already exists in the ml-git repository
        tags = md._tag_exists(tag)
        if len(tags) == 0:
            log.error("Tag [%s] does not exist in this repository" % tag, class_name=LOCAL_REPOSITORY_CLASS_NAME)
            return False
        return True

    def get(self, tag, samples, retries=2, force_get=False, dataset=False, labels=False):
        metadatapath = metadata_path(self.__config)
        dt_tag, lb_tag = self._get(tag, samples, retries, force_get, dataset, labels)
        if dt_tag is not None:
            try:
                self.__repotype = "dataset"
                m = Metadata("", metadatapath, self.__config, self.__repotype)
<<<<<<< HEAD
                log.info("Initializing related dataset download")
                m.init()
                self._get(dt_tag, samples, retries, force_get, False, False)
            except Exception as e:
                log.error("LocalRepository: [%s]" % e)
=======
                log.info("Initializing related dataset download", class_name=REPOSITORY_CLASS_NAME)
                m.init()
                self._get(dt_tag, samples, retries, force_get, False, False)
            except Exception as e:
                log.error("LocalRepository: [%s]" % e, class_name=REPOSITORY_CLASS_NAME)
>>>>>>> 8043036f
        if lb_tag is not None:
            try:
                self.__repotype = "labels"
                m = Metadata("", metadatapath, self.__config, self.__repotype)
<<<<<<< HEAD
                log.info("Initializing related labels download")
                m.init()
                self._get(lb_tag, samples, retries, force_get, False, False)
            except Exception as e:
                log.error("LocalRepository: [%s]" % e)

    '''Download data from a specific ML entity version into the workspace'''

    def _get(self, tag, samples, retries=2, force_get=False, dataset=False, labels=False):
=======
                log.info("Initializing related labels download", class_name=REPOSITORY_CLASS_NAME)
                m.init()
                self._get(lb_tag, samples, retries, force_get, False, False)
            except Exception as e:
                log.error("LocalRepository: [%s]" % e, class_name=REPOSITORY_CLASS_NAME)

    '''Download data from a specific ML entity version into the workspace'''

    def checkout(self, tag, samples, retries=2, force_get=False, dataset=False, labels=False):
>>>>>>> 8043036f
        repotype = self.__repotype
        cachepath = cache_path(self.__config, repotype)
        metadatapath = metadata_path(self.__config, repotype)
        objectspath = objects_path(self.__config, repotype)
        refspath = refs_path(self.__config, repotype)
        dataset_tag = None
        labels_tag = None
        # find out actual workspace path to save data
        categories_path, specname, _ = spec_parse(tag)

        wspath = os.path.join(get_root_path(), os.sep.join([repotype, categories_path]))

        ensure_path_exists(wspath)

        try:
            if not self._tag_exists(tag):
                return None, None
        except Exception as e:
<<<<<<< HEAD
            log.error("Invalid ml-git repository!", class_name=REPOSITORY_CLASS_NAME)
            return None, None
        curtag, _ = self._branch(specname)
        if curtag == tag:
            log.info("Already at tag [%s]" % tag, class_name=REPOSITORY_CLASS_NAME)
=======
            log.error("Invalid ml-git repository!", class_name=LOCAL_REPOSITORY_CLASS_NAME)
            return None, None

        ref = Refs(refspath, specname, repotype)
        curtag, _ = ref.branch()
        if curtag == tag:
            log.info("Repository: already at tag [%s]" % tag, class_name=REPOSITORY_CLASS_NAME)
>>>>>>> 8043036f
            return None, None

        local_rep = LocalRepository(self.__config, objectspath, repotype)
        # check if no data left untracked/uncommitted. otherwise, stop.
<<<<<<< HEAD
        if not force_get and self._exist_local_changes(specname) is True:
=======
        if not force_get and local_rep.exist_local_changes(specname) is True:
>>>>>>> 8043036f
            return None, None

        self._checkout(tag)

<<<<<<< HEAD
        try:
            specpath = os.path.join(metadatapath, categories_path, specname + '.spec')
            spec = yaml_load(specpath)
            if dataset is True:
                dataset_tag = spec[repotype]['dataset']['tag']
        except Exception:
            log.warn("Repository: the dataset does not exist for related download.")
        try:
            if labels is True:
                labels_tag = spec[repotype]['labels']['tag']
        except Exception:
            log.warn("Repository: the labels does not exist for related download.")
=======
        specpath = os.path.join(metadatapath, categories_path, specname + '.spec')

        if dataset is True:
            dataset_tag = get_entity_tag(specpath, repotype, 'dataset')
        if labels is True:
            labels_tag = get_entity_tag(specpath, repotype, 'labels')
>>>>>>> 8043036f

        fetch_success = self._fetch(tag, samples, retries)

        if not fetch_success:
            objs = Objects("", objectspath)
            objs.fsck(remove_corrupted=True)
<<<<<<< HEAD
            self._checkout("master")
=======
            m.checkout("master")
>>>>>>> 8043036f
            return None, None

        spec_index_path = os.path.join(index_metadata_path(self.__config, repotype), specname)
        if os.path.exists(spec_index_path):
            if os.path.exists(os.path.join(spec_index_path, specname + ".spec")):
                os.unlink(os.path.join(spec_index_path, specname + ".spec"))
            if os.path.exists(os.path.join(spec_index_path, "README.md")):
                os.unlink(os.path.join(spec_index_path, "README.md"))

        try:
            r = LocalRepository(self.__config, objectspath, repotype)
            r.checkout(cachepath, metadatapath, objectspath, wspath, tag, samples)
        except OSError as e:
            self._checkout("master")
            if e.errno == errno.ENOSPC:
                log.error("There is not enough space in the disk. Remove some files and try again.", class_name=REPOSITORY_CLASS_NAME)
            else:
                log.error("An error occurred while creating the files into workspace: %s \n." % e, class_name=REPOSITORY_CLASS_NAME)
<<<<<<< HEAD
            return None, None
=======
                return None, None
>>>>>>> 8043036f
        except Exception as e:
            self._checkout("master")
            log.error("An error occurred while creating the files into workspace: %s \n." % e, class_name=REPOSITORY_CLASS_NAME)
            return None, None

        m = Metadata("", metadatapath, self.__config, repotype)
        sha = m.sha_from_tag(tag)

        ref.update_head(tag, sha)

        # restore to master/head
        self._checkout("master")
        return dataset_tag, labels_tag

<<<<<<< HEAD
    def _exist_local_changes(self, specname):
        new_files, deleted_files, untracked_files = self._status(specname, log_errors=False)
        if new_files is not None and deleted_files is not None and untracked_files is not None:
            unsaved_files = new_files + deleted_files + untracked_files
            if specname + ".spec" in unsaved_files:
                unsaved_files.remove(specname + ".spec")
            if "README.md" in unsaved_files:
                unsaved_files.remove("README.md")

            if len(unsaved_files) > 0:
                log.error("Your local changes to the following files would be discarded: ", class_name=REPOSITORY_CLASS_NAME)
                for file in unsaved_files:
                    print("\t%s" % file)
                log.info("Please, commit your changes before the get. You can also use the --force "
                         "option to discard these changes. See 'ml-git --help'.", class_name=REPOSITORY_CLASS_NAME)
                return True
        return False
    @staticmethod
    def _get_path_with_categories(tag):
        result = ''
        if tag:
            temp = tag.split("__")
            result = '/'.join(temp[0:len(temp)-2])
=======
>>>>>>> 8043036f

    def reset(self, spec, reset_type, head):

        if (reset_type == '--soft' or reset_type == '--mixed') and head == HEAD:
            return

        repotype = self.__repotype
        metadatapath = metadata_path(self.__config, repotype)
        indexpath = index_path(self.__config, repotype)
        refspath = refs_path(self.__config, repotype)
        met = Metadata(spec, metadatapath, self.__config, repotype)
        ref = Refs(refspath, spec, repotype)
        idx = MultihashIndex(spec, indexpath)

        # current manifest file before reset
        _manifest = met.get_metadata_manifest().load()

        if head == HEAD_1:  # HEAD~1
            try:
                # reset the repo
                met.reset()
            except:
                return

        # get tag after reset
        tag = met.get_current_tag()
        sha = met.sha_from_tag(tag)

        # update ml-git ref HEAD
        ref.update_head(str(tag), sha)

        # get path to reset workspace in case of --hard
        categories_path = self._get_path_with_categories(str(tag))
        path, file = None, None
        try:
            path, file = search_spec_file(self.__repotype, spec, categories_path)
        except Exception as e:
            log.error(e, class_name=REPOSITORY_CLASS_NAME)

        if reset_type == '--hard' and path is None:
            return

        # get manifest from metadata after change
        _manifest_changed = met.get_metadata_manifest()

        hash_files = _manifest_changed.get_diff(_manifest)
        hash_files.update(idx.get_index().load())

        if reset_type == '--soft':
            # add in index/metadata/<entity-name>/MANIFEST
            idx.update_index_manifest(hash_files)

        else:  # --hard or --mixed
            # remove hash from index/hashsh/store.log
            objs = MultihashFS(indexpath)
            for key_hash in hash_files:
                objs.remove_hash(key_hash)
            idx.remove_manifest()

        if reset_type == '--hard':  # reset workspace
            remove_from_workspace(hash_files, path, spec)

    def import_files(self, object, path, directory, retry, bucket_name, profile, region):

        err_msg = "Invalid ml-git project!"

        try:
            if not get_root_path():
                log.error(err_msg, class_name=REPOSITORY_CLASS_NAME)
                return
        except Exception:
            log.error(err_msg, class_name=REPOSITORY_CLASS_NAME)
            return

        local = LocalRepository(self.__config, objects_path(self.__config, self.__repotype), self.__repotype)

        try:
            local.import_files(object, path, directory, retry, bucket_name, profile, region)
        except Exception as e:
            log.error("Fatal downloading error [%s]" % e, class_name=REPOSITORY_CLASS_NAME)


    def import_files(self, object, path, directory, retry, bucket_name, profile, region):

        err_msg = "Invalid ml-git project!"

        try:
            if not get_root_path():
                log.error(err_msg, class_name=REPOSITORY_CLASS_NAME)
                return
        except Exception:
            log.error(err_msg, class_name=REPOSITORY_CLASS_NAME)
            return

        local = LocalRepository(self.__config, objects_path(self.__config, self.__repotype), self.__repotype)

        try:
            local.import_files(object, path, directory, retry, bucket_name, profile, region)
        except Exception as e:
            log.error("Fatal downloading error [%s]" % e, class_name=REPOSITORY_CLASS_NAME)


if __name__ == "__main__":
    from mlgit.config import config_load

    config = config_load()
    r = Repository(config)
    r.init()
    r.add("dataset-ex")
    r.commit("dataset-ex")
    r.status("dataset-ex")<|MERGE_RESOLUTION|>--- conflicted
+++ resolved
@@ -7,19 +7,10 @@
 import yaml
 import errno
 
-<<<<<<< HEAD
-from git import Repo
-
-from mlgit import log
-from mlgit.admin import remote_add
-from mlgit.config import index_path, objects_path, cache_path, metadata_path, refs_path, \
-    validate_config_spec_hash, validate_dataset_spec_hash, get_sample_config_spec, get_sample_dataset_spec_doc, \
-=======
 from mlgit import log
 from mlgit.admin import remote_add
 from mlgit.config import index_path, objects_path, cache_path, metadata_path, refs_path, \
     validate_config_spec_hash, validate_spec_hash, get_sample_config_spec, get_sample_spec_doc, \
->>>>>>> 8043036f
     index_metadata_path, config_load
 from mlgit.cache import Cache
 from mlgit.metadata import Metadata, MetadataManager
@@ -47,11 +38,7 @@
             m = Metadata("", metadatapath, self.__config, self.__repotype)
             m.init()
         except Exception as e:
-<<<<<<< HEAD
-            log.error(e)
-=======
             log.error(e, class_name=REPOSITORY_CLASS_NAME)
->>>>>>> 8043036f
 
     def repo_remote_add(self, repotype, mlgit_remote):
         try:
@@ -283,11 +270,7 @@
             log.error('git config --global user.name "Your Name"', class_name=REPOSITORY_CLASS_NAME)
             log.error('git config --global user.email you@example.com"', class_name=REPOSITORY_CLASS_NAME)
             return
-<<<<<<< HEAD
-        if m.fetch() is False:
-=======
         if met.fetch() is False:
->>>>>>> 8043036f
             return
 
         ref = Refs(refspath, spec, repotype)
@@ -423,34 +406,15 @@
             try:
                 self.__repotype = "dataset"
                 m = Metadata("", metadatapath, self.__config, self.__repotype)
-<<<<<<< HEAD
-                log.info("Initializing related dataset download")
-                m.init()
-                self._get(dt_tag, samples, retries, force_get, False, False)
-            except Exception as e:
-                log.error("LocalRepository: [%s]" % e)
-=======
                 log.info("Initializing related dataset download", class_name=REPOSITORY_CLASS_NAME)
                 m.init()
                 self._get(dt_tag, samples, retries, force_get, False, False)
             except Exception as e:
                 log.error("LocalRepository: [%s]" % e, class_name=REPOSITORY_CLASS_NAME)
->>>>>>> 8043036f
         if lb_tag is not None:
             try:
                 self.__repotype = "labels"
                 m = Metadata("", metadatapath, self.__config, self.__repotype)
-<<<<<<< HEAD
-                log.info("Initializing related labels download")
-                m.init()
-                self._get(lb_tag, samples, retries, force_get, False, False)
-            except Exception as e:
-                log.error("LocalRepository: [%s]" % e)
-
-    '''Download data from a specific ML entity version into the workspace'''
-
-    def _get(self, tag, samples, retries=2, force_get=False, dataset=False, labels=False):
-=======
                 log.info("Initializing related labels download", class_name=REPOSITORY_CLASS_NAME)
                 m.init()
                 self._get(lb_tag, samples, retries, force_get, False, False)
@@ -460,7 +424,6 @@
     '''Download data from a specific ML entity version into the workspace'''
 
     def checkout(self, tag, samples, retries=2, force_get=False, dataset=False, labels=False):
->>>>>>> 8043036f
         repotype = self.__repotype
         cachepath = cache_path(self.__config, repotype)
         metadatapath = metadata_path(self.__config, repotype)
@@ -479,13 +442,6 @@
             if not self._tag_exists(tag):
                 return None, None
         except Exception as e:
-<<<<<<< HEAD
-            log.error("Invalid ml-git repository!", class_name=REPOSITORY_CLASS_NAME)
-            return None, None
-        curtag, _ = self._branch(specname)
-        if curtag == tag:
-            log.info("Already at tag [%s]" % tag, class_name=REPOSITORY_CLASS_NAME)
-=======
             log.error("Invalid ml-git repository!", class_name=LOCAL_REPOSITORY_CLASS_NAME)
             return None, None
 
@@ -493,52 +449,28 @@
         curtag, _ = ref.branch()
         if curtag == tag:
             log.info("Repository: already at tag [%s]" % tag, class_name=REPOSITORY_CLASS_NAME)
->>>>>>> 8043036f
             return None, None
 
         local_rep = LocalRepository(self.__config, objectspath, repotype)
         # check if no data left untracked/uncommitted. otherwise, stop.
-<<<<<<< HEAD
-        if not force_get and self._exist_local_changes(specname) is True:
-=======
         if not force_get and local_rep.exist_local_changes(specname) is True:
->>>>>>> 8043036f
             return None, None
 
         self._checkout(tag)
 
-<<<<<<< HEAD
-        try:
-            specpath = os.path.join(metadatapath, categories_path, specname + '.spec')
-            spec = yaml_load(specpath)
-            if dataset is True:
-                dataset_tag = spec[repotype]['dataset']['tag']
-        except Exception:
-            log.warn("Repository: the dataset does not exist for related download.")
-        try:
-            if labels is True:
-                labels_tag = spec[repotype]['labels']['tag']
-        except Exception:
-            log.warn("Repository: the labels does not exist for related download.")
-=======
         specpath = os.path.join(metadatapath, categories_path, specname + '.spec')
 
         if dataset is True:
             dataset_tag = get_entity_tag(specpath, repotype, 'dataset')
         if labels is True:
             labels_tag = get_entity_tag(specpath, repotype, 'labels')
->>>>>>> 8043036f
 
         fetch_success = self._fetch(tag, samples, retries)
 
         if not fetch_success:
             objs = Objects("", objectspath)
             objs.fsck(remove_corrupted=True)
-<<<<<<< HEAD
-            self._checkout("master")
-=======
             m.checkout("master")
->>>>>>> 8043036f
             return None, None
 
         spec_index_path = os.path.join(index_metadata_path(self.__config, repotype), specname)
@@ -557,11 +489,7 @@
                 log.error("There is not enough space in the disk. Remove some files and try again.", class_name=REPOSITORY_CLASS_NAME)
             else:
                 log.error("An error occurred while creating the files into workspace: %s \n." % e, class_name=REPOSITORY_CLASS_NAME)
-<<<<<<< HEAD
-            return None, None
-=======
                 return None, None
->>>>>>> 8043036f
         except Exception as e:
             self._checkout("master")
             log.error("An error occurred while creating the files into workspace: %s \n." % e, class_name=REPOSITORY_CLASS_NAME)
@@ -576,32 +504,6 @@
         self._checkout("master")
         return dataset_tag, labels_tag
 
-<<<<<<< HEAD
-    def _exist_local_changes(self, specname):
-        new_files, deleted_files, untracked_files = self._status(specname, log_errors=False)
-        if new_files is not None and deleted_files is not None and untracked_files is not None:
-            unsaved_files = new_files + deleted_files + untracked_files
-            if specname + ".spec" in unsaved_files:
-                unsaved_files.remove(specname + ".spec")
-            if "README.md" in unsaved_files:
-                unsaved_files.remove("README.md")
-
-            if len(unsaved_files) > 0:
-                log.error("Your local changes to the following files would be discarded: ", class_name=REPOSITORY_CLASS_NAME)
-                for file in unsaved_files:
-                    print("\t%s" % file)
-                log.info("Please, commit your changes before the get. You can also use the --force "
-                         "option to discard these changes. See 'ml-git --help'.", class_name=REPOSITORY_CLASS_NAME)
-                return True
-        return False
-    @staticmethod
-    def _get_path_with_categories(tag):
-        result = ''
-        if tag:
-            temp = tag.split("__")
-            result = '/'.join(temp[0:len(temp)-2])
-=======
->>>>>>> 8043036f
 
     def reset(self, spec, reset_type, head):
 
