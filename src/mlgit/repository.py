--- conflicted
+++ resolved
@@ -507,11 +507,8 @@
 
     '''Performs a fsck on remote store w.r.t. some specific ML artefact version'''
 
-<<<<<<< HEAD
-    def remote_fsck(self, spec, retries=2, thorough=False):
-=======
+
     def remote_fsck(self, spec, retries=2, thorough=False, paranoid=False):
->>>>>>> ef3c2c6a
         repotype = self.__repotype
         try:
 
@@ -537,11 +534,8 @@
         fullspecpath = os.path.join(specpath, specfile)
 
         r = LocalRepository(self.__config, objectspath, repotype)
-<<<<<<< HEAD
-        r.remote_fsck(metadatapath, tag, fullspecpath, retries, thorough)
-=======
+
         r.remote_fsck(metadatapath, tag, fullspecpath, retries, thorough, paranoid)
->>>>>>> ef3c2c6a
 
         # ensure first we're on master !
         self._checkout_ref("master")
