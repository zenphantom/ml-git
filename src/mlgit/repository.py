--- conflicted
+++ resolved
@@ -484,7 +484,6 @@
             log.error(e, class_name=REPOSITORY_CLASS_NAME)
             return
 
-<<<<<<< HEAD
         ref = Refs(refspath, spec, repotype)
         tag, sha = ref.branch()
 
@@ -492,9 +491,6 @@
 
         self._checkout(tag)
 
-=======
-        refspath = refs_path(self.__config, repotype)
->>>>>>> c70e00a2
         specpath, specfile = None, None
         tag, sha = None, None
         try:
