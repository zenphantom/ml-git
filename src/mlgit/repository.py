--- conflicted
+++ resolved
@@ -157,10 +157,7 @@
                 if st.st_nlink <= 1:
                     print("\t%s" % (os.path.join(basepath, file)))
 
-
-
     '''commit changes present in the ml-git index to the ml-git repository'''
-
     def commit(self, spec, specs, run_fsck=False, del_files=False):
         # Move chunks from index to .ml-git/objects
         repotype = self.__repotype
@@ -338,19 +335,11 @@
     '''performs fsck on several aspects of ml-git filesystem.
         TODO: add options like following:
         * detect:
-<<<<<<< HEAD
-        ** fast: performs checks on all blobs present in index / objects
-            ** thorough: perform check on files within cache
-        * fix:
-        ** download again corrupted blob
-        ** rebuild cache  
-=======
             ** fast: performs checks on all blobs present in index / objects
             ** thorough: perform check on files within cache
         * fix:
             ** download again corrupted blob
             ** rebuild cache  
->>>>>>> 0520b2ee
     '''
 
     def fsck(self):
