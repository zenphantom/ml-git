"""
© Copyright 2020 HP Development Company, L.P.
SPDX-License-Identifier: GPL-2.0-only
"""

import os
import yaml
import errno

from mlgit import log
from mlgit.admin import remote_add, clone_config_repository
from mlgit.config import index_path, objects_path, cache_path, metadata_path, refs_path, \
    validate_config_spec_hash, validate_spec_hash, get_sample_config_spec, get_sample_spec_doc, \
    index_metadata_path, config_load
from mlgit.cache import Cache
from mlgit.metadata import Metadata, MetadataManager
from mlgit.refs import Refs
from mlgit.spec import spec_parse, search_spec_file, increment_version_in_spec, get_entity_tag
from mlgit.tag import UsrTag
from mlgit.utils import yaml_load, ensure_path_exists, yaml_save, get_root_path, get_path_with_categories, \
    RootPathException
from mlgit.local import LocalRepository
from mlgit.index import MultihashIndex, Objects
from mlgit.hashfs import MultihashFS
from mlgit.workspace import remove_from_workspace
from mlgit.constants import REPOSITORY_CLASS_NAME, LOCAL_REPOSITORY_CLASS_NAME, HEAD, HEAD_1


class Repository(object):
    def __init__(self, config, repotype="dataset"):
        self.__config = config
        self.__repotype = repotype

    '''initializes ml-git repository metadata'''

    def init(self):
        try:
            metadatapath = metadata_path(self.__config)
            m = Metadata("", metadatapath, self.__config, self.__repotype)
            m.init()
        except Exception as e:
            log.error(e, class_name=REPOSITORY_CLASS_NAME)
            return

    def repo_remote_add(self, repotype, mlgit_remote):
        try:
            remote_add(repotype, mlgit_remote)
            self.__config = config_load()
            metadatapath = metadata_path(self.__config)
            m = Metadata("", metadatapath, self.__config, self.__repotype)
            m.remote_set_url(repotype, mlgit_remote)
        except Exception as e:
            log.error(e, class_name=REPOSITORY_CLASS_NAME)
            return

    '''Add dir/files to the ml-git index'''

    def add(self, spec, bumpversion=False, run_fsck=False, del_files=False):
        if not validate_config_spec_hash(self.__config):
            log.error(".ml-git/config.yaml invalid.  It should look something like this:\n%s"
                      % yaml.dump(get_sample_config_spec("somebucket", "someprofile", "someregion")), class_name=REPOSITORY_CLASS_NAME)
            return None
        repotype = self.__repotype
        try:
            indexpath = index_path(self.__config, repotype)
            metadatapath = metadata_path(self.__config, repotype)
            cachepath = cache_path(self.__config, repotype)
            refspath = refs_path(self.__config, repotype)
            objectspath = objects_path(self.__config, repotype)
            repo = LocalRepository(self.__config, objectspath, repotype)
            _, _, untracked_files = repo.status(spec, log_errors=False)

            if untracked_files is not None and len(untracked_files) == 0:
                log.info("There is no new data to add", class_name=REPOSITORY_CLASS_NAME)
                return None
            ref = Refs(refspath, spec, repotype)
            tag, sha = ref.branch()
            categories_path = get_path_with_categories(tag)
            path, file = search_spec_file(self.__repotype, spec, categories_path)
            f = os.path.join(path, file)
        except Exception as e:
            log.error(e, class_name=REPOSITORY_CLASS_NAME)
            return

        dataset_spec = yaml_load(f)

        if bumpversion and not increment_version_in_spec(f, self.__repotype):
            return None

        if not validate_spec_hash(dataset_spec, self.__repotype):
            log.error(
                "Invalid %s spec in %s.  It should look something like this:\n%s"
                % (self.__repotype, f, get_sample_spec_doc("somebucket", self.__repotype)), class_name=REPOSITORY_CLASS_NAME
            )
            return None

        # Check tag before anything to avoid creating unstable state
        log.debug("Repository: check if tag already exists", class_name=REPOSITORY_CLASS_NAME)

        m = Metadata(spec, metadatapath, self.__config, repotype)
        # get version of current manifest file
        manifest = ""
        if tag is not None:
            m.checkout(tag)
            md_metadatapath = m.get_metadata_path(tag)
            manifest = os.path.join(md_metadatapath, "MANIFEST.yaml")
            m.checkout("master")

        # TODO remove this peace of code to manifest.py
        # Remove deleted files from MANIFEST
        if del_files:
            
            manifest_files = yaml_load(manifest)

            deleted_files = []
            for k in manifest_files:
                for file in manifest_files[k]:
                    if not os.path.exists(os.path.join(path, file)):
                        deleted_files.append([k,file])

            for file in deleted_files:
                if len(manifest_files[file[0]]) > 1:
                    manifest_files[file[0]].remove(file[1])
                else:
                    del (manifest_files[file[0]])

            yaml_save(manifest_files, manifest)

        # adds chunks to ml-git Index
        log.info("%s adding path [%s] to ml-git index" % (repotype, path), class_name=REPOSITORY_CLASS_NAME)
        idx = MultihashIndex(spec, indexpath)
        idx.add(path, manifest)

        # create hard links in ml-git Cache
        mf = os.path.join(indexpath, "metadata", spec, "MANIFEST.yaml")
        c = Cache(cachepath, path, mf)
        c.update()

        # Run file check
        if run_fsck:
            self.fsck()

    def branch(self, spec):
        try:
            repotype = self.__repotype
            refspath = refs_path(self.__config, repotype)
            r = Refs(refspath, spec, repotype)
            print(r.branch())
        except Exception as e:
            log.error(e, class_name=REPOSITORY_CLASS_NAME)
            return

    '''prints status of changes in the index and changes not yet tracked or staged'''
    def status(self, spec):
        repotype = self.__repotype
        try:
            objectspath = objects_path(self.__config, repotype)
            repo = LocalRepository(self.__config, objectspath, repotype)
            log.info("%s: status of ml-git index for [%s]" % (repotype, spec), class_name=REPOSITORY_CLASS_NAME)
            new_files, deleted_files, untracked_files = repo.status(spec)
        except Exception as e:
            log.error(e, class_name=REPOSITORY_CLASS_NAME)
            return

        if new_files is not None and deleted_files is not None and untracked_files is not None:
            print("Changes to be committed")
            for file in new_files:
                print("\tnew file: %s" % file)

            for file in deleted_files:
                print("\tdeleted: %s" % file)

            print("\nuntracked files")
            for file in untracked_files:
                print("\t%s" % file)

    '''commit changes present in the ml-git index to the ml-git repository'''
    def commit(self, spec, specs, run_fsck=False, msg=None):
        # Move chunks from index to .ml-git/objects
        repotype = self.__repotype
        try:
            indexpath = index_path(self.__config, repotype)
            objectspath = objects_path(self.__config, repotype)
            metadatapath = metadata_path(self.__config, repotype)
            refspath = refs_path(self.__config, repotype)
        except Exception as e:
            log.error(e, class_name=REPOSITORY_CLASS_NAME)
            return

        # Check tag before anything to avoid creating unstable state
        log.debug("Check if tag already exists", class_name=REPOSITORY_CLASS_NAME)
        m = Metadata(spec, metadatapath, self.__config, repotype)
        fullmetadatapath, categories_subpath, metadata = m.tag_exists(indexpath)

        if metadata is None:
            return None

        log.debug("%s -> %s" % (indexpath, objectspath), class_name=REPOSITORY_CLASS_NAME)
        # commit objects in index to ml-git objects
        o = Objects(spec, objectspath)
        o.commit_index(indexpath)

        # update metadata spec & README.md
        # option --dataset-spec --labels-spec
        m = Metadata(spec, metadatapath, self.__config, repotype)
        tag, sha = m.commit_metadata(indexpath, specs, msg)

        # update ml-git ref spec HEAD == to new SHA-1 / tag
        if tag is None:
            return None
        ref = Refs(refspath, spec, repotype)
        ref.update_head(tag, sha)

        # Run file check
        if run_fsck:
            self.fsck()

        return tag

    def list(self):
        repotype = self.__repotype
        try:
            metadatapath = metadata_path(self.__config, repotype)
            m = Metadata("", metadatapath, self.__config, repotype)
            m.checkout("master")
            m.list(title="ML " + repotype)
        except Exception as e:
            log.error(e, class_name=REPOSITORY_CLASS_NAME)
            return

    def tag(self, spec, usrtag):
        repotype = self.__repotype
        try:
            metadatapath = metadata_path(self.__config, repotype)
            refspath = refs_path(self.__config, repotype)
            r = Refs(refspath, spec, repotype)
            curtag, sha = r.head()
        except Exception as e:
            log.error(e, class_name=REPOSITORY_CLASS_NAME)
            return False

        if curtag is None:
            log.error("No current tag for [%s]. commit first." % spec, class_name=REPOSITORY_CLASS_NAME)
            return False
        utag = UsrTag(curtag, usrtag)

        # Check if usrtag exists before creating it
        log.debug("Check if tag [%s] already exists" % utag, class_name=REPOSITORY_CLASS_NAME)
        m = Metadata(spec, metadatapath, self.__config, repotype)
        if m._usrtag_exists(utag) is True:
            log.error("Tag [%s] already exists." % utag, class_name=REPOSITORY_CLASS_NAME)
            return False

        # ensure metadata repository is at the current tag/sha version
        m = Metadata("", metadatapath, self.__config, repotype)
        m.checkout(curtag)

        # TODO: format to something that could be used for a checkout:
        # format: _._user_.._ + curtag + _.._ + usrtag
        # at checkout with usrtag look for pattern _._ then find usrtag in the list (split on '_.._')
        # adds usrtag to the metadata repository

        m = Metadata(spec, metadatapath, self.__config, repotype)
        m.tag_add(utag)

        # checkout at metadata repository at master version
        m.checkout("master")
        return True

    def list_tag(self, spec):
        repotype = self.__repotype
        try:
            metadatapath = metadata_path(self.__config, repotype)
            m = Metadata(spec, metadatapath, self.__config, repotype)
            for tag in m.list_tags(spec):
                print(tag)
        except Exception as e:
            log.error(e, class_name=REPOSITORY_CLASS_NAME)
            return

    '''push all data related to a ml-git repository to the LocalRepository git repository and data store'''
    def push(self, spec, retry=2, clear_on_fail=False):
        repotype = self.__repotype
        try:
            indexpath = index_path(self.__config, repotype)
            objectspath = objects_path(self.__config, repotype)
            metadatapath = metadata_path(self.__config, repotype)
            refspath = refs_path(self.__config, repotype)
            m = Metadata(spec, metadatapath, self.__config, repotype)
        except Exception as e:
            log.error(e, class_name=REPOSITORY_CLASS_NAME)
            return

        fields = m.git_user_config()
        if None in fields.values():
            log.error("Your name and email address need to be configured in git. "
                      "Please see the commands below:", class_name=REPOSITORY_CLASS_NAME)

            log.error('git config --global user.name "Your Name"', class_name=REPOSITORY_CLASS_NAME)
            log.error('git config --global user.email you@example.com"', class_name=REPOSITORY_CLASS_NAME)
            return
        if m.fetch() is False:
            return

        ref = Refs(refspath, spec, repotype)
        tag, sha = ref.branch()
        categories_path = get_path_with_categories(tag)

        try:
            specpath, specfile = search_spec_file(self.__repotype, spec, categories_path)
        except Exception as e:
            log.error(e, class_name=REPOSITORY_CLASS_NAME)
            return

        fullspecpath = os.path.join(specpath, specfile)

        repo = LocalRepository(self.__config, objectspath, repotype)
        ret = repo.push(indexpath, objectspath, fullspecpath, retry, clear_on_fail)

        # ensure first we're on master !
        m.checkout("master")
        if ret == 0:
            # push metadata spec to LocalRepository git repository
            m.push()

    '''Retrieves only the metadata related to a ml-git repository'''

    def update(self):
        repotype = self.__repotype
        try:
            metadatapath = metadata_path(self.__config, repotype)
            m = Metadata("", metadatapath, self.__config)
            m.update()
        except Exception as e:
            log.error(e, class_name=REPOSITORY_CLASS_NAME)
            raise e

    '''Retrieve only the data related to a specific ML entity version'''

    def _fetch(self, tag, samples, retries=2):
        repotype = self.__repotype
        try:
            objectspath = objects_path(self.__config, repotype)
            metadatapath = metadata_path(self.__config, repotype)
            # check if no data left untracked/uncommitted. othrewise, stop.
            local_rep = LocalRepository(self.__config, objectspath, repotype)
            return local_rep.fetch(metadatapath, tag, samples, retries)
        except Exception as e:
            log.error(e, class_name=REPOSITORY_CLASS_NAME)
            return

    def fetch_tag(self, tag, samples, retries=2):
        repotype = self.__repotype
        try:
            objectspath = objects_path(self.__config, repotype)
            metadatapath = metadata_path(self.__config, repotype)
            m = Metadata("", metadatapath, self.__config, repotype)
            m.checkout(tag)

            fetch_success = self._fetch(tag, samples, retries)

            if not fetch_success:
                objs = Objects("", objectspath)
                objs.fsck(remove_corrupted=True)
                m.checkout("master")
                return
            # restore to master/head
            m.checkout("master")
        except Exception as e:
            log.error(e, class_name=REPOSITORY_CLASS_NAME)
            return

        # restore to master/head
        self._checkout_tag("master")

    def _checkout_tag(self, tag):
        repotype = self.__repotype
        metadatapath = metadata_path(self.__config, repotype)

        # checkout
        m = Metadata("", metadatapath, self.__config, repotype)
        m.checkout(tag)

    '''Performs fsck on several aspects of ml-git filesystem.
        TODO: add options like following:
        * detect:
            ** fast: performs checks on all blobs present in index / objects
            ** thorough: perform check on files within cache
        * fix:
            ** download again corrupted blob
            ** rebuild cache  
    '''

    def fsck(self):
        repotype = self.__repotype
        try:
            objectspath = objects_path(self.__config, repotype)
            indexpath = index_path(self.__config, repotype)
        except RootPathException:
            return
        o = Objects("", objectspath)
        corrupted_files_obj = o.fsck()
        corrupted_files_obj_len = len(corrupted_files_obj)

        idx = MultihashIndex("", indexpath)
        corrupted_files_idx = idx.fsck()
        corrupted_files_idx_len = len(corrupted_files_idx)

        print("[%d] corrupted file(s) in Local Repository: %s" % (corrupted_files_obj_len, corrupted_files_obj))
        print("[%d] corrupted file(s) in Index: %s" % (corrupted_files_idx_len, corrupted_files_idx))
        print("Total of corrupted files: %d" % (corrupted_files_obj_len + corrupted_files_idx_len))

    def show(self, spec):
        repotype = self.__repotype
        try:
            metadatapath = metadata_path(self.__config, repotype)
            refspath = refs_path(self.__config, repotype)
        except Exception as e:
            log.error(e, class_name=REPOSITORY_CLASS_NAME)
            return
        r = Refs(refspath, spec, repotype)
        tag, sha = r.head()
        if tag is None:
            log.info("No HEAD for [%s]" % spec, class_name=LOCAL_REPOSITORY_CLASS_NAME)
            return

        m = Metadata("", metadatapath, self.__config, repotype)

        m.checkout(tag)

        m.show(spec)

        m.checkout("master")

    def _tag_exists(self, tag):
        md = MetadataManager(self.__config, self.__repotype)

        # check if tag already exists in the ml-git repository
        tags = md._tag_exists(tag)
        if len(tags) == 0:
            log.error("Tag [%s] does not exist in this repository" % tag, class_name=LOCAL_REPOSITORY_CLASS_NAME)
            return False
        return True

    def checkout(self, tag, samples, retries=2, force_get=False, dataset=False, labels=False):
        metadatapath = metadata_path(self.__config)
        dt_tag, lb_tag = self._checkout(tag, samples, retries, force_get, dataset, labels)
        if dt_tag is not None:
            try:
                self.__repotype = "dataset"
                m = Metadata("", metadatapath, self.__config, self.__repotype)
                log.info("Initializing related dataset download", class_name=REPOSITORY_CLASS_NAME)
                m.init()
                self._checkout(dt_tag, samples, retries, force_get, False, False)
            except Exception as e:
                log.error("LocalRepository: [%s]" % e, class_name=REPOSITORY_CLASS_NAME)
        if lb_tag is not None:
            try:
                self.__repotype = "labels"
                m = Metadata("", metadatapath, self.__config, self.__repotype)
                log.info("Initializing related labels download", class_name=REPOSITORY_CLASS_NAME)
                m.init()
                self._checkout(lb_tag, samples, retries, force_get, False, False)
            except Exception as e:
                log.error("LocalRepository: [%s]" % e, class_name=REPOSITORY_CLASS_NAME)

    '''Performs a fsck on remote store w.r.t. some specific ML artefact version'''

    def remote_fsck(self, spec, retries=2):
        repotype = self.__repotype
        metadatapath = metadata_path(self.__config, repotype)
        objectspath = objects_path(self.__config, repotype)

        tag, sha = self._branch(spec)
        categories_path = self._get_path_with_categories(tag)

        self._checkout(tag)

        specpath, specfile = None, None
        try:
            specpath, specfile = search_spec_file(self.__repotype, spec, categories_path)
        except Exception as e:
            log.error(e, class_name=REPOSITORY_CLASS_NAME)

        if specpath is None:
            return

        fullspecpath = os.path.join(specpath, specfile)

        r = LocalRepository(self.__config, objectspath, repotype)
        ret = r.remote_fsck(metadatapath, tag, fullspecpath, retries)

        # ensure first we're on master !
        self._checkout("master")

    '''Download data from a specific ML entity version into the workspace'''

    def _checkout(self, tag, samples, retries=2, force_get=False, dataset=False, labels=False):
        repotype = self.__repotype
        try:
            cachepath = cache_path(self.__config, repotype)
            metadatapath = metadata_path(self.__config, repotype)
            objectspath = objects_path(self.__config, repotype)
            refspath = refs_path(self.__config, repotype)
            # find out actual workspace path to save data
            categories_path, specname, _ = spec_parse(tag)
            dataset_tag = None
            labels_tag = None
            root_path = get_root_path()
            wspath = os.path.join(root_path, os.sep.join([repotype, categories_path]))
            ensure_path_exists(wspath)
            if not self._tag_exists(tag):
                return None, None
        except Exception as e:
            log.error(e, class_name=LOCAL_REPOSITORY_CLASS_NAME)
            return None, None

        ref = Refs(refspath, specname, repotype)
        curtag, _ = ref.branch()
        if curtag == tag:
            log.info("Repository: already at tag [%s]" % tag, class_name=REPOSITORY_CLASS_NAME)
            return None, None

        local_rep = LocalRepository(self.__config, objectspath, repotype)
        # check if no data left untracked/uncommitted. otherwise, stop.
        if not force_get and local_rep.exist_local_changes(specname) is True:
            return None, None

        self._checkout_tag(tag)

        specpath = os.path.join(metadatapath, categories_path, specname + '.spec')

        if dataset is True:
            dataset_tag = get_entity_tag(specpath, repotype, 'dataset')
        if labels is True:
            labels_tag = get_entity_tag(specpath, repotype, 'labels')

        fetch_success = self._fetch(tag, samples, retries)

        if not fetch_success:
            objs = Objects("", objectspath)
            objs.fsck(remove_corrupted=True)
            self._checkout_tag("master")
            return None, None

        try:
            spec_index_path = os.path.join(index_metadata_path(self.__config, repotype), specname)
        except:
            return
        if os.path.exists(spec_index_path):
            if os.path.exists(os.path.join(spec_index_path, specname + ".spec")):
                os.unlink(os.path.join(spec_index_path, specname + ".spec"))
            if os.path.exists(os.path.join(spec_index_path, "README.md")):
                os.unlink(os.path.join(spec_index_path, "README.md"))

        try:
            r = LocalRepository(self.__config, objectspath, repotype)
            r.checkout(cachepath, metadatapath, objectspath, wspath, tag, samples)
        except OSError as e:
            self._checkout_tag("master")
            if e.errno == errno.ENOSPC:
                log.error("There is not enough space in the disk. Remove some files and try again.", class_name=REPOSITORY_CLASS_NAME)
            else:
                log.error("An error occurred while creating the files into workspace: %s \n." % e, class_name=REPOSITORY_CLASS_NAME)
                return None, None
        except Exception as e:
            self._checkout_tag("master")
            log.error("An error occurred while creating the files into workspace: %s \n." % e, class_name=REPOSITORY_CLASS_NAME)
            return None, None

        m = Metadata("", metadatapath, self.__config, repotype)
        sha = m.sha_from_tag(tag)
        ref.update_head(tag, sha)

        # restore to master/head
        self._checkout_tag("master")
        return dataset_tag, labels_tag

    def reset(self, spec, reset_type, head):

        if (reset_type == '--soft' or reset_type == '--mixed') and head == HEAD:
            return
        try:
            repotype = self.__repotype
            metadatapath = metadata_path(self.__config, repotype)
            indexpath = index_path(self.__config, repotype)
            refspath = refs_path(self.__config, repotype)
            met = Metadata(spec, metadatapath, self.__config, repotype)
            ref = Refs(refspath, spec, repotype)
            idx = MultihashIndex(spec, indexpath)
        except Exception as e:
            log.error(e, class_name=REPOSITORY_CLASS_NAME)
            return

        # current manifest file before reset
        _manifest = met.get_metadata_manifest().load()

        if head == HEAD_1:  # HEAD~1
            try:
                # reset the repo
                met.reset()
            except:
                return

        # get tag after reset
        tag = met.get_current_tag()
        sha = met.sha_from_tag(tag)

        # update ml-git ref HEAD
        ref.update_head(str(tag), sha)

        # get manifest from metadata after change
        _manifest_changed = met.get_metadata_manifest()

        hash_files = _manifest_changed.get_diff(_manifest)
        hash_files.update(idx.get_index().load())

        if reset_type == '--soft':
            # add in index/metadata/<entity-name>/MANIFEST
            idx.update_index_manifest(hash_files)

        else:  # --hard or --mixed
            # remove hash from index/hashsh/store.log
            objs = MultihashFS(indexpath)
            for key_hash in hash_files:
                objs.remove_hash(key_hash)
            idx.remove_manifest()

        if reset_type == '--hard':  # reset workspace
            # get path to reset workspace in case of --hard
            categories_path = get_path_with_categories(str(tag))
            path, file = None, None
            try:
                path, file = search_spec_file(self.__repotype, spec, categories_path)
            except Exception as e:
                log.error(e, class_name=REPOSITORY_CLASS_NAME)

            if path is None:
                return
            remove_from_workspace(hash_files, path, spec)

    def import_files(self, object, path, directory, retry, bucket_name, profile, region):

        err_msg = "Invalid ml-git project!"

        try:
            if not get_root_path():
                log.error(err_msg, class_name=REPOSITORY_CLASS_NAME)
                return
        except Exception:
            log.error(err_msg, class_name=REPOSITORY_CLASS_NAME)
            return

        local = LocalRepository(self.__config, objects_path(self.__config, self.__repotype), self.__repotype)

        try:
            local.import_files(object, path, directory, retry, bucket_name, profile, region)
        except Exception as e:
            log.error("Fatal downloading error [%s]" % e, class_name=REPOSITORY_CLASS_NAME)

    def import_files(self, object, path, directory, retry, bucket_name, profile, region):

        err_msg = "Invalid ml-git project!"

        try:
            if not get_root_path():
                log.error(err_msg, class_name=REPOSITORY_CLASS_NAME)
                return
        except Exception:
            log.error(err_msg, class_name=REPOSITORY_CLASS_NAME)
            return

        local = LocalRepository(self.__config, objects_path(self.__config, self.__repotype), self.__repotype)

        try:
            local.import_files(object, path, directory, retry, bucket_name, profile, region)
        except Exception as e:
            log.error("Fatal downloading error [%s]" % e, class_name=REPOSITORY_CLASS_NAME)

    def clone_config(self, url):
<<<<<<< HEAD
        config = config_load()
        metadatapath = metadata_path(config)
        m = Metadata("", metadatapath, config_load())
        m.clone_config_repo(url)
=======

        if clone_config_repository(url):
            self.__config = config_load()
            m = Metadata("", metadata_path(self.__config), self.__config)
            m.clone_config_repo()
>>>>>>> 076e0f65


if __name__ == "__main__":
    from mlgit.config import config_load

    config = config_load()
    r = Repository(config)
    r.init()
    r.add("dataset-ex")
    r.commit("dataset-ex")
    r.status("dataset-ex")<|MERGE_RESOLUTION|>--- conflicted
+++ resolved
@@ -678,18 +678,11 @@
             log.error("Fatal downloading error [%s]" % e, class_name=REPOSITORY_CLASS_NAME)
 
     def clone_config(self, url):
-<<<<<<< HEAD
-        config = config_load()
-        metadatapath = metadata_path(config)
-        m = Metadata("", metadatapath, config_load())
-        m.clone_config_repo(url)
-=======
 
         if clone_config_repository(url):
             self.__config = config_load()
             m = Metadata("", metadata_path(self.__config), self.__config)
             m.clone_config_repo()
->>>>>>> 076e0f65
 
 
 if __name__ == "__main__":
