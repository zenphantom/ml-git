"""
© Copyright 2020 HP Development Company, L.P.
SPDX-License-Identifier: GPL-2.0-only
"""

import os
import yaml
import errno

from mlgit import log
from mlgit.admin import remote_add
from mlgit.config import index_path, objects_path, cache_path, metadata_path, refs_path, \
    validate_config_spec_hash, validate_spec_hash, get_sample_config_spec, get_sample_spec_doc, \
    index_metadata_path, config_load
from mlgit.cache import Cache
from mlgit.metadata import Metadata, MetadataManager
from mlgit.refs import Refs
from mlgit.spec import spec_parse, search_spec_file, increment_version_in_spec, get_entity_tag
from mlgit.tag import UsrTag
from mlgit.utils import yaml_load, ensure_path_exists, yaml_save, get_root_path, get_path_with_categories
from mlgit.local import LocalRepository
from mlgit.index import MultihashIndex, Objects
from mlgit.hashfs import MultihashFS
from mlgit.workspace import remove_from_workspace
from mlgit.constants import REPOSITORY_CLASS_NAME, LOCAL_REPOSITORY_CLASS_NAME, HEAD, HEAD_1


class Repository(object):
    def __init__(self, config, repotype="dataset"):
        self.__config = config
        self.__repotype = repotype

    '''initializes ml-git repository metadata'''

    def init(self):
        try:
            metadatapath = metadata_path(self.__config)
            m = Metadata("", metadatapath, self.__config, self.__repotype)
            m.init()
        except Exception as e:
            log.error(e, class_name=REPOSITORY_CLASS_NAME)

    def repo_remote_add(self, repotype, mlgit_remote):
        try:
            remote_add(repotype, mlgit_remote)
            self.__config = config_load()

            metadatapath = metadata_path(self.__config)
            m = Metadata("", metadatapath, self.__config, self.__repotype)
            m.remote_set_url(repotype, mlgit_remote)
        except Exception as e:
            log.error(e, class_name=REPOSITORY_CLASS_NAME)
            return

    '''Add dir/files to the ml-git index'''

    def add(self, spec, bumpversion=False, run_fsck=False, del_files=False):
        repotype = self.__repotype
        refspath = refs_path(self.__config, repotype)
        indexpath = index_path(self.__config, repotype)
        metadatapath = metadata_path(self.__config, repotype)
        cachepath = cache_path(self.__config, repotype)
        objectspath = objects_path(self.__config, repotype)

        if not validate_config_spec_hash(self.__config):
            log.error(".ml-git/config.yaml invalid.  It should look something like this:\n%s"
                      % yaml.dump(get_sample_config_spec("somebucket", "someprofile", "someregion")), class_name=REPOSITORY_CLASS_NAME)
            return None

        repo = LocalRepository(self.__config, objectspath, repotype)
        _, _, untracked_files = repo.status(spec, log_errors=False)

        if untracked_files is not None and len(untracked_files) == 0:
            log.info("There is no new data to add", class_name=REPOSITORY_CLASS_NAME)
            return None

        ref = Refs(refspath, spec, repotype)
        tag, sha = ref.branch()

        categories_path = get_path_with_categories(tag)
        path, file = None, None
        try:
            path, file = search_spec_file(self.__repotype, spec, categories_path)
        except Exception as e:
            log.error(e, class_name=REPOSITORY_CLASS_NAME)

        if path is None:
            return

        f = os.path.join(path, file)
        dataset_spec = yaml_load(f)

        if bumpversion and not increment_version_in_spec(f, self.__repotype):
            return None

        if not validate_spec_hash(dataset_spec, self.__repotype):
            log.error(
                "Invalid %s spec in %s.  It should look something like this:\n%s"
                % (self.__repotype, f, get_sample_spec_doc("somebucket", self.__repotype)), class_name=REPOSITORY_CLASS_NAME
            )
            return None

        # Check tag before anything to avoid creating unstable state
        log.debug("Repository: check if tag already exists", class_name=REPOSITORY_CLASS_NAME)

        m = Metadata(spec, metadatapath, self.__config, repotype)
        # get version of current manifest file
        manifest = ""
        if tag is not None:
            m.checkout(tag)
            md_metadatapath = m.get_metadata_path(tag)
            manifest = os.path.join(md_metadatapath, "MANIFEST.yaml")
            m.checkout("master")

        # TODO remove this peace of code to manifest.py
        # Remove deleted files from MANIFEST
        if del_files:
            
            manifest_files = yaml_load(manifest)

            deleted_files = []
            for k in manifest_files:
                for file in manifest_files[k]:
                    if not os.path.exists(os.path.join(path, file)):
                        deleted_files.append([k,file])

            for file in deleted_files:
                if len(manifest_files[file[0]]) > 1:
                    manifest_files[file[0]].remove(file[1])
                else:
                    del (manifest_files[file[0]])

            yaml_save(manifest_files, manifest)

        # adds chunks to ml-git Index
        log.info("%s adding path [%s] to ml-git index" % (repotype, path), class_name=REPOSITORY_CLASS_NAME)
        idx = MultihashIndex(spec, indexpath)
        idx.add(path, manifest)

        # create hard links in ml-git Cache
        mf = os.path.join(indexpath, "metadata", spec, "MANIFEST.yaml")
        c = Cache(cachepath, path, mf)
        c.update()

        # Run file check
        if run_fsck:
            self.fsck()

    def branch(self, spec):
        repotype = self.__repotype
        refspath = refs_path(self.__config, repotype)
        r = Refs(refspath, spec, repotype)
        print(r.branch())

    '''prints status of changes in the index and changes not yet tracked or staged'''
    def status(self, spec):
        repotype = self.__repotype
        objectspath = objects_path(self.__config, repotype)

        repo = LocalRepository(self.__config, objectspath, repotype)
        log.info("%s: status of ml-git index for [%s]" % (repotype, spec), class_name=REPOSITORY_CLASS_NAME)
        new_files, deleted_files, untracked_files = repo.status(spec)

        if new_files is not None and deleted_files is not None and untracked_files is not None:
            print("Changes to be committed")
            for file in new_files:
                print("\tnew file: %s" % file)

            for file in deleted_files:
                print("\tdeleted: %s" % file)

            print("\nuntracked files")
            for file in untracked_files:
                print("\t%s" % file)

    '''commit changes present in the ml-git index to the ml-git repository'''
    def commit(self, spec, specs, run_fsck=False, msg=None):
        # Move chunks from index to .ml-git/objects
        repotype = self.__repotype
        indexpath = index_path(self.__config, repotype)
        objectspath = objects_path(self.__config, repotype)
        metadatapath = metadata_path(self.__config, repotype)
        refspath = refs_path(self.__config, repotype)

        # Check tag before anything to avoid creating unstable state
        log.debug("Check if tag already exists", class_name=REPOSITORY_CLASS_NAME)
        m = Metadata(spec, metadatapath, self.__config, repotype)
        fullmetadatapath, categories_subpath, metadata = m.tag_exists(indexpath)
        if metadata is None:
            return None

        log.debug("%s -> %s" % (indexpath, objectspath), class_name=REPOSITORY_CLASS_NAME)
        # commit objects in index to ml-git objects
        o = Objects(spec, objectspath)
        o.commit_index(indexpath)

        # update metadata spec & README.md
        # option --dataset-spec --labels-spec
        m = Metadata(spec, metadatapath, self.__config, repotype)
        tag, sha = m.commit_metadata(indexpath, specs, msg)

        # update ml-git ref spec HEAD == to new SHA-1 / tag
        if tag is None:
            return None
        ref = Refs(refspath, spec, repotype)
        ref.update_head(tag, sha)

        # Run file check
        if run_fsck:
            self.fsck()

        return tag

    def list(self):
        repotype = self.__repotype
        metadatapath = metadata_path(self.__config, repotype)
        m = Metadata("", metadatapath, self.__config, repotype)
        m.checkout("master")
        m.list(title="ML " + repotype)

    def tag(self, spec, usrtag):
        repotype = self.__repotype
        metadatapath = metadata_path(self.__config, repotype)
        refspath = refs_path(self.__config, repotype)

        r = Refs(refspath, spec, repotype)
        curtag, sha = r.head()

        if curtag is None:
            log.error("No current tag for [%s]. commit first." % spec, class_name=REPOSITORY_CLASS_NAME)
            return False
        utag = UsrTag(curtag, usrtag)

        # Check if usrtag exists before creating it
        log.debug("Check if tag [%s] already exists" % utag, class_name=REPOSITORY_CLASS_NAME)
        m = Metadata(spec, metadatapath, self.__config, repotype)
        if m._usrtag_exists(utag) is True:
            log.error("Tag [%s] already exists." % utag, class_name=REPOSITORY_CLASS_NAME)
            return False

        # ensure metadata repository is at the current tag/sha version
        m = Metadata("", metadatapath, self.__config, repotype)
        m.checkout(curtag)

        # print(curtag, utag)
        # TODO: format to something that could be used for a checkout:
        # format: _._user_.._ + curtag + _.._ + usrtag
        # at checkout with usrtag look for pattern _._ then find usrtag in the list (split on '_.._')
        # adds usrtag to the metadata repository

        m = Metadata(spec, metadatapath, self.__config, repotype)
        m.tag_add(utag)

        # checkout at metadata repository at master version
        m.checkout("master")
        return True

    def list_tag(self, spec):
        repotype = self.__repotype
        metadatapath = metadata_path(self.__config, repotype)

        m = Metadata(spec, metadatapath, self.__config, repotype)
        for tag in m.list_tags(spec):
            print(tag)

    '''push all data related to a ml-git repository to the LocalRepository git repository and data store'''
    def push(self, spec, retry=2, clear_on_fail=False):
        repotype = self.__repotype
        indexpath = index_path(self.__config, repotype)
        objectspath = objects_path(self.__config, repotype)
        metadatapath = metadata_path(self.__config, repotype)
        refspath = refs_path(self.__config, repotype)

        met = Metadata(spec, metadatapath, self.__config, repotype)
        fields = met.git_user_config()
        if None in fields.values():
            log.error("Your name and email address need to be configured in git. "
                      "Please see the commands below:", class_name=REPOSITORY_CLASS_NAME)

            log.error('git config --global user.name "Your Name"', class_name=REPOSITORY_CLASS_NAME)
            log.error('git config --global user.email you@example.com"', class_name=REPOSITORY_CLASS_NAME)
            return
        if met.fetch() is False:
            return

        ref = Refs(refspath, spec, repotype)
        tag, sha = ref.branch()
        categories_path = get_path_with_categories(tag)

        specpath, specfile = None, None
        try:
            specpath, specfile = search_spec_file(self.__repotype, spec, categories_path)
        except Exception as e:
            log.error(e, class_name=REPOSITORY_CLASS_NAME)

        if specpath is None:
            return

        fullspecpath = os.path.join(specpath, specfile)

        repo = LocalRepository(self.__config, objectspath, repotype)
        ret = repo.push(indexpath, objectspath, fullspecpath, retry, clear_on_fail)

        # ensure first we're on master !
        met.checkout("master")
        if ret == 0:
            # push metadata spec to LocalRepository git repository
            met.push()

    '''Retrieves only the metadata related to a ml-git repository'''

    def update(self):
        repotype = self.__repotype
        metadatapath = metadata_path(self.__config, repotype)
        m = Metadata("", metadatapath, self.__config)
        m.update()

    '''Retrieve only the data related to a specific ML entity version'''

    def _fetch(self, tag, samples, retries=2):
        repotype = self.__repotype
        objectspath = objects_path(self.__config, repotype)
        metadatapath = metadata_path(self.__config, repotype)

        # check if no data left untracked/uncommitted. othrewise, stop.
        local_rep = LocalRepository(self.__config, objectspath, repotype)

        return local_rep.fetch(metadatapath, tag, samples, retries)

    def fetch_tag(self, tag, samples, retries=2):
        repotype = self.__repotype
        objectspath = objects_path(self.__config, repotype)
        metadatapath = metadata_path(self.__config, repotype)
        m = Metadata("", metadatapath, self.__config, repotype)
        m.checkout(tag)

        fetch_success = self._fetch(tag, samples, retries)

        if not fetch_success:
            objs = Objects("", objectspath)
            objs.fsck(remove_corrupted=True)
            m.checkout("master")
            return

        # restore to master/head
        self._checkout_tag("master")

    def _checkout_tag(self, tag):
        repotype = self.__repotype
        metadatapath = metadata_path(self.__config, repotype)

        # checkout
        m = Metadata("", metadatapath, self.__config, repotype)
        m.checkout(tag)

    '''performs fsck on several aspects of ml-git filesystem.
        TODO: add options like following:
        * detect:
            ** fast: performs checks on all blobs present in index / objects
            ** thorough: perform check on files within cache
        * fix:
            ** download again corrupted blob
            ** rebuild cache  
    '''

    def fsck(self):
        repotype = self.__repotype
        objectspath = objects_path(self.__config, repotype)
        indexpath = index_path(self.__config, repotype)

        o = Objects("", objectspath)
        corrupted_files_obj = o.fsck()
        corrupted_files_obj_len = len(corrupted_files_obj)

        idx = MultihashIndex("", indexpath)
        corrupted_files_idx = idx.fsck()
        corrupted_files_idx_len = len(corrupted_files_idx)

        print("[%d] corrupted file(s) in Local Repository: %s" % (corrupted_files_obj_len, corrupted_files_obj))
        print("[%d] corrupted file(s) in Index: %s" % (corrupted_files_idx_len, corrupted_files_idx))
        print("Total of corrupted files: %d" % (corrupted_files_obj_len + corrupted_files_idx_len))

    def show(self, spec):
        repotype = self.__repotype
        metadatapath = metadata_path(self.__config, repotype)
        refspath = refs_path(self.__config, repotype)

        r = Refs(refspath, spec, repotype)
        tag, sha = r.head()
        if tag is None:
            log.info("No HEAD for [%s]" % spec, class_name=LOCAL_REPOSITORY_CLASS_NAME)
            return

        m = Metadata("", metadatapath, self.__config, repotype)

        m.checkout(tag)

        m.show(spec)

        m.checkout("master")

    def _tag_exists(self, tag):
        md = MetadataManager(self.__config, self.__repotype)

        # check if tag already exists in the ml-git repository
        tags = md._tag_exists(tag)
        if len(tags) == 0:
            log.error("Tag [%s] does not exist in this repository" % tag, class_name=LOCAL_REPOSITORY_CLASS_NAME)
            return False
        return True

    def checkout(self, tag, samples, retries=2, force_get=False, dataset=False, labels=False):
        metadatapath = metadata_path(self.__config)
        dt_tag, lb_tag = self._checkout(tag, samples, retries, force_get, dataset, labels)
        if dt_tag is not None:
            try:
                self.__repotype = "dataset"
                m = Metadata("", metadatapath, self.__config, self.__repotype)
                log.info("Initializing related dataset download", class_name=REPOSITORY_CLASS_NAME)
                m.init()
                self._checkout(dt_tag, samples, retries, force_get, False, False)
            except Exception as e:
                log.error("LocalRepository: [%s]" % e, class_name=REPOSITORY_CLASS_NAME)
        if lb_tag is not None:
            try:
                self.__repotype = "labels"
                m = Metadata("", metadatapath, self.__config, self.__repotype)
                log.info("Initializing related labels download", class_name=REPOSITORY_CLASS_NAME)
                m.init()
                self._checkout(lb_tag, samples, retries, force_get, False, False)
            except Exception as e:
                log.error("LocalRepository: [%s]" % e, class_name=REPOSITORY_CLASS_NAME)

    '''Download data from a specific ML entity version into the workspace'''

<<<<<<< HEAD
    '''performs a fsck on remote store w.r.t. some specific ML artefact version'''
    def remote_fsck(self, spec, retries=2):
        repotype = self.__repotype
        metadatapath = metadata_path(self.__config, repotype)
        objectspath = objects_path(self.__config, repotype)

        tag, sha = self._branch(spec)
        categories_path = self._get_path_with_categories(tag)

        self._checkout(tag)

        specpath, specfile = None, None
        try:
            specpath, specfile = search_spec_file(self.__repotype, spec, categories_path)
        except Exception as e:
            log.error(e, class_name=REPOSITORY_CLASS_NAME)

        if specpath is None:
            return

        fullspecpath = os.path.join(specpath, specfile)

        r = LocalRepository(self.__config, objectspath, repotype)
        ret = r.remote_fsck(metadatapath, tag, fullspecpath, retries)

        # ensure first we're on master !
        self._checkout("master")

    def get(self, tag, samples, retries=2, force_get=False):
=======
    def _checkout(self, tag, samples, retries=2, force_get=False, dataset=False, labels=False):
>>>>>>> 45ef51fc
        repotype = self.__repotype
        cachepath = cache_path(self.__config, repotype)
        metadatapath = metadata_path(self.__config, repotype)
        objectspath = objects_path(self.__config, repotype)
        refspath = refs_path(self.__config, repotype)
        dataset_tag = None
        labels_tag = None
        # find out actual workspace path to save data
        categories_path, specname, _ = spec_parse(tag)

        wspath = os.path.join(get_root_path(), os.sep.join([repotype, categories_path]))

        ensure_path_exists(wspath)

        try:
            if not self._tag_exists(tag):
                return None, None
        except Exception as e:
            log.error("Invalid ml-git repository!", class_name=LOCAL_REPOSITORY_CLASS_NAME)
            return None, None

        ref = Refs(refspath, specname, repotype)
        curtag, _ = ref.branch()
        if curtag == tag:
            log.info("Repository: already at tag [%s]" % tag, class_name=REPOSITORY_CLASS_NAME)
            return None, None

        local_rep = LocalRepository(self.__config, objectspath, repotype)
        # check if no data left untracked/uncommitted. otherwise, stop.
        if not force_get and local_rep.exist_local_changes(specname) is True:
            return None, None

        self._checkout_tag(tag)

        specpath = os.path.join(metadatapath, categories_path, specname + '.spec')

        if dataset is True:
            dataset_tag = get_entity_tag(specpath, repotype, 'dataset')
        if labels is True:
            labels_tag = get_entity_tag(specpath, repotype, 'labels')

        fetch_success = self._fetch(tag, samples, retries)

        if not fetch_success:
            objs = Objects("", objectspath)
            objs.fsck(remove_corrupted=True)
            self._checkout_tag("master")
            return None, None

        spec_index_path = os.path.join(index_metadata_path(self.__config, repotype), specname)
        if os.path.exists(spec_index_path):
            if os.path.exists(os.path.join(spec_index_path, specname + ".spec")):
                os.unlink(os.path.join(spec_index_path, specname + ".spec"))
            if os.path.exists(os.path.join(spec_index_path, "README.md")):
                os.unlink(os.path.join(spec_index_path, "README.md"))

        try:
            r = LocalRepository(self.__config, objectspath, repotype)
            r.checkout(cachepath, metadatapath, objectspath, wspath, tag, samples)
        except OSError as e:
            self._checkout_tag("master")
            if e.errno == errno.ENOSPC:
                log.error("There is not enough space in the disk. Remove some files and try again.", class_name=REPOSITORY_CLASS_NAME)
            else:
                log.error("An error occurred while creating the files into workspace: %s \n." % e, class_name=REPOSITORY_CLASS_NAME)
                return None, None
        except Exception as e:
            self._checkout_tag("master")
            log.error("An error occurred while creating the files into workspace: %s \n." % e, class_name=REPOSITORY_CLASS_NAME)
            return None, None

        m = Metadata("", metadatapath, self.__config, repotype)
        sha = m.sha_from_tag(tag)

        ref.update_head(tag, sha)

        # restore to master/head
        self._checkout_tag("master")
        return dataset_tag, labels_tag


    def reset(self, spec, reset_type, head):

        if (reset_type == '--soft' or reset_type == '--mixed') and head == HEAD:
            return

        repotype = self.__repotype
        metadatapath = metadata_path(self.__config, repotype)
        indexpath = index_path(self.__config, repotype)
        refspath = refs_path(self.__config, repotype)
        met = Metadata(spec, metadatapath, self.__config, repotype)
        ref = Refs(refspath, spec, repotype)
        idx = MultihashIndex(spec, indexpath)

        # current manifest file before reset
        _manifest = met.get_metadata_manifest().load()

        if head == HEAD_1:  # HEAD~1
            try:
                # reset the repo
                met.reset()
            except:
                return

        # get tag after reset
        tag = met.get_current_tag()
        sha = met.sha_from_tag(tag)

        # update ml-git ref HEAD
        ref.update_head(str(tag), sha)

        # get path to reset workspace in case of --hard
        categories_path = get_path_with_categories(str(tag))
        path, file = None, None
        try:
            path, file = search_spec_file(self.__repotype, spec, categories_path)
        except Exception as e:
            log.error(e, class_name=REPOSITORY_CLASS_NAME)

        if reset_type == '--hard' and path is None:
            return

        # get manifest from metadata after change
        _manifest_changed = met.get_metadata_manifest()

        hash_files = _manifest_changed.get_diff(_manifest)
        hash_files.update(idx.get_index().load())

        if reset_type == '--soft':
            # add in index/metadata/<entity-name>/MANIFEST
            idx.update_index_manifest(hash_files)

        else:  # --hard or --mixed
            # remove hash from index/hashsh/store.log
            objs = MultihashFS(indexpath)
            for key_hash in hash_files:
                objs.remove_hash(key_hash)
            idx.remove_manifest()

        if reset_type == '--hard':  # reset workspace
            remove_from_workspace(hash_files, path, spec)

    def import_files(self, object, path, directory, retry, bucket_name, profile, region):

        err_msg = "Invalid ml-git project!"

        try:
            if not get_root_path():
                log.error(err_msg, class_name=REPOSITORY_CLASS_NAME)
                return
        except Exception:
            log.error(err_msg, class_name=REPOSITORY_CLASS_NAME)
            return

        local = LocalRepository(self.__config, objects_path(self.__config, self.__repotype), self.__repotype)

        try:
            local.import_files(object, path, directory, retry, bucket_name, profile, region)
        except Exception as e:
            log.error("Fatal downloading error [%s]" % e, class_name=REPOSITORY_CLASS_NAME)


if __name__ == "__main__":
    from mlgit.config import config_load

    config = config_load()
    r = Repository(config)
    r.init()
    r.add("dataset-ex")
    r.commit("dataset-ex")
    r.status("dataset-ex")<|MERGE_RESOLUTION|>--- conflicted
+++ resolved
@@ -431,10 +431,8 @@
             except Exception as e:
                 log.error("LocalRepository: [%s]" % e, class_name=REPOSITORY_CLASS_NAME)
 
-    '''Download data from a specific ML entity version into the workspace'''
-
-<<<<<<< HEAD
     '''performs a fsck on remote store w.r.t. some specific ML artefact version'''
+    
     def remote_fsck(self, spec, retries=2):
         repotype = self.__repotype
         metadatapath = metadata_path(self.__config, repotype)
@@ -462,10 +460,9 @@
         # ensure first we're on master !
         self._checkout("master")
 
-    def get(self, tag, samples, retries=2, force_get=False):
-=======
+    '''Download data from a specific ML entity version into the workspace'''
+
     def _checkout(self, tag, samples, retries=2, force_get=False, dataset=False, labels=False):
->>>>>>> 45ef51fc
         repotype = self.__repotype
         cachepath = cache_path(self.__config, repotype)
         metadatapath = metadata_path(self.__config, repotype)
