--- conflicted
+++ resolved
@@ -66,6 +66,7 @@
             metadatapath = metadata_path(self.__config, repotype)
             cachepath = cache_path(self.__config, repotype)
             refspath = refs_path(self.__config, repotype)
+            objectspath = objects_path(self.__config, repotype)
             repo = LocalRepository(self.__config, objectspath, repotype)
             _, _, untracked_files = repo.status(spec, log_errors=False)
 
@@ -369,8 +370,6 @@
             log.error(e, class_name=REPOSITORY_CLASS_NAME)
             return
 
-<<<<<<< HEAD
-=======
         # restore to master/head
         self._checkout_tag("master")
 
@@ -382,7 +381,6 @@
         m = Metadata("", metadatapath, self.__config, repotype)
         m.checkout(tag)
 
->>>>>>> 46681c1e
     '''performs fsck on several aspects of ml-git filesystem.
         TODO: add options like following:
         * detect:
@@ -498,13 +496,8 @@
         # check if no data left untracked/uncommitted. otherwise, stop.
         if not force_get and local_rep.exist_local_changes(specname) is True:
             return None, None
-<<<<<<< HEAD
-        m = Metadata("", metadatapath, self.__config, repotype)
-        m.checkout(tag)
-=======
 
         self._checkout_tag(tag)
->>>>>>> 46681c1e
 
         specpath = os.path.join(metadatapath, categories_path, specname + '.spec')
 
@@ -535,35 +528,23 @@
             r = LocalRepository(self.__config, objectspath, repotype)
             r.checkout(cachepath, metadatapath, objectspath, wspath, tag, samples)
         except OSError as e:
-<<<<<<< HEAD
-            m.checkout("master")
-=======
             self._checkout_tag("master")
->>>>>>> 46681c1e
             if e.errno == errno.ENOSPC:
                 log.error("There is not enough space in the disk. Remove some files and try again.", class_name=REPOSITORY_CLASS_NAME)
             else:
                 log.error("An error occurred while creating the files into workspace: %s \n." % e, class_name=REPOSITORY_CLASS_NAME)
                 return None, None
         except Exception as e:
-<<<<<<< HEAD
-            m.checkout("master")
-=======
             self._checkout_tag("master")
->>>>>>> 46681c1e
             log.error("An error occurred while creating the files into workspace: %s \n." % e, class_name=REPOSITORY_CLASS_NAME)
             return None, None
 
-        
+        m = Metadata("", metadatapath, self.__config, repotype)
         sha = m.sha_from_tag(tag)
         ref.update_head(tag, sha)
 
         # restore to master/head
-<<<<<<< HEAD
-        m.checkout("master")
-=======
         self._checkout_tag("master")
->>>>>>> 46681c1e
         return dataset_tag, labels_tag
 
     def reset(self, spec, reset_type, head):
@@ -617,7 +598,6 @@
             idx.remove_manifest()
 
         if reset_type == '--hard':  # reset workspace
-<<<<<<< HEAD
             # get path to reset workspace in case of --hard
             categories_path = get_path_with_categories(str(tag))
             path, file = None, None
@@ -630,9 +610,6 @@
                 return
             remove_from_workspace(hash_files, path, spec)
 
-=======
-            remove_from_workspace(hash_files, path, spec)
-
     def import_files(self, object, path, directory, retry, bucket_name, profile, region):
 
         err_msg = "Invalid ml-git project!"
@@ -652,7 +629,6 @@
         except Exception as e:
             log.error("Fatal downloading error [%s]" % e, class_name=REPOSITORY_CLASS_NAME)
 
->>>>>>> 46681c1e
 
 if __name__ == "__main__":
     from mlgit.config import config_load
