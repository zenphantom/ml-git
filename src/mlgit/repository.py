"""
© Copyright 2020 HP Development Company, L.P.
SPDX-License-Identifier: GPL-2.0-only
"""

import os
<<<<<<< HEAD
import re
=======
>>>>>>> 0cc10d28

from mlgit import log
from mlgit.cache import Cache
from mlgit.config import index_path, objects_path, cache_path, metadata_path, refs_path
from mlgit.index import MultihashIndex, Objects
from mlgit.local import LocalRepository
from mlgit.metadata import Metadata, MetadataManager
from mlgit.refs import Refs
<<<<<<< HEAD
from mlgit.sample import Sample
=======
>>>>>>> 0cc10d28
from mlgit.spec import spec_parse, search_spec_file
from mlgit.tag import UsrTag
from mlgit.utils import yaml_load, ensure_path_exists


class Repository(object):
<<<<<<< HEAD
	def __init__(self, config, repotype="dataset"):
		self.__config = config
		self.__repotype = repotype

	'''initializes ml-git repository metadata'''

	def init(self):
		metadatapath = metadata_path(self.__config)
		m = Metadata("", metadatapath, self.__config, self.__repotype)
		m.init()

	'''Add dir/files to the ml-git index'''
	def add(self, spec, run_fsck=False):
		repotype= self.__repotype
		path, file = search_spec_file(repotype, spec)

		indexpath = index_path(self.__config, repotype)
		metadatapath = metadata_path(self.__config, repotype)
		cachepath = cache_path(self.__config, repotype)

		# Check tag before anything to avoid creating unstable state
		log.info("Repository: check if tag already exists")
		m = Metadata(spec, metadatapath, self.__config, repotype)
		if m.tag_exists(indexpath) == True:
			return None

		# get version of current manifest file
		tag, sha = self._branch(spec)
		manifest = ""
		if tag is not None:
			self._checkout(tag)
			m = Metadata(spec, metadatapath, self.__config, repotype)
			md_metadatapath = m.get_metadata_path(tag)
			manifest = os.path.join(md_metadatapath, "MANIFEST.yaml")
			self._checkout("master")

		# adds chunks to ml-git Index
		log.info("Repository %s: adding path [%s] to ml-git index" % (repotype, path))
		idx = MultihashIndex(spec, indexpath)
		idx.add(path, manifest)

		# create hard links in ml-git Cache
		mf = os.path.join(indexpath, "metadata", spec, "MANIFEST.yaml")
		c = Cache(cachepath, path, mf)
		c.update()

		# Run file check
		if run_fsck:
			self.fsck()

	def branch(self, spec):
		print(self._branch(spec))

	def _branch(self, spec):
		repotype = self.__repotype
		refspath = refs_path(self.__config, repotype)
		r = Refs(refspath, spec, repotype)
		return r.head()

	'''prints status of changes in the index and changes not yet tracked or staged'''

	def status(self, spec):
		repotype = self.__repotype
		path, file = search_spec_file(repotype, spec)

		indexpath = index_path(self.__config)
		metadatapath = metadata_path(self.__config, repotype)

		log.info("Repository %s: status of ml-git index for [%s]" % (repotype, spec))

		# All files in MANIFEST.yaml in the index AND all files in datapath which stats links == 1
		idx = MultihashIndex(spec, indexpath)

		tag, sha = self._branch(spec)
		manifest = ""
		if tag is not None:
			self._checkout(tag)
			m = Metadata(spec, metadatapath, self.__config, repotype)
			md_metadatapath = m.get_metadata_path(tag)
			manifest = os.path.join(md_metadatapath, "MANIFEST.yaml")
			self._checkout("master")

		objfiles = idx.get_index()
		print("Changes to be committed")
		for key in objfiles:
			files = objfiles[key]
			for file in files:
				if os.path.exists(os.path.join(path, file)) == False:
					print("\tdeleted:\t %s" % (file))
				else:
					print("\tnew file:\t%s" % (file))
		# fs[files] = key

		manifest_files = yaml_load(manifest)
		for k in manifest_files:
			for file in manifest_files[k]:
				if os.path.exists(os.path.join(path, file)) == False:
					print("\tdeleted:\t %s" % (file))

		print("\nuntracked files")
		for root, dirs, files in os.walk(path):
			basepath = root[len(path) + 1:]
			for file in files:
				fullpath = os.path.join(root, file)
				st = os.stat(fullpath)
				if st.st_nlink <= 1:
					print("\t%s" % (os.path.join(basepath, file)))

	'''commit changes present in the ml-git index to the ml-git repository'''
	def commit(self, spec, specs, run_fsck=False):
		# Move chunks from index to .ml-git/objects
		repotype = self.__repotype
		indexpath = index_path(self.__config, repotype)
		objectspath = objects_path(self.__config, repotype)
		metadatapath = metadata_path(self.__config, repotype)
		refspath = refs_path(self.__config, repotype)

		# Check tag before anything to avoid creating unstable state
		log.info("Repository: check if tag already exists")
		m = Metadata(spec, metadatapath, self.__config, repotype)
		if m.tag_exists(indexpath) == True:
			return None

		log.debug("%s -> %s" % (indexpath, objectspath))
		# commit objects in index to ml-git objects
		o = Objects(spec, objectspath)
		o.commit_index(indexpath)

		# update metadata spec & README.md
		# option --dataset-spec --labels-spec
		m = Metadata(spec, metadatapath, self.__config, repotype)
		tag, sha = m.commit_metadata(indexpath, specs)

		# update ml-git ref spec HEAD == to new SHA-1 / tag
		if tag is None: return None
		r = Refs(refspath, spec, repotype)
		r.update_head(tag, sha)

		# Run file check
		if run_fsck:
			self.fsck()

		return tag

	def list(self):
		repotype = self.__repotype
		metadatapath = metadata_path(self.__config, repotype)

		self._checkout("master")

		m = Metadata("", metadatapath, self.__config, repotype)
		m.list(title="ML " + repotype)

	def tag(self, spec, usrtag):
		repotype = self.__repotype
		metadatapath = metadata_path(self.__config, repotype)
		refspath = refs_path(self.__config, repotype)

		r = Refs(refspath, spec, repotype)
		curtag, sha = r.head()

		if curtag == None:
			log.error("Repository: no current tag for [%s]. commit first." % (spec))
			return False
		utag = UsrTag(curtag, usrtag)

		# Check if usrtag exists before creating it
		log.debug("Repository: check if tag [%s] already exists" % (utag))
		m = Metadata(spec, metadatapath, self.__config, repotype)
		if m._usrtag_exists(utag) == True:
			log.error("Repository: tag [%s] already exists." % (utag))
			return False

		# ensure metadata repository is at the current tag/sha version

		m = Metadata("", metadatapath, self.__config, repotype)
		m.checkout(curtag)

		print(curtag, utag)
		# TODO: format to something that could be used for a checkout:
		# format: _._user_.._ + curtag + _.._ + usrtag
		# at checkout with usrtag look for pattern _._ then find usrtag in the list (split on '_.._')
		# adds usrtag to the metadata repository

		m = Metadata(spec, metadatapath, self.__config, repotype)
		m.tag_add(utag)

		# checkout at metadata repository at master version
		self._checkout("master")
		return True

	def list_tag(self, spec):
		repotype = self.__repotype
		metadatapath = metadata_path(self.__config, repotype)

		m = Metadata(spec, metadatapath, self.__config, repotype)
		for tag in m.list_tags(spec):
			print(tag)

	'''push all data related to a ml-git repository to the LocalRepository git repository and data store'''

	def push(self, spec):
		repotype = self.__repotype
		indexpath = index_path(self.__config, repotype)
		objectspath = objects_path(self.__config, repotype)
		metadatapath = metadata_path(self.__config, repotype)

		m = Metadata(spec, metadatapath, self.__config, repotype)
		fields = m.git_user_config()
		if None in fields.values():
			log.error("Your name and email address need to be configured in git. Please see the commands below:")

			log.error('git config --global user.name "Your Name"')
			log.error('git config --global user.email you@example.com"')
			return

		specpath, specfile = search_spec_file(repotype, spec)
		fullspecpath = os.path.join(specpath, specfile)

		r = LocalRepository(self.__config, objectspath, repotype)
		ret = r.push(indexpath, objectspath, fullspecpath)

		# ensure first we're on master !
		self._checkout("master")
		if ret == 0:
			# push metadata spec to LocalRepository git repository
			m = Metadata(spec, metadatapath, self.__config, repotype)
			m.push()

	'''Retrieves only the metadata related to a ml-git repository'''

	def update(self):
		repotype = self.__repotype
		metadatapath = metadata_path(self.__config, repotype)
		m = Metadata("", metadatapath, self.__config)
		m.update()

	'''Retrieve only the data related to a specific ML entity version'''

	def fetch(self, tag, samples):
		repotype = self.__repotype
		objectspath = objects_path(self.__config, repotype)
		metadatapath = metadata_path(self.__config, repotype)

		# check if no data left untracked/uncommitted. othrewise, stop.
		r = LocalRepository(self.__config, objectspath, repotype)
		r.fetch(metadatapath, tag, samples)

	def _checkout(self, tag):
		repotype = self.__repotype
		metadatapath = metadata_path(self.__config, repotype)

		# checkout
		m = Metadata("", metadatapath, self.__config, repotype)
		m.checkout(tag)

	'''performs fsck on several aspects of ml-git filesystem.
		TODO: add options like following:
		* detect:
			** fast: performs checks on all blobs present in index / objects
			** thorough: perform check on files within cache
		* fix:
			** download again corrupted blob
			** rebuild cache  
	'''

	def fsck(self):
		repotype = self.__repotype
		objectspath = objects_path(self.__config, repotype)
		indexpath = index_path(self.__config, repotype)

		o = Objects("", objectspath)
		corrupted_files_obj = o.fsck()
		corrupted_files_obj_len = len(corrupted_files_obj);

		idx = MultihashIndex("", indexpath)
		corrupted_files_idx = idx.fsck()
		corrupted_files_idx_len = len(corrupted_files_idx)

		print("[%d] corrupted file(s) in Local Repository: %s" % (corrupted_files_obj_len, corrupted_files_obj))
		print("[%d] corrupted file(s) in Index: %s" % (corrupted_files_idx_len, corrupted_files_idx))
		print("Total of corrupted files: %d" % (corrupted_files_obj_len + corrupted_files_idx_len))

	def show(self, spec):
		repotype = self.__repotype
		metadatapath = metadata_path(self.__config, repotype)
		refspath = refs_path(self.__config, repotype)

		r = Refs(refspath, spec, repotype)
		tag, sha = r.head()
		if tag is None:
			log.info("Local Repository: no HEAD for [%s]" % (spec))
			return

		self._checkout(tag)

		m = Metadata("", metadatapath, self.__config, repotype)
		m.show(spec)

		self._checkout("master")

	def _tag_exists(self, tag):
		md = MetadataManager(self.__config, self.__repotype)
		# check if tag already exists in the ml-git repository
		tags = md._tag_exists(tag)
		if len(tags) == 0:
			log.error("LocalRepository: tag [%s] does not exist in this repository" % (tag))
			return False
		return True

	'''Download data from a specific ML entity version into the workspace'''

	def get(self, tag, samples):
		repotype = self.__repotype
		cachepath = cache_path(self.__config, repotype)
		metadatapath = metadata_path(self.__config, repotype)
		objectspath = objects_path(self.__config, repotype)
		refspath = refs_path(self.__config, repotype)

		if samples is not None:
			if sample_validition(samples) == False: return
			else: samples = sample_validition(samples)


		# find out actual workspace path to save data
		categories_path, specname, version = spec_parse(tag)
		wspath, spec = search_spec_file(repotype, tag)
		if wspath is None:
			wspath = os.path.join(repotype, categories_path)
			ensure_path_exists(wspath)

		if self._tag_exists(tag) == False: return
		curtag, cursha = self._branch(specname)
		if curtag == tag:
			log.info("Repository: already at tag [%s]" % (tag))
			return

		self._checkout(tag)
		self.fetch(tag, samples)

		# TODO: check if no data left untracked/uncommitted. otherwise, stop.
		r = LocalRepository(self.__config, objectspath, repotype)
		r.get(cachepath, metadatapath, objectspath, wspath, tag, samples)

		m = Metadata("", metadatapath, self.__config, repotype)
		sha = m.sha_from_tag(tag)

		c, spec, v = spec_parse(tag)
		r = Refs(refspath, spec, repotype)
		r.update_head(tag, sha)

		# restore to master/head
		self._checkout("master")
=======
    def __init__(self, config, repotype="dataset"):
        self.__config = config
        self.__repotype = repotype

    '''initializes ml-git repository metadata'''

    def init(self):
        metadatapath = metadata_path(self.__config)
        m = Metadata("", metadatapath, self.__config, self.__repotype)
        m.init()

    '''Add dir/files to the ml-git index'''

    def add(self, spec, run_fsck=False, newversion=False):
        repotype = self.__repotype
        path, file = search_spec_file(repotype, spec)

        indexpath = index_path(self.__config, repotype)
        metadatapath = metadata_path(self.__config, repotype)
        cachepath = cache_path(self.__config, repotype)

        # Check tag before anything to avoid creating unstable state
        log.info("Repository: check if tag already exists")
        m = Metadata(spec, metadatapath, self.__config, repotype)

        if m.is_version_type_not_number(indexpath):
            return None

        if newversion:
            m.upgrade_version(indexpath)

        if m.tag_exists(indexpath):
            if newversion:
                m.downgrade_version(indexpath)
            return None

        # get version of current manifest file
        tag, sha = self._branch(spec)
        manifest = ""
        if tag is not None:
            self._checkout(tag)
            m = Metadata(spec, metadatapath, self.__config, repotype)
            md_metadatapath = m.get_metadata_path(tag)
            manifest = os.path.join(md_metadatapath, "MANIFEST.yaml")
            self._checkout("master")

        # adds chunks to ml-git Index
        log.info("Repository %s: adding path [%s] to ml-git index" % (repotype, path))
        idx = MultihashIndex(spec, indexpath)
        idx.add(path, manifest)

        # create hard links in ml-git Cache
        mf = os.path.join(indexpath, "metadata", spec, "MANIFEST.yaml")
        c = Cache(cachepath, path, mf)
        c.update()

        # Run file check
        if run_fsck:
            self.fsck()

    def branch(self, spec):
        print(self._branch(spec))

    def _branch(self, spec):
        repotype = self.__repotype
        refspath = refs_path(self.__config, repotype)
        r = Refs(refspath, spec, repotype)
        return r.head()

    '''prints status of changes in the index and changes not yet tracked or staged'''

    def status(self, spec):
        repotype = self.__repotype
        path, file = search_spec_file(repotype, spec)

        indexpath = index_path(self.__config)
        metadatapath = metadata_path(self.__config, repotype)

        log.info("Repository %s: status of ml-git index for [%s]" % (repotype, spec))

        # All files in MANIFEST.yaml in the index AND all files in datapath which stats links == 1
        idx = MultihashIndex(spec, indexpath)

        tag, sha = self._branch(spec)
        manifest = ""
        if tag is not None:
            self._checkout(tag)
            m = Metadata(spec, metadatapath, self.__config, repotype)
            md_metadatapath = m.get_metadata_path(tag)
            manifest = os.path.join(md_metadatapath, "MANIFEST.yaml")
            self._checkout("master")

        objfiles = idx.get_index()
        print("Changes to be committed")
        for key in objfiles:
            files = objfiles[key]
            for file in files:
                if os.path.exists(os.path.join(path, file)) == False:
                    print("\tdeleted:\t %s" % (file))
                else:
                    print("\tnew file:\t%s" % (file))
        # fs[files] = key

        manifest_files = yaml_load(manifest)
        for k in manifest_files:
            for file in manifest_files[k]:
                if os.path.exists(os.path.join(path, file)) == False:
                    print("\tdeleted:\t %s" % (file))

        print("\nuntracked files")
        for root, dirs, files in os.walk(path):
            basepath = root[len(path) + 1:]
            for file in files:
                fullpath = os.path.join(root, file)
                st = os.stat(fullpath)
                if st.st_nlink <= 1:
                    print("\t%s" % (os.path.join(basepath, file)))

    '''commit changes present in the ml-git index to the ml-git repository'''

    def commit(self, spec, specs, run_fsck=False):
        # Move chunks from index to .ml-git/objects
        repotype = self.__repotype
        indexpath = index_path(self.__config, repotype)
        objectspath = objects_path(self.__config, repotype)
        metadatapath = metadata_path(self.__config, repotype)
        refspath = refs_path(self.__config, repotype)

        # Check tag before anything to avoid creating unstable state
        log.info("Repository: check if tag already exists")
        m = Metadata(spec, metadatapath, self.__config, repotype)
        if m.tag_exists(indexpath) == True:
            return None

        log.debug("%s -> %s" % (indexpath, objectspath))
        # commit objects in index to ml-git objects
        o = Objects(spec, objectspath)
        o.commit_index(indexpath)

        # update metadata spec & README.md
        # option --dataset-spec --labels-spec
        m = Metadata(spec, metadatapath, self.__config, repotype)
        tag, sha = m.commit_metadata(indexpath, specs)

        # update ml-git ref spec HEAD == to new SHA-1 / tag
        if tag is None: return None
        r = Refs(refspath, spec, repotype)
        r.update_head(tag, sha)

        # Run file check
        if run_fsck:
            self.fsck()

        return tag

    def list(self):
        repotype = self.__repotype
        metadatapath = metadata_path(self.__config, repotype)

        self._checkout("master")

        m = Metadata("", metadatapath, self.__config, repotype)
        m.list(title="ML " + repotype)

    def tag(self, spec, usrtag):
        repotype = self.__repotype
        metadatapath = metadata_path(self.__config, repotype)
        refspath = refs_path(self.__config, repotype)

        r = Refs(refspath, spec, repotype)
        curtag, sha = r.head()

        if curtag == None:
            log.error("Repository: no current tag for [%s]. commit first." % (spec))
            return False
        utag = UsrTag(curtag, usrtag)

        # Check if usrtag exists before creating it
        log.debug("Repository: check if tag [%s] already exists" % (utag))
        m = Metadata(spec, metadatapath, self.__config, repotype)
        if m._usrtag_exists(utag) == True:
            log.error("Repository: tag [%s] already exists." % (utag))
            return False

        # ensure metadata repository is at the current tag/sha version

        m = Metadata("", metadatapath, self.__config, repotype)
        m.checkout(curtag)

        print(curtag, utag)
        # TODO: format to something that could be used for a checkout:
        # format: _._user_.._ + curtag + _.._ + usrtag
        # at checkout with usrtag look for pattern _._ then find usrtag in the list (split on '_.._')
        # adds usrtag to the metadata repository

        m = Metadata(spec, metadatapath, self.__config, repotype)
        m.tag_add(utag)

        # checkout at metadata repository at master version
        self._checkout("master")
        return True

    def list_tag(self, spec):
        repotype = self.__repotype
        metadatapath = metadata_path(self.__config, repotype)

        m = Metadata(spec, metadatapath, self.__config, repotype)
        for tag in m.list_tags(spec):
            print(tag)

    '''push all data related to a ml-git repository to the LocalRepository git repository and data store'''

    def push(self, spec):
        repotype = self.__repotype
        indexpath = index_path(self.__config, repotype)
        objectspath = objects_path(self.__config, repotype)
        metadatapath = metadata_path(self.__config, repotype)

        m = Metadata(spec, metadatapath, self.__config, repotype)
        fields = m.git_user_config()
        if None in fields.values():
            log.error("Your name and email address need to be configured in git. Please see the commands below:")

            log.error('git config --global user.name "Your Name"')
            log.error('git config --global user.email you@example.com"')
            return

        specpath, specfile = search_spec_file(repotype, spec)
        fullspecpath = os.path.join(specpath, specfile)

        r = LocalRepository(self.__config, objectspath, repotype)
        ret = r.push(indexpath, objectspath, fullspecpath)

        # ensure first we're on master !
        self._checkout("master")
        if ret == 0:
            # push metadata spec to LocalRepository git repository
            m = Metadata(spec, metadatapath, self.__config, repotype)
            m.push()

    '''Retrieves only the metadata related to a ml-git repository'''

    def update(self):
        repotype = self.__repotype
        metadatapath = metadata_path(self.__config, repotype)
        m = Metadata("", metadatapath, self.__config)
        m.update()

    '''Retrieve only the data related to a specific ML entity version'''

    def fetch(self, tag):
        repotype = self.__repotype
        objectspath = objects_path(self.__config, repotype)
        metadatapath = metadata_path(self.__config, repotype)

        # check if no data left untracked/uncommitted. othrewise, stop.
        r = LocalRepository(self.__config, objectspath, repotype)
        r.fetch(metadatapath, tag)

    def _checkout(self, tag):
        repotype = self.__repotype
        metadatapath = metadata_path(self.__config, repotype)

        # checkout
        m = Metadata("", metadatapath, self.__config, repotype)
        m.checkout(tag)

    '''performs fsck on several aspects of ml-git filesystem.
        TODO: add options like following:
        * detect:
            ** fast: performs checks on all blobs present in index / objects
            ** thorough: perform check on files within cache
        * fix:
            ** download again corrupted blob
            ** rebuild cache  
    '''

    def fsck(self):
        repotype = self.__repotype
        objectspath = objects_path(self.__config, repotype)
        indexpath = index_path(self.__config, repotype)

        o = Objects("", objectspath)
        corrupted_files_obj = o.fsck()
        corrupted_files_obj_len = len(corrupted_files_obj);

        idx = MultihashIndex("", indexpath)
        corrupted_files_idx = idx.fsck()
        corrupted_files_idx_len = len(corrupted_files_idx)

        print("[%d] corrupted file(s) in Local Repository: %s" % (corrupted_files_obj_len, corrupted_files_obj))
        print("[%d] corrupted file(s) in Index: %s" % (corrupted_files_idx_len, corrupted_files_idx))
        print("Total of corrupted files: %d" % (corrupted_files_obj_len + corrupted_files_idx_len))

    def show(self, spec):
        repotype = self.__repotype
        metadatapath = metadata_path(self.__config, repotype)
        refspath = refs_path(self.__config, repotype)

        r = Refs(refspath, spec, repotype)
        tag, sha = r.head()
        if tag is None:
            log.info("Local Repository: no HEAD for [%s]" % (spec))
            return

        self._checkout(tag)

        m = Metadata("", metadatapath, self.__config, repotype)
        m.show(spec)

        self._checkout("master")

    def _tag_exists(self, tag):
        md = MetadataManager(self.__config, self.__repotype)
        # check if tag already exists in the ml-git repository
        tags = md._tag_exists(tag)
        if len(tags) == 0:
            log.error("LocalRepository: tag [%s] does not exist in this repository" % (tag))
            return False
        return True

    '''Download data from a specific ML entity version into the workspace'''

    def get(self, tag):
        repotype = self.__repotype
        cachepath = cache_path(self.__config, repotype)
        metadatapath = metadata_path(self.__config, repotype)
        objectspath = objects_path(self.__config, repotype)
        refspath = refs_path(self.__config, repotype)

        # find out actual workspace path to save data
        categories_path, specname, version = spec_parse(tag)
        wspath, spec = search_spec_file(repotype, tag)
        if wspath is None:
            wspath = os.path.join(repotype, categories_path)
            ensure_path_exists(wspath)

        if self._tag_exists(tag) == False: return
        curtag, cursha = self._branch(specname)
        if curtag == tag:
            log.info("Repository: already at tag [%s]" % (tag))
            return

        self._checkout(tag)
        self.fetch(tag)

        # TODO: check if no data left untracked/uncommitted. otherwise, stop.
        r = LocalRepository(self.__config, objectspath, repotype)
        r.get(cachepath, metadatapath, objectspath, wspath, tag)

        m = Metadata("", metadatapath, self.__config, repotype)
        sha = m.sha_from_tag(tag)

        c, spec, v = spec_parse(tag)
        r = Refs(refspath, spec, repotype)
        r.update_head(tag, sha)

        # restore to master/head
        self._checkout("master")

>>>>>>> 0cc10d28


def sample_validition(samples):
	r =  re.search("^(\d+)\:(\d+)$", samples['sample'])
	if re.search("^(\d+)$", samples['seed']) and re.search("^(\d+)\:(\d+)$", samples['sample']):
		sample = Sample(int(r.group(1)), int(r.group(2)), int(samples['seed']))
		if sample.get_amount() < sample.get_group():
			return sample
		else:
			log.info("Repository : The amount must be greater than that of the group.")
			return None
	else:
		log.info("Repository : --sample=<amount:group> --seed=<seed>: requires integer values.")
		return None


if __name__ == "__main__":
<<<<<<< HEAD
	from mlgit.config import config_load

	config = config_load()
	r = Repository(config)
	r.init()
	r.add("dataset-ex")
	r.commit("dataset-ex")
	r.status("dataset-ex")
=======
    from mlgit.config import config_load

    config = config_load()
    r = Repository(config)
    r.init()
    r.add("dataset-ex")
    r.commit("dataset-ex")
    r.status("dataset-ex")
>>>>>>> 0cc10d28
<|MERGE_RESOLUTION|>--- conflicted
+++ resolved
@@ -4,11 +4,7 @@
 """
 
 import os
-<<<<<<< HEAD
 import re
-=======
->>>>>>> 0cc10d28
-
 from mlgit import log
 from mlgit.cache import Cache
 from mlgit.config import index_path, objects_path, cache_path, metadata_path, refs_path
@@ -16,371 +12,13 @@
 from mlgit.local import LocalRepository
 from mlgit.metadata import Metadata, MetadataManager
 from mlgit.refs import Refs
-<<<<<<< HEAD
 from mlgit.sample import Sample
-=======
->>>>>>> 0cc10d28
 from mlgit.spec import spec_parse, search_spec_file
 from mlgit.tag import UsrTag
 from mlgit.utils import yaml_load, ensure_path_exists
 
 
 class Repository(object):
-<<<<<<< HEAD
-	def __init__(self, config, repotype="dataset"):
-		self.__config = config
-		self.__repotype = repotype
-
-	'''initializes ml-git repository metadata'''
-
-	def init(self):
-		metadatapath = metadata_path(self.__config)
-		m = Metadata("", metadatapath, self.__config, self.__repotype)
-		m.init()
-
-	'''Add dir/files to the ml-git index'''
-	def add(self, spec, run_fsck=False):
-		repotype= self.__repotype
-		path, file = search_spec_file(repotype, spec)
-
-		indexpath = index_path(self.__config, repotype)
-		metadatapath = metadata_path(self.__config, repotype)
-		cachepath = cache_path(self.__config, repotype)
-
-		# Check tag before anything to avoid creating unstable state
-		log.info("Repository: check if tag already exists")
-		m = Metadata(spec, metadatapath, self.__config, repotype)
-		if m.tag_exists(indexpath) == True:
-			return None
-
-		# get version of current manifest file
-		tag, sha = self._branch(spec)
-		manifest = ""
-		if tag is not None:
-			self._checkout(tag)
-			m = Metadata(spec, metadatapath, self.__config, repotype)
-			md_metadatapath = m.get_metadata_path(tag)
-			manifest = os.path.join(md_metadatapath, "MANIFEST.yaml")
-			self._checkout("master")
-
-		# adds chunks to ml-git Index
-		log.info("Repository %s: adding path [%s] to ml-git index" % (repotype, path))
-		idx = MultihashIndex(spec, indexpath)
-		idx.add(path, manifest)
-
-		# create hard links in ml-git Cache
-		mf = os.path.join(indexpath, "metadata", spec, "MANIFEST.yaml")
-		c = Cache(cachepath, path, mf)
-		c.update()
-
-		# Run file check
-		if run_fsck:
-			self.fsck()
-
-	def branch(self, spec):
-		print(self._branch(spec))
-
-	def _branch(self, spec):
-		repotype = self.__repotype
-		refspath = refs_path(self.__config, repotype)
-		r = Refs(refspath, spec, repotype)
-		return r.head()
-
-	'''prints status of changes in the index and changes not yet tracked or staged'''
-
-	def status(self, spec):
-		repotype = self.__repotype
-		path, file = search_spec_file(repotype, spec)
-
-		indexpath = index_path(self.__config)
-		metadatapath = metadata_path(self.__config, repotype)
-
-		log.info("Repository %s: status of ml-git index for [%s]" % (repotype, spec))
-
-		# All files in MANIFEST.yaml in the index AND all files in datapath which stats links == 1
-		idx = MultihashIndex(spec, indexpath)
-
-		tag, sha = self._branch(spec)
-		manifest = ""
-		if tag is not None:
-			self._checkout(tag)
-			m = Metadata(spec, metadatapath, self.__config, repotype)
-			md_metadatapath = m.get_metadata_path(tag)
-			manifest = os.path.join(md_metadatapath, "MANIFEST.yaml")
-			self._checkout("master")
-
-		objfiles = idx.get_index()
-		print("Changes to be committed")
-		for key in objfiles:
-			files = objfiles[key]
-			for file in files:
-				if os.path.exists(os.path.join(path, file)) == False:
-					print("\tdeleted:\t %s" % (file))
-				else:
-					print("\tnew file:\t%s" % (file))
-		# fs[files] = key
-
-		manifest_files = yaml_load(manifest)
-		for k in manifest_files:
-			for file in manifest_files[k]:
-				if os.path.exists(os.path.join(path, file)) == False:
-					print("\tdeleted:\t %s" % (file))
-
-		print("\nuntracked files")
-		for root, dirs, files in os.walk(path):
-			basepath = root[len(path) + 1:]
-			for file in files:
-				fullpath = os.path.join(root, file)
-				st = os.stat(fullpath)
-				if st.st_nlink <= 1:
-					print("\t%s" % (os.path.join(basepath, file)))
-
-	'''commit changes present in the ml-git index to the ml-git repository'''
-	def commit(self, spec, specs, run_fsck=False):
-		# Move chunks from index to .ml-git/objects
-		repotype = self.__repotype
-		indexpath = index_path(self.__config, repotype)
-		objectspath = objects_path(self.__config, repotype)
-		metadatapath = metadata_path(self.__config, repotype)
-		refspath = refs_path(self.__config, repotype)
-
-		# Check tag before anything to avoid creating unstable state
-		log.info("Repository: check if tag already exists")
-		m = Metadata(spec, metadatapath, self.__config, repotype)
-		if m.tag_exists(indexpath) == True:
-			return None
-
-		log.debug("%s -> %s" % (indexpath, objectspath))
-		# commit objects in index to ml-git objects
-		o = Objects(spec, objectspath)
-		o.commit_index(indexpath)
-
-		# update metadata spec & README.md
-		# option --dataset-spec --labels-spec
-		m = Metadata(spec, metadatapath, self.__config, repotype)
-		tag, sha = m.commit_metadata(indexpath, specs)
-
-		# update ml-git ref spec HEAD == to new SHA-1 / tag
-		if tag is None: return None
-		r = Refs(refspath, spec, repotype)
-		r.update_head(tag, sha)
-
-		# Run file check
-		if run_fsck:
-			self.fsck()
-
-		return tag
-
-	def list(self):
-		repotype = self.__repotype
-		metadatapath = metadata_path(self.__config, repotype)
-
-		self._checkout("master")
-
-		m = Metadata("", metadatapath, self.__config, repotype)
-		m.list(title="ML " + repotype)
-
-	def tag(self, spec, usrtag):
-		repotype = self.__repotype
-		metadatapath = metadata_path(self.__config, repotype)
-		refspath = refs_path(self.__config, repotype)
-
-		r = Refs(refspath, spec, repotype)
-		curtag, sha = r.head()
-
-		if curtag == None:
-			log.error("Repository: no current tag for [%s]. commit first." % (spec))
-			return False
-		utag = UsrTag(curtag, usrtag)
-
-		# Check if usrtag exists before creating it
-		log.debug("Repository: check if tag [%s] already exists" % (utag))
-		m = Metadata(spec, metadatapath, self.__config, repotype)
-		if m._usrtag_exists(utag) == True:
-			log.error("Repository: tag [%s] already exists." % (utag))
-			return False
-
-		# ensure metadata repository is at the current tag/sha version
-
-		m = Metadata("", metadatapath, self.__config, repotype)
-		m.checkout(curtag)
-
-		print(curtag, utag)
-		# TODO: format to something that could be used for a checkout:
-		# format: _._user_.._ + curtag + _.._ + usrtag
-		# at checkout with usrtag look for pattern _._ then find usrtag in the list (split on '_.._')
-		# adds usrtag to the metadata repository
-
-		m = Metadata(spec, metadatapath, self.__config, repotype)
-		m.tag_add(utag)
-
-		# checkout at metadata repository at master version
-		self._checkout("master")
-		return True
-
-	def list_tag(self, spec):
-		repotype = self.__repotype
-		metadatapath = metadata_path(self.__config, repotype)
-
-		m = Metadata(spec, metadatapath, self.__config, repotype)
-		for tag in m.list_tags(spec):
-			print(tag)
-
-	'''push all data related to a ml-git repository to the LocalRepository git repository and data store'''
-
-	def push(self, spec):
-		repotype = self.__repotype
-		indexpath = index_path(self.__config, repotype)
-		objectspath = objects_path(self.__config, repotype)
-		metadatapath = metadata_path(self.__config, repotype)
-
-		m = Metadata(spec, metadatapath, self.__config, repotype)
-		fields = m.git_user_config()
-		if None in fields.values():
-			log.error("Your name and email address need to be configured in git. Please see the commands below:")
-
-			log.error('git config --global user.name "Your Name"')
-			log.error('git config --global user.email you@example.com"')
-			return
-
-		specpath, specfile = search_spec_file(repotype, spec)
-		fullspecpath = os.path.join(specpath, specfile)
-
-		r = LocalRepository(self.__config, objectspath, repotype)
-		ret = r.push(indexpath, objectspath, fullspecpath)
-
-		# ensure first we're on master !
-		self._checkout("master")
-		if ret == 0:
-			# push metadata spec to LocalRepository git repository
-			m = Metadata(spec, metadatapath, self.__config, repotype)
-			m.push()
-
-	'''Retrieves only the metadata related to a ml-git repository'''
-
-	def update(self):
-		repotype = self.__repotype
-		metadatapath = metadata_path(self.__config, repotype)
-		m = Metadata("", metadatapath, self.__config)
-		m.update()
-
-	'''Retrieve only the data related to a specific ML entity version'''
-
-	def fetch(self, tag, samples):
-		repotype = self.__repotype
-		objectspath = objects_path(self.__config, repotype)
-		metadatapath = metadata_path(self.__config, repotype)
-
-		# check if no data left untracked/uncommitted. othrewise, stop.
-		r = LocalRepository(self.__config, objectspath, repotype)
-		r.fetch(metadatapath, tag, samples)
-
-	def _checkout(self, tag):
-		repotype = self.__repotype
-		metadatapath = metadata_path(self.__config, repotype)
-
-		# checkout
-		m = Metadata("", metadatapath, self.__config, repotype)
-		m.checkout(tag)
-
-	'''performs fsck on several aspects of ml-git filesystem.
-		TODO: add options like following:
-		* detect:
-			** fast: performs checks on all blobs present in index / objects
-			** thorough: perform check on files within cache
-		* fix:
-			** download again corrupted blob
-			** rebuild cache  
-	'''
-
-	def fsck(self):
-		repotype = self.__repotype
-		objectspath = objects_path(self.__config, repotype)
-		indexpath = index_path(self.__config, repotype)
-
-		o = Objects("", objectspath)
-		corrupted_files_obj = o.fsck()
-		corrupted_files_obj_len = len(corrupted_files_obj);
-
-		idx = MultihashIndex("", indexpath)
-		corrupted_files_idx = idx.fsck()
-		corrupted_files_idx_len = len(corrupted_files_idx)
-
-		print("[%d] corrupted file(s) in Local Repository: %s" % (corrupted_files_obj_len, corrupted_files_obj))
-		print("[%d] corrupted file(s) in Index: %s" % (corrupted_files_idx_len, corrupted_files_idx))
-		print("Total of corrupted files: %d" % (corrupted_files_obj_len + corrupted_files_idx_len))
-
-	def show(self, spec):
-		repotype = self.__repotype
-		metadatapath = metadata_path(self.__config, repotype)
-		refspath = refs_path(self.__config, repotype)
-
-		r = Refs(refspath, spec, repotype)
-		tag, sha = r.head()
-		if tag is None:
-			log.info("Local Repository: no HEAD for [%s]" % (spec))
-			return
-
-		self._checkout(tag)
-
-		m = Metadata("", metadatapath, self.__config, repotype)
-		m.show(spec)
-
-		self._checkout("master")
-
-	def _tag_exists(self, tag):
-		md = MetadataManager(self.__config, self.__repotype)
-		# check if tag already exists in the ml-git repository
-		tags = md._tag_exists(tag)
-		if len(tags) == 0:
-			log.error("LocalRepository: tag [%s] does not exist in this repository" % (tag))
-			return False
-		return True
-
-	'''Download data from a specific ML entity version into the workspace'''
-
-	def get(self, tag, samples):
-		repotype = self.__repotype
-		cachepath = cache_path(self.__config, repotype)
-		metadatapath = metadata_path(self.__config, repotype)
-		objectspath = objects_path(self.__config, repotype)
-		refspath = refs_path(self.__config, repotype)
-
-		if samples is not None:
-			if sample_validition(samples) == False: return
-			else: samples = sample_validition(samples)
-
-
-		# find out actual workspace path to save data
-		categories_path, specname, version = spec_parse(tag)
-		wspath, spec = search_spec_file(repotype, tag)
-		if wspath is None:
-			wspath = os.path.join(repotype, categories_path)
-			ensure_path_exists(wspath)
-
-		if self._tag_exists(tag) == False: return
-		curtag, cursha = self._branch(specname)
-		if curtag == tag:
-			log.info("Repository: already at tag [%s]" % (tag))
-			return
-
-		self._checkout(tag)
-		self.fetch(tag, samples)
-
-		# TODO: check if no data left untracked/uncommitted. otherwise, stop.
-		r = LocalRepository(self.__config, objectspath, repotype)
-		r.get(cachepath, metadatapath, objectspath, wspath, tag, samples)
-
-		m = Metadata("", metadatapath, self.__config, repotype)
-		sha = m.sha_from_tag(tag)
-
-		c, spec, v = spec_parse(tag)
-		r = Refs(refspath, spec, repotype)
-		r.update_head(tag, sha)
-
-		# restore to master/head
-		self._checkout("master")
-=======
     def __init__(self, config, repotype="dataset"):
         self.__config = config
         self.__repotype = repotype
@@ -631,14 +269,14 @@
 
     '''Retrieve only the data related to a specific ML entity version'''
 
-    def fetch(self, tag):
+    def fetch(self, tag, samples):
         repotype = self.__repotype
         objectspath = objects_path(self.__config, repotype)
         metadatapath = metadata_path(self.__config, repotype)
 
         # check if no data left untracked/uncommitted. othrewise, stop.
         r = LocalRepository(self.__config, objectspath, repotype)
-        r.fetch(metadatapath, tag)
+        r.fetch(metadatapath, tag, samples)
 
     def _checkout(self, tag):
         repotype = self.__repotype
@@ -649,14 +287,14 @@
         m.checkout(tag)
 
     '''performs fsck on several aspects of ml-git filesystem.
-        TODO: add options like following:
-        * detect:
-            ** fast: performs checks on all blobs present in index / objects
-            ** thorough: perform check on files within cache
-        * fix:
-            ** download again corrupted blob
-            ** rebuild cache  
-    '''
+		TODO: add options like following:
+		* detect:
+			** fast: performs checks on all blobs present in index / objects
+			** thorough: perform check on files within cache
+		* fix:
+			** download again corrupted blob
+			** rebuild cache  
+	'''
 
     def fsck(self):
         repotype = self.__repotype
@@ -704,12 +342,18 @@
 
     '''Download data from a specific ML entity version into the workspace'''
 
-    def get(self, tag):
+    def get(self, tag, samples):
         repotype = self.__repotype
         cachepath = cache_path(self.__config, repotype)
         metadatapath = metadata_path(self.__config, repotype)
         objectspath = objects_path(self.__config, repotype)
         refspath = refs_path(self.__config, repotype)
+
+        if samples is not None:
+            if self.sample_validition(samples) == False:
+                return
+            else:
+                samples = self.sample_validition(samples)
 
         # find out actual workspace path to save data
         categories_path, specname, version = spec_parse(tag)
@@ -725,11 +369,11 @@
             return
 
         self._checkout(tag)
-        self.fetch(tag)
+        self.fetch(tag, samples)
 
         # TODO: check if no data left untracked/uncommitted. otherwise, stop.
         r = LocalRepository(self.__config, objectspath, repotype)
-        r.get(cachepath, metadatapath, objectspath, wspath, tag)
+        r.get(cachepath, metadatapath, objectspath, wspath, tag, samples)
 
         m = Metadata("", metadatapath, self.__config, repotype)
         sha = m.sha_from_tag(tag)
@@ -741,34 +385,21 @@
         # restore to master/head
         self._checkout("master")
 
->>>>>>> 0cc10d28
-
-
-def sample_validition(samples):
-	r =  re.search("^(\d+)\:(\d+)$", samples['sample'])
-	if re.search("^(\d+)$", samples['seed']) and re.search("^(\d+)\:(\d+)$", samples['sample']):
-		sample = Sample(int(r.group(1)), int(r.group(2)), int(samples['seed']))
-		if sample.get_amount() < sample.get_group():
-			return sample
-		else:
-			log.info("Repository : The amount must be greater than that of the group.")
-			return None
-	else:
-		log.info("Repository : --sample=<amount:group> --seed=<seed>: requires integer values.")
-		return None
+    def sample_validition(self,samples):
+        r = re.search("^(\d+)\:(\d+)$", samples['sample'])
+        if re.search("^(\d+)$", samples['seed']) and re.search("^(\d+)\:(\d+)$", samples['sample']):
+            sample = Sample(int(r.group(1)), int(r.group(2)), int(samples['seed']))
+            if sample.get_amount() < sample.get_group():
+                return sample
+            else:
+                log.info("Repository : The amount must be greater than that of the group.")
+                return None
+        else:
+            log.info("Repository : --sample=<amount:group> --seed=<seed>: requires integer values.")
+            return None
 
 
 if __name__ == "__main__":
-<<<<<<< HEAD
-	from mlgit.config import config_load
-
-	config = config_load()
-	r = Repository(config)
-	r.init()
-	r.add("dataset-ex")
-	r.commit("dataset-ex")
-	r.status("dataset-ex")
-=======
     from mlgit.config import config_load
 
     config = config_load()
@@ -776,5 +407,4 @@
     r.init()
     r.add("dataset-ex")
     r.commit("dataset-ex")
-    r.status("dataset-ex")
->>>>>>> 0cc10d28
+    r.status("dataset-ex")