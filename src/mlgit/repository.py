--- conflicted
+++ resolved
@@ -15,11 +15,7 @@
 from mlgit.cache import Cache
 from mlgit.metadata import Metadata, MetadataManager
 from mlgit.refs import Refs
-<<<<<<< HEAD
-from mlgit.spec import spec_parse, search_spec_file, increment_version_in_dataset_spec, get_entity_tag
-=======
-from mlgit.spec import spec_parse, search_spec_file, increment_version_in_spec, get_spec_file_dir
->>>>>>> 03d51bf0
+from mlgit.spec import spec_parse, search_spec_file, increment_version_in_spec, get_entity_tag
 from mlgit.tag import UsrTag
 from mlgit.utils import yaml_load, ensure_path_exists, yaml_save, get_root_path, get_path_with_categories
 from mlgit.local import LocalRepository
@@ -27,7 +23,6 @@
 from mlgit.hashfs import MultihashFS
 from mlgit.workspace import remove_from_workspace
 from mlgit.constants import REPOSITORY_CLASS_NAME, LOCAL_REPOSITORY_CLASS_NAME, HEAD, HEAD_1
-from mlgit.config import config_load
 
 
 class Repository(object):
@@ -338,9 +333,6 @@
             return
 
         # restore to master/head
-<<<<<<< HEAD
-        m.checkout("master")
-=======
         self._checkout("master")
 
     def _checkout(self, tag):
@@ -350,7 +342,6 @@
         # checkout
         m = Metadata("", metadatapath, self.__config, repotype)
         m.checkout(tag)
->>>>>>> 03d51bf0
 
     '''performs fsck on several aspects of ml-git filesystem.
         TODO: add options like following:
