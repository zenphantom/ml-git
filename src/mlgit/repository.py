--- conflicted
+++ resolved
@@ -60,27 +60,24 @@
         indexpath = index_path(self.__config, repotype)
         metadatapath = metadata_path(self.__config, repotype)
         cachepath = cache_path(self.__config, repotype)
+        objectspath = objects_path(self.__config, repotype)
 
         if not validate_config_spec_hash(self.__config):
             log.error(".ml-git/config.yaml invalid.  It should look something like this:\n%s"
                       % yaml.dump(get_sample_config_spec("somebucket", "someprofile", "someregion")), class_name=REPOSITORY_CLASS_NAME)
             return None
 
-<<<<<<< HEAD
-        _, _, untracked_files = self._status(spec, log_errors=False)
+        repo = LocalRepository(self.__config, objectspath, repotype)
+        _, _, untracked_files = repo.status(spec, log_errors=False)
 
         if untracked_files is not None and len(untracked_files) == 0:
             log.info("There is no new data to add", class_name=REPOSITORY_CLASS_NAME)
             return None
 
-        tag, sha = self._branch(spec)
-        categories_path = self._get_path_with_categories(tag)
-=======
         ref = Refs(refspath, spec, repotype)
         tag, sha = ref.branch()
 
         categories_path = get_path_with_categories(tag)
->>>>>>> 27a4906b
         path, file = None, None
         try:
             path, file = search_spec_file(self.__repotype, spec, categories_path)
@@ -549,7 +546,7 @@
         ref.update_head(str(tag), sha)
 
         # get path to reset workspace in case of --hard
-        categories_path = self._get_path_with_categories(str(tag))
+        categories_path = get_path_with_categories(str(tag))
         path, file = None, None
         try:
             path, file = search_spec_file(self.__repotype, spec, categories_path)
