"""
© Copyright 2020 HP Development Company, L.P.
SPDX-License-Identifier: GPL-2.0-only
"""

import os
import yaml
import errno

from mlgit import log
from mlgit.admin import remote_add
from mlgit.config import index_path, objects_path, cache_path, metadata_path, refs_path, \
    validate_config_spec_hash, validate_spec_hash, get_sample_config_spec, get_sample_spec_doc, \
    index_metadata_path, config_load
from mlgit.cache import Cache
from mlgit.metadata import Metadata, MetadataManager
from mlgit.refs import Refs
from mlgit.spec import spec_parse, search_spec_file, increment_version_in_spec, get_entity_tag
from mlgit.tag import UsrTag
from mlgit.utils import yaml_load, ensure_path_exists, yaml_save, get_root_path, get_path_with_categories, \
    RootPathException
from mlgit.local import LocalRepository
from mlgit.index import MultihashIndex, Objects
from mlgit.hashfs import MultihashFS
from mlgit.workspace import remove_from_workspace
from mlgit.constants import REPOSITORY_CLASS_NAME, LOCAL_REPOSITORY_CLASS_NAME, HEAD, HEAD_1


class Repository(object):
    def __init__(self, config, repotype="dataset"):
        self.__config = config
        self.__repotype = repotype

    '''initializes ml-git repository metadata'''

    def init(self):
        try:
            metadatapath = metadata_path(self.__config)
            m = Metadata("", metadatapath, self.__config, self.__repotype)
            m.init()
        except Exception as e:
            log.error(e, class_name=REPOSITORY_CLASS_NAME)
            return

    def repo_remote_add(self, repotype, mlgit_remote):
        try:
            remote_add(repotype, mlgit_remote)
            self.__config = config_load()
            metadatapath = metadata_path(self.__config)
            m = Metadata("", metadatapath, self.__config, self.__repotype)
            m.remote_set_url(repotype, mlgit_remote)
        except Exception as e:
            log.error(e, class_name=REPOSITORY_CLASS_NAME)
            return

    '''Add dir/files to the ml-git index'''

    def add(self, spec, bumpversion=False, run_fsck=False, del_files=False):
        if not validate_config_spec_hash(self.__config):
            log.error(".ml-git/config.yaml invalid.  It should look something like this:\n%s"
                      % yaml.dump(get_sample_config_spec("somebucket", "someprofile", "someregion")), class_name=REPOSITORY_CLASS_NAME)
            return None
        repotype = self.__repotype
        try:
            indexpath = index_path(self.__config, repotype)
            metadatapath = metadata_path(self.__config, repotype)
            cachepath = cache_path(self.__config, repotype)
            refspath = refs_path(self.__config, repotype)
            objectspath = objects_path(self.__config, repotype)
            repo = LocalRepository(self.__config, objectspath, repotype)
            _, _, untracked_files = repo.status(spec, log_errors=False)

            if untracked_files is not None and len(untracked_files) == 0:
                log.info("There is no new data to add", class_name=REPOSITORY_CLASS_NAME)
                return None
            ref = Refs(refspath, spec, repotype)
            tag, sha = ref.branch()
            categories_path = get_path_with_categories(tag)
            path, file = search_spec_file(self.__repotype, spec, categories_path)
            f = os.path.join(path, file)
        except Exception as e:
            log.error(e, class_name=REPOSITORY_CLASS_NAME)
            return

        dataset_spec = yaml_load(f)

        if bumpversion and not increment_version_in_spec(f, self.__repotype):
            return None

        if not validate_spec_hash(dataset_spec, self.__repotype):
            log.error(
                "Invalid %s spec in %s.  It should look something like this:\n%s"
                % (self.__repotype, f, get_sample_spec_doc("somebucket", self.__repotype)), class_name=REPOSITORY_CLASS_NAME
            )
            return None

        # Check tag before anything to avoid creating unstable state
        log.debug("Repository: check if tag already exists", class_name=REPOSITORY_CLASS_NAME)

        m = Metadata(spec, metadatapath, self.__config, repotype)
        # get version of current manifest file
        manifest = ""
        if tag is not None:
            m.checkout(tag)
            md_metadatapath = m.get_metadata_path(tag)
            manifest = os.path.join(md_metadatapath, "MANIFEST.yaml")
            m.checkout("master")

        # TODO remove this peace of code to manifest.py
        # Remove deleted files from MANIFEST
        if del_files:
            
            manifest_files = yaml_load(manifest)

            deleted_files = []
            for k in manifest_files:
                for file in manifest_files[k]:
                    if not os.path.exists(os.path.join(path, file)):
                        deleted_files.append([k,file])

            for file in deleted_files:
                if len(manifest_files[file[0]]) > 1:
                    manifest_files[file[0]].remove(file[1])
                else:
                    del (manifest_files[file[0]])

            yaml_save(manifest_files, manifest)

        # adds chunks to ml-git Index
        log.info("%s adding path [%s] to ml-git index" % (repotype, path), class_name=REPOSITORY_CLASS_NAME)
        idx = MultihashIndex(spec, indexpath)
        idx.add(path, manifest)

        # create hard links in ml-git Cache
        mf = os.path.join(indexpath, "metadata", spec, "MANIFEST.yaml")
        c = Cache(cachepath, path, mf)
        c.update()

        # Run file check
        if run_fsck:
            self.fsck()

    def branch(self, spec):
        try:
            repotype = self.__repotype
            refspath = refs_path(self.__config, repotype)
            r = Refs(refspath, spec, repotype)
            print(r.branch())
        except Exception as e:
            log.error(e, class_name=REPOSITORY_CLASS_NAME)
            return

    '''prints status of changes in the index and changes not yet tracked or staged'''
    def status(self, spec):
        repotype = self.__repotype
        try:
            objectspath = objects_path(self.__config, repotype)
            repo = LocalRepository(self.__config, objectspath, repotype)
            log.info("%s: status of ml-git index for [%s]" % (repotype, spec), class_name=REPOSITORY_CLASS_NAME)
            new_files, deleted_files, untracked_files = repo.status(spec)
        except Exception as e:
            log.error(e, class_name=REPOSITORY_CLASS_NAME)
            return

        if new_files is not None and deleted_files is not None and untracked_files is not None:
            print("Changes to be committed")
            for file in new_files:
                print("\tnew file: %s" % file)

            for file in deleted_files:
                print("\tdeleted: %s" % file)

            print("\nuntracked files")
            for file in untracked_files:
                print("\t%s" % file)

    '''commit changes present in the ml-git index to the ml-git repository'''
    def commit(self, spec, specs, run_fsck=False, msg=None):
        # Move chunks from index to .ml-git/objects
        repotype = self.__repotype
        try:
            indexpath = index_path(self.__config, repotype)
            objectspath = objects_path(self.__config, repotype)
            metadatapath = metadata_path(self.__config, repotype)
            refspath = refs_path(self.__config, repotype)
        except Exception as e:
            log.error(e, class_name=REPOSITORY_CLASS_NAME)
            return

        # Check tag before anything to avoid creating unstable state
        log.debug("Check if tag already exists", class_name=REPOSITORY_CLASS_NAME)
        m = Metadata(spec, metadatapath, self.__config, repotype)
        fullmetadatapath, categories_subpath, metadata = m.tag_exists(indexpath)

        if metadata is None:
            return None

        log.debug("%s -> %s" % (indexpath, objectspath), class_name=REPOSITORY_CLASS_NAME)
        # commit objects in index to ml-git objects
        o = Objects(spec, objectspath)
        o.commit_index(indexpath)

        # update metadata spec & README.md
        # option --dataset-spec --labels-spec
        m = Metadata(spec, metadatapath, self.__config, repotype)
        tag, sha = m.commit_metadata(indexpath, specs, msg)

        # update ml-git ref spec HEAD == to new SHA-1 / tag
        if tag is None:
            return None
        ref = Refs(refspath, spec, repotype)
        ref.update_head(tag, sha)

        # Run file check
        if run_fsck:
            self.fsck()

        return tag

    def list(self):
        repotype = self.__repotype
        try:
            metadatapath = metadata_path(self.__config, repotype)
            m = Metadata("", metadatapath, self.__config, repotype)
            m.checkout("master")
            m.list(title="ML " + repotype)
        except Exception as e:
            log.error(e, class_name=REPOSITORY_CLASS_NAME)
            return

    def tag(self, spec, usrtag):
        repotype = self.__repotype
        try:
            metadatapath = metadata_path(self.__config, repotype)
            refspath = refs_path(self.__config, repotype)
            r = Refs(refspath, spec, repotype)
            curtag, sha = r.head()
        except Exception as e:
            log.error(e, class_name=REPOSITORY_CLASS_NAME)
            return False

        if curtag is None:
            log.error("No current tag for [%s]. commit first." % spec, class_name=REPOSITORY_CLASS_NAME)
            return False
        utag = UsrTag(curtag, usrtag)

        # Check if usrtag exists before creating it
        log.debug("Check if tag [%s] already exists" % utag, class_name=REPOSITORY_CLASS_NAME)
        m = Metadata(spec, metadatapath, self.__config, repotype)
        if m._usrtag_exists(utag) is True:
            log.error("Tag [%s] already exists." % utag, class_name=REPOSITORY_CLASS_NAME)
            return False

        # ensure metadata repository is at the current tag/sha version
        m = Metadata("", metadatapath, self.__config, repotype)
        m.checkout(curtag)

        # TODO: format to something that could be used for a checkout:
        # format: _._user_.._ + curtag + _.._ + usrtag
        # at checkout with usrtag look for pattern _._ then find usrtag in the list (split on '_.._')
        # adds usrtag to the metadata repository

        m = Metadata(spec, metadatapath, self.__config, repotype)
        m.tag_add(utag)

        # checkout at metadata repository at master version
        m.checkout("master")
        return True

    def list_tag(self, spec):
        repotype = self.__repotype
        try:
            metadatapath = metadata_path(self.__config, repotype)
            m = Metadata(spec, metadatapath, self.__config, repotype)
            for tag in m.list_tags(spec):
                print(tag)
        except Exception as e:
            log.error(e, class_name=REPOSITORY_CLASS_NAME)
            return

    '''push all data related to a ml-git repository to the LocalRepository git repository and data store'''
    def push(self, spec, retry=2, clear_on_fail=False):
        repotype = self.__repotype
        try:
            indexpath = index_path(self.__config, repotype)
            objectspath = objects_path(self.__config, repotype)
            metadatapath = metadata_path(self.__config, repotype)
            refspath = refs_path(self.__config, repotype)
            m = Metadata(spec, metadatapath, self.__config, repotype)
        except Exception as e:
            log.error(e, class_name=REPOSITORY_CLASS_NAME)
            return

        fields = m.git_user_config()
        if None in fields.values():
            log.error("Your name and email address need to be configured in git. "
                      "Please see the commands below:", class_name=REPOSITORY_CLASS_NAME)

            log.error('git config --global user.name "Your Name"', class_name=REPOSITORY_CLASS_NAME)
            log.error('git config --global user.email you@example.com"', class_name=REPOSITORY_CLASS_NAME)
            return
        if m.fetch() is False:
            return

        ref = Refs(refspath, spec, repotype)
        tag, sha = ref.branch()
        categories_path = get_path_with_categories(tag)

        try:
            specpath, specfile = search_spec_file(self.__repotype, spec, categories_path)
        except Exception as e:
            log.error(e, class_name=REPOSITORY_CLASS_NAME)
            return

        fullspecpath = os.path.join(specpath, specfile)

        repo = LocalRepository(self.__config, objectspath, repotype)
        ret = repo.push(indexpath, objectspath, fullspecpath, retry, clear_on_fail)

        # ensure first we're on master !
        m.checkout("master")
        if ret == 0:
            # push metadata spec to LocalRepository git repository
            m.push()

    '''Retrieves only the metadata related to a ml-git repository'''

    def update(self):
        repotype = self.__repotype
        try:
            metadatapath = metadata_path(self.__config, repotype)
            m = Metadata("", metadatapath, self.__config)
            m.update()
        except Exception as e:
            log.error(e, class_name=REPOSITORY_CLASS_NAME)
            raise e

    '''Retrieve only the data related to a specific ML entity version'''

    def _fetch(self, tag, samples, retries=2):
        repotype = self.__repotype
        try:
            objectspath = objects_path(self.__config, repotype)
            metadatapath = metadata_path(self.__config, repotype)
            # check if no data left untracked/uncommitted. othrewise, stop.
            local_rep = LocalRepository(self.__config, objectspath, repotype)
            return local_rep.fetch(metadatapath, tag, samples, retries)
        except Exception as e:
            log.error(e, class_name=REPOSITORY_CLASS_NAME)
            return

    def fetch_tag(self, tag, samples, retries=2):
        repotype = self.__repotype
        try:
            objectspath = objects_path(self.__config, repotype)
            metadatapath = metadata_path(self.__config, repotype)
            m = Metadata("", metadatapath, self.__config, repotype)
            m.checkout(tag)

            fetch_success = self._fetch(tag, samples, retries)

            if not fetch_success:
                objs = Objects("", objectspath)
                objs.fsck(remove_corrupted=True)
                m.checkout("master")
                return
            # restore to master/head
            m.checkout("master")
        except Exception as e:
            log.error(e, class_name=REPOSITORY_CLASS_NAME)
            return

        # restore to master/head
        self._checkout_tag("master")

    def _checkout_tag(self, tag):
        repotype = self.__repotype
        metadatapath = metadata_path(self.__config, repotype)

        # checkout
        m = Metadata("", metadatapath, self.__config, repotype)
        m.checkout(tag)

    '''Performs fsck on several aspects of ml-git filesystem.
        TODO: add options like following:
        * detect:
            ** fast: performs checks on all blobs present in index / objects
            ** thorough: perform check on files within cache
        * fix:
            ** download again corrupted blob
            ** rebuild cache  
    '''

    def fsck(self):
        repotype = self.__repotype
        try:
            objectspath = objects_path(self.__config, repotype)
            indexpath = index_path(self.__config, repotype)
        except RootPathException:
            return
        o = Objects("", objectspath)
        corrupted_files_obj = o.fsck()
        corrupted_files_obj_len = len(corrupted_files_obj)

        idx = MultihashIndex("", indexpath)
        corrupted_files_idx = idx.fsck()
        corrupted_files_idx_len = len(corrupted_files_idx)

        print("[%d] corrupted file(s) in Local Repository: %s" % (corrupted_files_obj_len, corrupted_files_obj))
        print("[%d] corrupted file(s) in Index: %s" % (corrupted_files_idx_len, corrupted_files_idx))
        print("Total of corrupted files: %d" % (corrupted_files_obj_len + corrupted_files_idx_len))

    def show(self, spec):
        repotype = self.__repotype
        try:
            metadatapath = metadata_path(self.__config, repotype)
            refspath = refs_path(self.__config, repotype)
        except Exception as e:
            log.error(e, class_name=REPOSITORY_CLASS_NAME)
            return
        r = Refs(refspath, spec, repotype)
        tag, sha = r.head()
        if tag is None:
            log.info("No HEAD for [%s]" % spec, class_name=LOCAL_REPOSITORY_CLASS_NAME)
            return

        m = Metadata("", metadatapath, self.__config, repotype)

        m.checkout(tag)

        m.show(spec)

        m.checkout("master")

    def _tag_exists(self, tag):
        md = MetadataManager(self.__config, self.__repotype)

        # check if tag already exists in the ml-git repository
        tags = md._tag_exists(tag)
        if len(tags) == 0:
            log.error("Tag [%s] does not exist in this repository" % tag, class_name=LOCAL_REPOSITORY_CLASS_NAME)
            return False
        return True

    def checkout(self, tag, samples, retries=2, force_get=False, dataset=False, labels=False):
        metadatapath = metadata_path(self.__config)
        dt_tag, lb_tag = self._checkout(tag, samples, retries, force_get, dataset, labels)
        if dt_tag is not None:
            try:
                self.__repotype = "dataset"
                m = Metadata("", metadatapath, self.__config, self.__repotype)
                log.info("Initializing related dataset download", class_name=REPOSITORY_CLASS_NAME)
                m.init()
                self._checkout(dt_tag, samples, retries, force_get, False, False)
            except Exception as e:
                log.error("LocalRepository: [%s]" % e, class_name=REPOSITORY_CLASS_NAME)
        if lb_tag is not None:
            try:
                self.__repotype = "labels"
                m = Metadata("", metadatapath, self.__config, self.__repotype)
                log.info("Initializing related labels download", class_name=REPOSITORY_CLASS_NAME)
                m.init()
                self._checkout(lb_tag, samples, retries, force_get, False, False)
            except Exception as e:
                log.error("LocalRepository: [%s]" % e, class_name=REPOSITORY_CLASS_NAME)

    '''Performs a fsck on remote store w.r.t. some specific ML artefact version'''

    def remote_fsck(self, spec, retries=2):
        repotype = self.__repotype
        metadatapath = metadata_path(self.__config, repotype)
        objectspath = objects_path(self.__config, repotype)

<<<<<<< HEAD
        try:
            wspath = os.path.join(get_root_path(), os.sep.join([repotype, categories_path]))
        except TypeError as e:
            log.error('You are not in an initialized ml-git repository.', class_name=REPOSITORY_CLASS_NAME)
            return
=======
        tag, sha = self._branch(spec)
        categories_path = self._get_path_with_categories(tag)
>>>>>>> febc0b74

        self._checkout(tag)

        specpath, specfile = None, None
        try:
            specpath, specfile = search_spec_file(self.__repotype, spec, categories_path)
        except Exception as e:
            log.error(e, class_name=REPOSITORY_CLASS_NAME)

        if specpath is None:
            return

        fullspecpath = os.path.join(specpath, specfile)

        r = LocalRepository(self.__config, objectspath, repotype)
        ret = r.remote_fsck(metadatapath, tag, fullspecpath, retries)

        # ensure first we're on master !
        self._checkout("master")

    '''Download data from a specific ML entity version into the workspace'''

    def _checkout(self, tag, samples, retries=2, force_get=False, dataset=False, labels=False):
        repotype = self.__repotype
        try:
            cachepath = cache_path(self.__config, repotype)
            metadatapath = metadata_path(self.__config, repotype)
            objectspath = objects_path(self.__config, repotype)
            refspath = refs_path(self.__config, repotype)
            # find out actual workspace path to save data
            categories_path, specname, _ = spec_parse(tag)
            dataset_tag = None
            labels_tag = None
            root_path = get_root_path()
            wspath = os.path.join(root_path, os.sep.join([repotype, categories_path]))
            ensure_path_exists(wspath)
            if not self._tag_exists(tag):
                return None, None
        except Exception as e:
            log.error(e, class_name=LOCAL_REPOSITORY_CLASS_NAME)
            return None, None

        ref = Refs(refspath, specname, repotype)
        curtag, _ = ref.branch()
        if curtag == tag:
            log.info("Repository: already at tag [%s]" % tag, class_name=REPOSITORY_CLASS_NAME)
            return None, None

        local_rep = LocalRepository(self.__config, objectspath, repotype)
        # check if no data left untracked/uncommitted. otherwise, stop.
        if not force_get and local_rep.exist_local_changes(specname) is True:
            return None, None

        self._checkout_tag(tag)

        specpath = os.path.join(metadatapath, categories_path, specname + '.spec')

        if dataset is True:
            dataset_tag = get_entity_tag(specpath, repotype, 'dataset')
        if labels is True:
            labels_tag = get_entity_tag(specpath, repotype, 'labels')

        fetch_success = self._fetch(tag, samples, retries)

        if not fetch_success:
            objs = Objects("", objectspath)
            objs.fsck(remove_corrupted=True)
            self._checkout_tag("master")
            return None, None

        try:
            spec_index_path = os.path.join(index_metadata_path(self.__config, repotype), specname)
        except:
            return
        if os.path.exists(spec_index_path):
            if os.path.exists(os.path.join(spec_index_path, specname + ".spec")):
                os.unlink(os.path.join(spec_index_path, specname + ".spec"))
            if os.path.exists(os.path.join(spec_index_path, "README.md")):
                os.unlink(os.path.join(spec_index_path, "README.md"))

        try:
            r = LocalRepository(self.__config, objectspath, repotype)
            r.checkout(cachepath, metadatapath, objectspath, wspath, tag, samples)
        except OSError as e:
            self._checkout_tag("master")
            if e.errno == errno.ENOSPC:
                log.error("There is not enough space in the disk. Remove some files and try again.", class_name=REPOSITORY_CLASS_NAME)
            else:
                log.error("An error occurred while creating the files into workspace: %s \n." % e, class_name=REPOSITORY_CLASS_NAME)
                return None, None
        except Exception as e:
            self._checkout_tag("master")
            log.error("An error occurred while creating the files into workspace: %s \n." % e, class_name=REPOSITORY_CLASS_NAME)
            return None, None

        m = Metadata("", metadatapath, self.__config, repotype)
        sha = m.sha_from_tag(tag)
        ref.update_head(tag, sha)

        # restore to master/head
        self._checkout_tag("master")
        return dataset_tag, labels_tag

    def reset(self, spec, reset_type, head):

        if (reset_type == '--soft' or reset_type == '--mixed') and head == HEAD:
            return
        try:
            repotype = self.__repotype
            metadatapath = metadata_path(self.__config, repotype)
            indexpath = index_path(self.__config, repotype)
            refspath = refs_path(self.__config, repotype)
            met = Metadata(spec, metadatapath, self.__config, repotype)
            ref = Refs(refspath, spec, repotype)
            idx = MultihashIndex(spec, indexpath)
        except Exception as e:
            log.error(e, class_name=REPOSITORY_CLASS_NAME)
            return

        # current manifest file before reset
        _manifest = met.get_metadata_manifest().load()

        if head == HEAD_1:  # HEAD~1
            try:
                # reset the repo
                met.reset()
            except:
                return

        # get tag after reset
        tag = met.get_current_tag()
        sha = met.sha_from_tag(tag)

        # update ml-git ref HEAD
        ref.update_head(str(tag), sha)

        # get manifest from metadata after change
        _manifest_changed = met.get_metadata_manifest()

        hash_files = _manifest_changed.get_diff(_manifest)
        hash_files.update(idx.get_index().load())

        if reset_type == '--soft':
            # add in index/metadata/<entity-name>/MANIFEST
            idx.update_index_manifest(hash_files)

        else:  # --hard or --mixed
            # remove hash from index/hashsh/store.log
            objs = MultihashFS(indexpath)
            for key_hash in hash_files:
                objs.remove_hash(key_hash)
            idx.remove_manifest()

        if reset_type == '--hard':  # reset workspace
            # get path to reset workspace in case of --hard
            categories_path = get_path_with_categories(str(tag))
            path, file = None, None
            try:
                path, file = search_spec_file(self.__repotype, spec, categories_path)
            except Exception as e:
                log.error(e, class_name=REPOSITORY_CLASS_NAME)

            if path is None:
                return
            remove_from_workspace(hash_files, path, spec)

    def import_files(self, object, path, directory, retry, bucket_name, profile, region):

        err_msg = "Invalid ml-git project!"

        try:
            if not get_root_path():
                log.error(err_msg, class_name=REPOSITORY_CLASS_NAME)
                return
        except Exception:
            log.error(err_msg, class_name=REPOSITORY_CLASS_NAME)
            return

        local = LocalRepository(self.__config, objects_path(self.__config, self.__repotype), self.__repotype)

        try:
            local.import_files(object, path, directory, retry, bucket_name, profile, region)
        except Exception as e:
            log.error("Fatal downloading error [%s]" % e, class_name=REPOSITORY_CLASS_NAME)


if __name__ == "__main__":
    from mlgit.config import config_load

    config = config_load()
    r = Repository(config)
    r.init()
    r.add("dataset-ex")
    r.commit("dataset-ex")
    r.status("dataset-ex")<|MERGE_RESOLUTION|>--- conflicted
+++ resolved
@@ -471,16 +471,8 @@
         metadatapath = metadata_path(self.__config, repotype)
         objectspath = objects_path(self.__config, repotype)
 
-<<<<<<< HEAD
-        try:
-            wspath = os.path.join(get_root_path(), os.sep.join([repotype, categories_path]))
-        except TypeError as e:
-            log.error('You are not in an initialized ml-git repository.', class_name=REPOSITORY_CLASS_NAME)
-            return
-=======
         tag, sha = self._branch(spec)
         categories_path = self._get_path_with_categories(tag)
->>>>>>> febc0b74
 
         self._checkout(tag)
 
