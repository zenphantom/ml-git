"""
© Copyright 2020 HP Development Company, L.P.
SPDX-License-Identifier: GPL-2.0-only
"""

import os
import re
import errno

from mlgit import log
from mlgit.cache import Cache
from mlgit.config import index_path, objects_path, cache_path, metadata_path, refs_path
from mlgit.index import MultihashIndex, Objects
from mlgit.local import LocalRepository
from mlgit.metadata import Metadata, MetadataManager
from mlgit.refs import Refs
from mlgit.sample import Sample
from mlgit.spec import spec_parse, search_spec_file
from mlgit.tag import UsrTag
<<<<<<< HEAD
from mlgit.utils import yaml_load, ensure_path_exists, get_root_path
=======
from mlgit.user_input import confirm
from mlgit.utils import yaml_load, ensure_path_exists, yaml_save
>>>>>>> a5a1db5f


class Repository(object):
    def __init__(self, config, repotype="dataset"):
        self.__config = config
        self.__repotype = repotype

    '''initializes ml-git repository metadata'''

    def init(self):
        metadatapath = metadata_path(self.__config)
        m = Metadata("", metadatapath, self.__config, self.__repotype)
        try:
            m.init()
        except Exception as e:
            log.error(e)

    def repo_remote_add(self, repotype, mlgit_remote):
        metadatapath = metadata_path(self.__config)
        m = Metadata("", metadatapath, self.__config, self.__repotype)
        try:
            m.remote_set_url(repotype, mlgit_remote)
        except Exception as e:
            log.error(e)

    '''Add dir/files to the ml-git index'''

    def add(self, spec, run_fsck=False, newversion=False):
        repotype = self.__repotype
        path, file = search_spec_file(repotype, spec)

        indexpath = index_path(self.__config, repotype)
        metadatapath = metadata_path(self.__config, repotype)
        cachepath = cache_path(self.__config, repotype)

        # Check tag before anything to avoid creating unstable state
        log.info("Repository: check if tag already exists")
        m = Metadata(spec, metadatapath, self.__config, repotype)

        if m.is_version_type_not_number(indexpath):
            return None

        if newversion:
            m.upgrade_version(indexpath)

        if m.tag_exists(indexpath):
            if newversion:
                m.downgrade_version(indexpath)
            return None

        # get version of current manifest file
        tag, sha = self._branch(spec)
        manifest = ""
        if tag is not None:
            self._checkout(tag)
            m = Metadata(spec, metadatapath, self.__config, repotype)
            md_metadatapath = m.get_metadata_path(tag)
            manifest = os.path.join(md_metadatapath, "MANIFEST.yaml")
            self._checkout("master")

        # adds chunks to ml-git Index
        log.info("Repository %s: adding path [%s] to ml-git index" % (repotype, path))
        idx = MultihashIndex(spec, indexpath)
        idx.add(path, manifest)

        # create hard links in ml-git Cache
        mf = os.path.join(indexpath, "metadata", spec, "MANIFEST.yaml")
        c = Cache(cachepath, path, mf)
        c.update()

        # Run file check
        if run_fsck:
            self.fsck()

    def branch(self, spec):
        print(self._branch(spec))

    def _branch(self, spec):
        repotype = self.__repotype
        refspath = refs_path(self.__config, repotype)
        r = Refs(refspath, spec, repotype)
        return r.head()

    '''prints status of changes in the index and changes not yet tracked or staged'''

    def status(self, spec):
        repotype = self.__repotype
        path, file = search_spec_file(repotype, spec)

        indexpath = index_path(self.__config)
        metadatapath = metadata_path(self.__config, repotype)

        log.info("Repository %s: status of ml-git index for [%s]" % (repotype, spec))

        # All files in MANIFEST.yaml in the index AND all files in datapath which stats links == 1
        idx = MultihashIndex(spec, indexpath)

        tag, sha = self._branch(spec)
        manifest = ""
        if tag is not None:
            self._checkout(tag)
            m = Metadata(spec, metadatapath, self.__config, repotype)
            md_metadatapath = m.get_metadata_path(tag)
            manifest = os.path.join(md_metadatapath, "MANIFEST.yaml")
            self._checkout("master")

        objfiles = idx.get_index()
        print("Changes to be committed")
        for key in objfiles:
            files = objfiles[key]
            for file in files:
                if os.path.exists(os.path.join(path, file)) == False:
                    print("\tdeleted:\t %s" % (file))
                else:
                    print("\tnew file:\t%s" % (file))
        # fs[files] = key

        manifest_files = yaml_load(manifest)
        for k in manifest_files:
            for file in manifest_files[k]:
                if os.path.exists(os.path.join(path, file)) == False:
                    print("\tdeleted:\t %s" % (file))

        print("\nuntracked files")
        for root, dirs, files in os.walk(path):
            basepath = root[len(path) + 1:]
            for file in files:
                fullpath = os.path.join(root, file)
                st = os.stat(fullpath)
                if st.st_nlink <= 1:
                    print("\t%s" % (os.path.join(basepath, file)))

    '''commit changes present in the ml-git index to the ml-git repository'''

    def commit(self, spec, specs, run_fsck=False, del_files=False):
        # Move chunks from index to .ml-git/objects
        repotype = self.__repotype
        indexpath = index_path(self.__config, repotype)
        objectspath = objects_path(self.__config, repotype)
        metadatapath = metadata_path(self.__config, repotype)
        refspath = refs_path(self.__config, repotype)

        # Check tag before anything to avoid creating unstable state
        log.info("Repository: check if tag already exists")
        m = Metadata(spec, metadatapath, self.__config, repotype)
        if m.tag_exists(indexpath) == True:
            return None

        # Remove deleted files from MANIFEST
        if del_files:
            path, file = search_spec_file(repotype, spec)
            tag, sha = self._branch(spec)
            md_metadatapath = m.get_metadata_path(tag)
            manifest = os.path.join(md_metadatapath, "MANIFEST.yaml")
            manifest_files = yaml_load(manifest)
            deleted_files = []
            for k in manifest_files:
                for file in manifest_files[k]:
                    if not os.path.exists(os.path.join(path, file)):
                        deleted_files.append(k)
            for k in deleted_files:
                del (manifest_files[k])
            yaml_save(manifest_files, manifest)

        log.debug("%s -> %s" % (indexpath, objectspath))
        # commit objects in index to ml-git objects
        o = Objects(spec, objectspath)
        o.commit_index(indexpath)

        # update metadata spec & README.md
        # option --dataset-spec --labels-spec
        m = Metadata(spec, metadatapath, self.__config, repotype)
        tag, sha = m.commit_metadata(indexpath, specs)

        # update ml-git ref spec HEAD == to new SHA-1 / tag
        if tag is None: return None
        r = Refs(refspath, spec, repotype)
        r.update_head(tag, sha)

        # Run file check
        if run_fsck:
            self.fsck()

        return tag

    def list(self):
        repotype = self.__repotype
        metadatapath = metadata_path(self.__config, repotype)

        self._checkout("master")

        m = Metadata("", metadatapath, self.__config, repotype)
        m.list(title="ML " + repotype)

    def tag(self, spec, usrtag):
        repotype = self.__repotype
        metadatapath = metadata_path(self.__config, repotype)
        refspath = refs_path(self.__config, repotype)

        r = Refs(refspath, spec, repotype)
        curtag, sha = r.head()

        if curtag == None:
            log.error("Repository: no current tag for [%s]. commit first." % (spec))
            return False
        utag = UsrTag(curtag, usrtag)

        # Check if usrtag exists before creating it
        log.debug("Repository: check if tag [%s] already exists" % (utag))
        m = Metadata(spec, metadatapath, self.__config, repotype)
        if m._usrtag_exists(utag) == True:
            log.error("Repository: tag [%s] already exists." % (utag))
            return False

        # ensure metadata repository is at the current tag/sha version

        m = Metadata("", metadatapath, self.__config, repotype)
        m.checkout(curtag)

        print(curtag, utag)
        # TODO: format to something that could be used for a checkout:
        # format: _._user_.._ + curtag + _.._ + usrtag
        # at checkout with usrtag look for pattern _._ then find usrtag in the list (split on '_.._')
        # adds usrtag to the metadata repository

        m = Metadata(spec, metadatapath, self.__config, repotype)
        m.tag_add(utag)

        # checkout at metadata repository at master version
        self._checkout("master")
        return True

    def list_tag(self, spec):
        repotype = self.__repotype
        metadatapath = metadata_path(self.__config, repotype)

        m = Metadata(spec, metadatapath, self.__config, repotype)
        for tag in m.list_tags(spec):
            print(tag)

    '''push all data related to a ml-git repository to the LocalRepository git repository and data store'''

    def push(self, spec):
        repotype = self.__repotype
        indexpath = index_path(self.__config, repotype)
        objectspath = objects_path(self.__config, repotype)
        metadatapath = metadata_path(self.__config, repotype)

        m = Metadata(spec, metadatapath, self.__config, repotype)
        fields = m.git_user_config()
        if None in fields.values():
            log.error("Your name and email address need to be configured in git. Please see the commands below:")

            log.error('git config --global user.name "Your Name"')
            log.error('git config --global user.email you@example.com"')
            return

        specpath, specfile = search_spec_file(repotype, spec)
        fullspecpath = os.path.join(specpath, specfile)

        r = LocalRepository(self.__config, objectspath, repotype)
        ret = r.push(indexpath, objectspath, fullspecpath)

        # ensure first we're on master !
        self._checkout("master")
        if ret == 0:
            # push metadata spec to LocalRepository git repository
            m = Metadata(spec, metadatapath, self.__config, repotype)
            m.push()

    '''Retrieves only the metadata related to a ml-git repository'''

    def update(self):
        repotype = self.__repotype
        metadatapath = metadata_path(self.__config, repotype)
        m = Metadata("", metadatapath, self.__config)
        m.update()

    '''Retrieve only the data related to a specific ML entity version'''

    def fetch(self, tag, samples):
        repotype = self.__repotype
        objectspath = objects_path(self.__config, repotype)
        metadatapath = metadata_path(self.__config, repotype)

        # check if no data left untracked/uncommitted. othrewise, stop.
        local_rep = LocalRepository(self.__config, objectspath, repotype)

        if samples is not None:
            if self.sample_validation(samples) is None:
                return
            else:
                samples = self.sample_validation(samples)

        return local_rep.fetch(metadatapath, tag, samples)

    def _checkout(self, tag):
        repotype = self.__repotype
        metadatapath = metadata_path(self.__config, repotype)

        # checkout
        m = Metadata("", metadatapath, self.__config, repotype)
        m.checkout(tag)

    '''performs fsck on several aspects of ml-git filesystem.
        TODO: add options like following:
        * detect:
        ** fast: performs checks on all blobs present in index / objects
            ** thorough: perform check on files within cache
        * fix:
        ** download again corrupted blob
        ** rebuild cache  
    '''

    def fsck(self):
        repotype = self.__repotype
        objectspath = objects_path(self.__config, repotype)
        indexpath = index_path(self.__config, repotype)

        o = Objects("", objectspath)
        corrupted_files_obj = o.fsck()
        corrupted_files_obj_len = len(corrupted_files_obj)

        idx = MultihashIndex("", indexpath)
        corrupted_files_idx = idx.fsck()
        corrupted_files_idx_len = len(corrupted_files_idx)

        print("[%d] corrupted file(s) in Local Repository: %s" % (corrupted_files_obj_len, corrupted_files_obj))
        print("[%d] corrupted file(s) in Index: %s" % (corrupted_files_idx_len, corrupted_files_idx))
        print("Total of corrupted files: %d" % (corrupted_files_obj_len + corrupted_files_idx_len))

    def show(self, spec):
        repotype = self.__repotype
        metadatapath = metadata_path(self.__config, repotype)
        refspath = refs_path(self.__config, repotype)

        r = Refs(refspath, spec, repotype)
        tag, sha = r.head()
        if tag is None:
            log.info("Local Repository: no HEAD for [%s]" % (spec))
            return

        self._checkout(tag)

        m = Metadata("", metadatapath, self.__config, repotype)
        m.show(spec)

        self._checkout("master")

    def _tag_exists(self, tag):
        md = MetadataManager(self.__config, self.__repotype)
        # check if tag already exists in the ml-git repository
        tags = md._tag_exists(tag)
        if len(tags) == 0:
            log.error("LocalRepository: tag [%s] does not exist in this repository" % (tag))
            return False
        return True

    '''Download data from a specific ML entity version into the workspace'''

    def get(self, tag, samples):
        repotype = self.__repotype
        cachepath = cache_path(self.__config, repotype)
        metadatapath = metadata_path(self.__config, repotype)
        objectspath = objects_path(self.__config, repotype)
        refspath = refs_path(self.__config, repotype)

        if samples is not None:
            if self.sample_validation(samples) is None:
                return
            else:
                samples = self.sample_validation(samples)

        # find out actual workspace path to save data
        categories_path, specname, _ = spec_parse(tag)
        wspath, _ = search_spec_file(repotype, tag)
        if wspath is None:
            wspath = os.path.join(repotype, categories_path)
            ensure_path_exists(wspath)

        try:
            if self._tag_exists(tag) == False: return
        except Exception as e:
            log.error("Invalid ml-git repository!")
            return

        curtag, _ = self._branch(specname)
        if curtag == tag:
            log.info("Repository: already at tag [%s]" % (tag))
            return

        self._checkout(tag)
        fetch_succeed = self.fetch(tag, samples)

        if not fetch_succeed:
            # Checking objects files integrity and removing the corrupted files
            objs = Objects("", objectspath)
            objs.fsck(remove_corrupted=True)

            # Return to master branch
            self._checkout("master")
            if confirm("An error occurred while downloading the files from store. Do you want to try again?"):
                self.get(tag, samples)
        else:
            # TODO: check if no data left untracked/uncommitted. otherwise, stop.
            try:
                r = LocalRepository(self.__config, objectspath, repotype)
                r.get(cachepath, metadatapath, objectspath, wspath, tag, samples)

            except OSError as e:
                self._checkout("master")
                if e.errno == errno.ENOSPC:
                    log.error("There is not enough space in the disk. Remove some files and try again.")
                else:
                    log.error("An error occurred while creating the files into workspace: %s \n." % e)
                return

            except Exception as e:
                self._checkout("master")
                log.error("An error occurred while creating the files into workspace: %s \n." % e)
                return

            m = Metadata("", metadatapath, self.__config, repotype)
            sha = m.sha_from_tag(tag)

            r = Refs(refspath, specname, repotype)
            r.update_head(tag, sha)

            # restore to master/head
            self._checkout("master")

    def sample_validation(self, samples):
        r = re.search("^(\d+)\:(\d+)$", samples['sample'])
        if re.search("^(\d+)$", samples['seed']) and re.search("^(\d+)\:(\d+)$", samples['sample']):
            sample = Sample(int(r.group(1)), int(r.group(2)), int(samples['seed']))
            if sample.get_amount() < sample.get_group():
                return sample
            else:
                log.info("Repository : The amount must be greater than that of the group.")
                return None
        else:
            log.info("Repository : --sample=<amount:group> --seed=<seed>: requires integer values.")
            return None



if __name__ == "__main__":
    from mlgit.config import config_load

    config = config_load()
    r = Repository(config)
    r.init()
    r.add("dataset-ex")
    r.commit("dataset-ex")
    r.status("dataset-ex")
<|MERGE_RESOLUTION|>--- conflicted
+++ resolved
@@ -17,12 +17,8 @@
 from mlgit.sample import Sample
 from mlgit.spec import spec_parse, search_spec_file
 from mlgit.tag import UsrTag
-<<<<<<< HEAD
-from mlgit.utils import yaml_load, ensure_path_exists, get_root_path
-=======
 from mlgit.user_input import confirm
-from mlgit.utils import yaml_load, ensure_path_exists, yaml_save
->>>>>>> a5a1db5f
+from mlgit.utils import yaml_load, ensure_path_exists, yaml_save, get_root_path
 
 
 class Repository(object):
