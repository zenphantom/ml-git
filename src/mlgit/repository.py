"""
© Copyright 2020 HP Development Company, L.P.
SPDX-License-Identifier: GPL-2.0-only
"""

import os
<<<<<<< HEAD
import re
import errno
=======
>>>>>>> c64a5ede
import yaml


from mlgit import log
<<<<<<< HEAD
from mlgit.config import index_path, objects_path, cache_path, metadata_path, refs_path, get_sample_config_spec,\
=======
from mlgit.config import index_path, objects_path, cache_path, metadata_path, refs_path,\
>>>>>>> c64a5ede
    validate_config_spec_hash, validate_dataset_spec_hash, get_sample_config_spec, get_sample_dataset_spec_doc
from mlgit.cache import Cache
from mlgit.metadata import Metadata, MetadataManager
from mlgit.refs import Refs
<<<<<<< HEAD
from mlgit.sample import Sample
=======
>>>>>>> c64a5ede
from mlgit.spec import spec_parse, search_spec_file, increment_version_in_dataset_spec, get_dataset_spec_file_dir
from mlgit.tag import UsrTag
from mlgit.utils import yaml_load, ensure_path_exists, yaml_save, get_root_path
from mlgit.local import LocalRepository
from mlgit.index import MultihashIndex, Objects

class Repository(object):
    def __init__(self, config, repotype="dataset"):
        self.__config = config
        self.__repotype = repotype

    '''initializes ml-git repository metadata'''

    def init(self):
        metadatapath = metadata_path(self.__config)
        m = Metadata("", metadatapath, self.__config, self.__repotype)
        try:
            m.init()
        except Exception as e:
            log.error(e)

    def repo_remote_add(self, repotype, mlgit_remote):
        metadatapath = metadata_path(self.__config)
        m = Metadata("", metadatapath, self.__config, self.__repotype)
        try:
            m.remote_set_url(repotype, mlgit_remote)
        except Exception as e:
            log.error(e)

    '''Add dir/files to the ml-git index'''

    def add(self, spec, bumpversion=False, run_fsck=False, del_files=False):
        if not validate_config_spec_hash(self.__config):
            log.error("Error: .ml-git/config.yaml invalid.  It should look something like this:\n%s"
                      % yaml.dump(get_sample_config_spec("somebucket", "someprofile", "someregion")))
            return None

        dataset = spec
<<<<<<< HEAD
        if bumpversion and not increment_version_in_dataset_spec(dataset):
            return None

        d = get_dataset_spec_file_dir(dataset)
        f = os.path.join(d, "%s.spec" % dataset)
        dataset_spec = yaml_load(f)
=======

        tag, sha = self._branch(spec)
        categories_path = self._get_path_with_categories(tag)
        path, file = search_spec_file(self.__repotype, spec, categories_path)
        f = os.path.join(path, file)
        dataset_spec = yaml_load(f)

        if bumpversion and not increment_version_in_dataset_spec(f):
            return None

>>>>>>> c64a5ede
        if not validate_dataset_spec_hash(dataset_spec):
            log.error("Error: invalid dataset spec in %s.  It should look something like this:\n%s"
                      %(f, get_sample_dataset_spec_doc("somebucket")))
            return None
<<<<<<< HEAD
        repotype= self.__repotype
=======

        repotype = self.__repotype
>>>>>>> c64a5ede

        indexpath = index_path(self.__config, repotype)
        metadatapath = metadata_path(self.__config, repotype)
        cachepath = cache_path(self.__config, repotype)

        # Check tag before anything to avoid creating unstable state
        log.info("Repository: check if tag already exists")
        m = Metadata(spec, metadatapath, self.__config, repotype)

<<<<<<< HEAD
        tag, sha = self._branch(spec)
        categories_path = self._get_path_with_categories(tag)
        path, file = search_spec_file(repotype, spec, categories_path)



=======
>>>>>>> c64a5ede
        # get version of current manifest file
        tag, sha = self._branch(spec)
        manifest = ""
        if tag is not None:
            self._checkout(tag)
            m = Metadata(spec, metadatapath, self.__config, repotype)
            md_metadatapath = m.get_metadata_path(tag)
            manifest = os.path.join(md_metadatapath, "MANIFEST.yaml")
            self._checkout("master")

        # Remove deleted files from MANIFEST
        if del_files:
            manifest_files = yaml_load(manifest)

            deleted_files = []
            for k in manifest_files:
                for file in manifest_files[k]:
                    if not os.path.exists(os.path.join(path, file)):
                        deleted_files.append([k,file])

            for file in deleted_files:
                if len(manifest_files[file[0]]) > 1:
                    manifest_files[file[0]].remove(file[1])
                else:
                    del (manifest_files[file[0]])

            yaml_save(manifest_files, manifest)

        # adds chunks to ml-git Index
        log.info("Repository %s: adding path [%s] to ml-git index" % (repotype, path))
        idx = MultihashIndex(spec, indexpath)
        idx.add(path, manifest)

        # create hard links in ml-git Cache
        mf = os.path.join(indexpath, "metadata", spec, "MANIFEST.yaml")
        c = Cache(cachepath, path, mf)
        c.update()

        # Run file check
        if run_fsck:
            self.fsck()

    def branch(self, spec):
        print(self._branch(spec))

    def _branch(self, spec):
        repotype = self.__repotype
        refspath = refs_path(self.__config, repotype)
        r = Refs(refspath, spec, repotype)
        return r.head()

    '''prints status of changes in the index and changes not yet tracked or staged'''
    def status(self, spec):
        repotype = self.__repotype

        indexpath = index_path(self.__config)
        metadatapath = metadata_path(self.__config, repotype)

        log.info("Repository %s: status of ml-git index for [%s]" % (repotype, spec))

        # All files in MANIFEST.yaml in the index AND all files in datapath which stats links == 1
        idx = MultihashIndex(spec, indexpath)

        tag, sha = self._branch(spec)

        categories_path = self._get_path_with_categories(tag)
        path, file = search_spec_file(repotype, spec, categories_path)

        manifest = ""
        if tag is not None:
            self._checkout(tag)
            m = Metadata(spec, metadatapath, self.__config, repotype)
            md_metadatapath = m.get_metadata_path(tag)
            manifest = os.path.join(md_metadatapath, "MANIFEST.yaml")
            self._checkout("master")

        objfiles = idx.get_index()
        print("Changes to be committed")
        all_files = []
        for key in objfiles:
            files = objfiles[key]
            for file in files:
                if os.path.exists(os.path.join(path, file)) == False:
                    print("\tdeleted:\t %s" % (file))
                else:
                    print("\tnew file:\t%s" % (file))
                all_files.append(file)
        # fs[files] = key

        manifest_files = yaml_load(manifest)
        for k in manifest_files:
            for file in manifest_files[k]:
                if os.path.exists(os.path.join(path, file)) == False:
                    print("\tdeleted:\t %s" % (file))
                all_files.append(file)

        print("\nuntracked files")
        for root, dirs, files in os.walk(path):
            basepath = root[len(path) + 1:]
            for file in files:
                fullpath = os.path.join(root, file)
                st = os.stat(fullpath)
                if st.st_nlink <= 1:
                    print("\t%s" % (os.path.join(basepath, file)))
                elif (os.path.join(basepath, file)) not in all_files and not ("README.md" in file or ".spec" in file):
                    print("\t%s" % (os.path.join(basepath, file)))

    '''commit changes present in the ml-git index to the ml-git repository'''
    def commit(self, spec, specs, run_fsck=False):
        # Move chunks from index to .ml-git/objects
        repotype = self.__repotype
        indexpath = index_path(self.__config, repotype)
        objectspath = objects_path(self.__config, repotype)
        metadatapath = metadata_path(self.__config, repotype)
        refspath = refs_path(self.__config, repotype)

        # Check tag before anything to avoid creating unstable state
        log.info("Repository: check if tag already exists")
        m = Metadata(spec, metadatapath, self.__config, repotype)
        if m.tag_exists(indexpath) is True:
            return None

        log.debug("%s -> %s" % (indexpath, objectspath))
        # commit objects in index to ml-git objects
        o = Objects(spec, objectspath)
        o.commit_index(indexpath)

        # update metadata spec & README.md
        # option --dataset-spec --labels-spec
        m = Metadata(spec, metadatapath, self.__config, repotype)
        tag, sha = m.commit_metadata(indexpath, specs)

        # update ml-git ref spec HEAD == to new SHA-1 / tag
        if tag is None: return None
        r = Refs(refspath, spec, repotype)
        r.update_head(tag, sha)

        # Run file check
        if run_fsck:
            self.fsck()

        return tag

    def list(self):
        repotype = self.__repotype
        metadatapath = metadata_path(self.__config, repotype)

        self._checkout("master")

        m = Metadata("", metadatapath, self.__config, repotype)
        m.list(title="ML " + repotype)

    def tag(self, spec, usrtag):
        repotype = self.__repotype
        metadatapath = metadata_path(self.__config, repotype)
        refspath = refs_path(self.__config, repotype)

        r = Refs(refspath, spec, repotype)
        curtag, sha = r.head()

        if curtag == None:
            log.error("Repository: no current tag for [%s]. commit first." % (spec))
            return False
        utag = UsrTag(curtag, usrtag)

        # Check if usrtag exists before creating it
        log.debug("Repository: check if tag [%s] already exists" % (utag))
        m = Metadata(spec, metadatapath, self.__config, repotype)
        if m._usrtag_exists(utag) == True:
            log.error("Repository: tag [%s] already exists." % (utag))
            return False

        # ensure metadata repository is at the current tag/sha version

        m = Metadata("", metadatapath, self.__config, repotype)
        m.checkout(curtag)

        print(curtag, utag)
        # TODO: format to something that could be used for a checkout:
        # format: _._user_.._ + curtag + _.._ + usrtag
        # at checkout with usrtag look for pattern _._ then find usrtag in the list (split on '_.._')
        # adds usrtag to the metadata repository

        m = Metadata(spec, metadatapath, self.__config, repotype)
        m.tag_add(utag)

        # checkout at metadata repository at master version
        self._checkout("master")
        return True

    def list_tag(self, spec):
        repotype = self.__repotype
        metadatapath = metadata_path(self.__config, repotype)

        m = Metadata(spec, metadatapath, self.__config, repotype)
        for tag in m.list_tags(spec):
            print(tag)

    '''push all data related to a ml-git repository to the LocalRepository git repository and data store'''
    def push(self, spec):
        repotype = self.__repotype
        indexpath = index_path(self.__config, repotype)
        objectspath = objects_path(self.__config, repotype)
        metadatapath = metadata_path(self.__config, repotype)

        m = Metadata(spec, metadatapath, self.__config, repotype)
        fields = m.git_user_config()
        if None in fields.values():
            log.error("Your name and email address need to be configured in git. Please see the commands below:")

            log.error('git config --global user.name "Your Name"')
            log.error('git config --global user.email you@example.com"')
            return

        tag, sha = self._branch(spec)
        categories_path = self._get_path_with_categories(tag)

        specpath, specfile = search_spec_file(repotype, spec, categories_path)

        fullspecpath = os.path.join(specpath, specfile)

        r = LocalRepository(self.__config, objectspath, repotype)
        ret = r.push(indexpath, objectspath, fullspecpath)

        # ensure first we're on master !
        self._checkout("master")
        if ret == 0:
            # push metadata spec to LocalRepository git repository
            m = Metadata(spec, metadatapath, self.__config, repotype)
            m.push()

    '''Retrieves only the metadata related to a ml-git repository'''

    def update(self):
        repotype = self.__repotype
        metadatapath = metadata_path(self.__config, repotype)
        m = Metadata("", metadatapath, self.__config)
        m.update()

    '''Retrieve only the data related to a specific ML entity version'''

    def fetch(self, tag):
        repotype = self.__repotype
        objectspath = objects_path(self.__config, repotype)
        metadatapath = metadata_path(self.__config, repotype)

        # check if no data left untracked/uncommitted. othrewise, stop.
        local_rep = LocalRepository(self.__config, objectspath, repotype)

        return local_rep.fetch(metadatapath, tag)

    def _checkout(self, tag):
        repotype = self.__repotype
        metadatapath = metadata_path(self.__config, repotype)

        # checkout
        m = Metadata("", metadatapath, self.__config, repotype)
        m.checkout(tag)

    '''performs fsck on several aspects of ml-git filesystem.
        TODO: add options like following:
        * detect:
            ** fast: performs checks on all blobs present in index / objects
            ** thorough: perform check on files within cache
        * fix:
            ** download again corrupted blob
            ** rebuild cache  
    '''

    def fsck(self):
        repotype = self.__repotype
        objectspath = objects_path(self.__config, repotype)
        indexpath = index_path(self.__config, repotype)

        o = Objects("", objectspath)
        corrupted_files_obj = o.fsck()
        corrupted_files_obj_len = len(corrupted_files_obj)

        idx = MultihashIndex("", indexpath)
        corrupted_files_idx = idx.fsck()
        corrupted_files_idx_len = len(corrupted_files_idx)

        print("[%d] corrupted file(s) in Local Repository: %s" % (corrupted_files_obj_len, corrupted_files_obj))
        print("[%d] corrupted file(s) in Index: %s" % (corrupted_files_idx_len, corrupted_files_idx))
        print("Total of corrupted files: %d" % (corrupted_files_obj_len + corrupted_files_idx_len))

    def show(self, spec):
        repotype = self.__repotype
        metadatapath = metadata_path(self.__config, repotype)
        refspath = refs_path(self.__config, repotype)

        r = Refs(refspath, spec, repotype)
        tag, sha = r.head()
        if tag is None:
            log.info("Local Repository: no HEAD for [%s]" % (spec))
            return

        self._checkout(tag)

        m = Metadata("", metadatapath, self.__config, repotype)
        m.show(spec)

        self._checkout("master")

    def _tag_exists(self, tag):
        md = MetadataManager(self.__config, self.__repotype)
        # check if tag already exists in the ml-git repository
        tags = md._tag_exists(tag)
        if len(tags) == 0:
            log.error("LocalRepository: tag [%s] does not exist in this repository" % (tag))
            return False
        return True

    '''Download data from a specific ML entity version into the workspace'''

    def get(self, tag):
        repotype = self.__repotype
        cachepath = cache_path(self.__config, repotype)
        metadatapath = metadata_path(self.__config, repotype)
        objectspath = objects_path(self.__config, repotype)
        refspath = refs_path(self.__config, repotype)

        # find out actual workspace path to save data
        categories_path, specname, version = spec_parse(tag)
        wspath, spec = search_spec_file(repotype, tag, categories_path)
        if wspath is None:
            wspath = os.path.join(repotype, categories_path)
            ensure_path_exists(wspath)

        if self._tag_exists(tag) == False: return
        curtag, cursha = self._branch(specname)
        if curtag == tag:
            log.info("Repository: already at tag [%s]" % (tag))
            return

        self._checkout(tag)
        self.fetch(tag)

        # TODO: check if no data left untracked/uncommitted. otherwise, stop.
        r = LocalRepository(self.__config, objectspath, repotype)
        r.get(cachepath, metadatapath, objectspath, wspath, tag)

        m = Metadata("", metadatapath, self.__config, repotype)
        sha = m.sha_from_tag(tag)

        c, spec, v = spec_parse(tag)
        r = Refs(refspath, spec, repotype)
        r.update_head(tag, sha)

        # restore to master/head
        self._checkout("master")

    def _get_path_with_categories(self, tag):
        result = ''
        if tag:
            temp = tag.split("__")
            result = '/'.join(temp[0:len(temp)-2])

        return result


if __name__ == "__main__":
    from mlgit.config import config_load

    config = config_load()
    r = Repository(config)
    r.init()
    r.add("dataset-ex")
    r.commit("dataset-ex")
    r.status("dataset-ex")
<|MERGE_RESOLUTION|>--- conflicted
+++ resolved
@@ -4,28 +4,15 @@
 """
 
 import os
-<<<<<<< HEAD
-import re
-import errno
-=======
->>>>>>> c64a5ede
 import yaml
 
 
 from mlgit import log
-<<<<<<< HEAD
-from mlgit.config import index_path, objects_path, cache_path, metadata_path, refs_path, get_sample_config_spec,\
-=======
 from mlgit.config import index_path, objects_path, cache_path, metadata_path, refs_path,\
->>>>>>> c64a5ede
     validate_config_spec_hash, validate_dataset_spec_hash, get_sample_config_spec, get_sample_dataset_spec_doc
 from mlgit.cache import Cache
 from mlgit.metadata import Metadata, MetadataManager
 from mlgit.refs import Refs
-<<<<<<< HEAD
-from mlgit.sample import Sample
-=======
->>>>>>> c64a5ede
 from mlgit.spec import spec_parse, search_spec_file, increment_version_in_dataset_spec, get_dataset_spec_file_dir
 from mlgit.tag import UsrTag
 from mlgit.utils import yaml_load, ensure_path_exists, yaml_save, get_root_path
@@ -64,14 +51,6 @@
             return None
 
         dataset = spec
-<<<<<<< HEAD
-        if bumpversion and not increment_version_in_dataset_spec(dataset):
-            return None
-
-        d = get_dataset_spec_file_dir(dataset)
-        f = os.path.join(d, "%s.spec" % dataset)
-        dataset_spec = yaml_load(f)
-=======
 
         tag, sha = self._branch(spec)
         categories_path = self._get_path_with_categories(tag)
@@ -82,17 +61,12 @@
         if bumpversion and not increment_version_in_dataset_spec(f):
             return None
 
->>>>>>> c64a5ede
         if not validate_dataset_spec_hash(dataset_spec):
             log.error("Error: invalid dataset spec in %s.  It should look something like this:\n%s"
                       %(f, get_sample_dataset_spec_doc("somebucket")))
             return None
-<<<<<<< HEAD
-        repotype= self.__repotype
-=======
-
-        repotype = self.__repotype
->>>>>>> c64a5ede
+
+        repotype = self.__repotype
 
         indexpath = index_path(self.__config, repotype)
         metadatapath = metadata_path(self.__config, repotype)
@@ -102,15 +76,6 @@
         log.info("Repository: check if tag already exists")
         m = Metadata(spec, metadatapath, self.__config, repotype)
 
-<<<<<<< HEAD
-        tag, sha = self._branch(spec)
-        categories_path = self._get_path_with_categories(tag)
-        path, file = search_spec_file(repotype, spec, categories_path)
-
-
-
-=======
->>>>>>> c64a5ede
         # get version of current manifest file
         tag, sha = self._branch(spec)
         manifest = ""
