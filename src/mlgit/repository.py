"""
© Copyright 2020 HP Development Company, L.P.
SPDX-License-Identifier: GPL-2.0-only
"""

import os
import re
import errno

from mlgit import log
from mlgit.cache import Cache
from mlgit.config import index_path, objects_path, cache_path, metadata_path, refs_path
from mlgit.index import MultihashIndex, Objects
from mlgit.local import LocalRepository
from mlgit.metadata import Metadata, MetadataManager
from mlgit.refs import Refs
from mlgit.sample import Sample
from mlgit.spec import spec_parse, search_spec_file
from mlgit.tag import UsrTag
from mlgit.user_input import confirm
from mlgit.utils import yaml_load, ensure_path_exists, yaml_save


class Repository(object):
    def __init__(self, config, repotype="dataset"):
        self.__config = config
        self.__repotype = repotype

    '''initializes ml-git repository metadata'''

    def init(self):
        metadatapath = metadata_path(self.__config)
        m = Metadata("", metadatapath, self.__config, self.__repotype)
        try:
            m.init()
        except Exception as e:
            log.error(e)

    def repo_remote_add(self, repotype, mlgit_remote):
        metadatapath = metadata_path(self.__config)
        m = Metadata("", metadatapath, self.__config, self.__repotype)
        try:
            m.remote_set_url(repotype, mlgit_remote)
        except Exception as e:
            log.error(e)

    '''Add dir/files to the ml-git index'''

    def add(self, spec, run_fsck=False, newversion=False):
        repotype = self.__repotype

        indexpath = index_path(self.__config, repotype)
        metadatapath = metadata_path(self.__config, repotype)
        cachepath = cache_path(self.__config, repotype)

        # Check tag before anything to avoid creating unstable state
        log.info("Repository: check if tag already exists")
        m = Metadata(spec, metadatapath, self.__config, repotype)

        tag, sha = self._branch(spec)
        categories_path = self._get_path_with_categories(tag)
        path, file = search_spec_file(repotype, spec, categories_path)

        if m.is_version_type_not_number(indexpath):
            return None

        if newversion:
            m.upgrade_version(indexpath)

        if m.tag_exists(indexpath):
            if newversion:
                m.downgrade_version(indexpath)
            return None

        # get version of current manifest file
        tag, sha = self._branch(spec)
        manifest = ""
        if tag is not None:
            self._checkout(tag)
            m = Metadata(spec, metadatapath, self.__config, repotype)
            md_metadatapath = m.get_metadata_path(tag)
            manifest = os.path.join(md_metadatapath, "MANIFEST.yaml")
            self._checkout("master")

        # adds chunks to ml-git Index
        log.info("Repository %s: adding path [%s] to ml-git index" % (repotype, path))
        idx = MultihashIndex(spec, indexpath)
        idx.add(path, manifest)

        # create hard links in ml-git Cache
        mf = os.path.join(indexpath, "metadata", spec, "MANIFEST.yaml")
        c = Cache(cachepath, path, mf)
        c.update()

        # Run file check
        if run_fsck:
            self.fsck()

    def branch(self, spec):
        print(self._branch(spec))

    def _branch(self, spec):
        repotype = self.__repotype
        refspath = refs_path(self.__config, repotype)
        r = Refs(refspath, spec, repotype)
        return r.head()

    '''prints status of changes in the index and changes not yet tracked or staged'''

    def status(self, spec):
        repotype = self.__repotype

        indexpath = index_path(self.__config)
        metadatapath = metadata_path(self.__config, repotype)

        log.info("Repository %s: status of ml-git index for [%s]" % (repotype, spec))

        # All files in MANIFEST.yaml in the index AND all files in datapath which stats links == 1
        idx = MultihashIndex(spec, indexpath)

        tag, sha = self._branch(spec)

        categories_path = self._get_path_with_categories(tag)
        path, file = search_spec_file(repotype, spec, categories_path)

        manifest = ""
        if tag is not None:
            self._checkout(tag)
            m = Metadata(spec, metadatapath, self.__config, repotype)
            md_metadatapath = m.get_metadata_path(tag)
            manifest = os.path.join(md_metadatapath, "MANIFEST.yaml")
            self._checkout("master")

        objfiles = idx.get_index()
        print("Changes to be committed")
        for key in objfiles:
            files = objfiles[key]
            for file in files:
                if os.path.exists(os.path.join(path, file)) == False:
                    print("\tdeleted:\t %s" % (file))
                else:
                    print("\tnew file:\t%s" % (file))
        # fs[files] = key

        manifest_files = yaml_load(manifest)
        for k in manifest_files:
            for file in manifest_files[k]:
                if os.path.exists(os.path.join(path, file)) == False:
                    print("\tdeleted:\t %s" % (file))

        print("\nuntracked files")
        for root, dirs, files in os.walk(path):
            basepath = root[len(path) + 1:]
            for file in files:
                fullpath = os.path.join(root, file)
                st = os.stat(fullpath)
                if st.st_nlink <= 1:
                    print("\t%s" % (os.path.join(basepath, file)))



    '''commit changes present in the ml-git index to the ml-git repository'''

    def commit(self, spec, specs, run_fsck=False, del_files=False):
        # Move chunks from index to .ml-git/objects
        repotype = self.__repotype
        indexpath = index_path(self.__config, repotype)
        objectspath = objects_path(self.__config, repotype)
        metadatapath = metadata_path(self.__config, repotype)
        refspath = refs_path(self.__config, repotype)

        # Check tag before anything to avoid creating unstable state
        log.info("Repository: check if tag already exists")
        m = Metadata(spec, metadatapath, self.__config, repotype)
        if m.tag_exists(indexpath) is True:
            return None

        # Remove deleted files from MANIFEST
        if del_files:
            path, file = search_spec_file(repotype, spec)
            tag, sha = self._branch(spec)
            md_metadatapath = m.get_metadata_path(tag)
            manifest = os.path.join(md_metadatapath, "MANIFEST.yaml")
            manifest_files = yaml_load(manifest)
            deleted_files = []
            for k in manifest_files:
                for file in manifest_files[k]:
                    if not os.path.exists(os.path.join(path, file)):
                        deleted_files.append(k)
            for k in deleted_files:
                del (manifest_files[k])
            yaml_save(manifest_files, manifest)

        log.debug("%s -> %s" % (indexpath, objectspath))
        # commit objects in index to ml-git objects
        o = Objects(spec, objectspath)
        o.commit_index(indexpath)

        # update metadata spec & README.md
        # option --dataset-spec --labels-spec
        m = Metadata(spec, metadatapath, self.__config, repotype)
        tag, sha = m.commit_metadata(indexpath, specs)

        # update ml-git ref spec HEAD == to new SHA-1 / tag
        if tag is None: return None
        r = Refs(refspath, spec, repotype)
        r.update_head(tag, sha)

        # Run file check
        if run_fsck:
            self.fsck()

        return tag

    def list(self):
        repotype = self.__repotype
        metadatapath = metadata_path(self.__config, repotype)

        self._checkout("master")

        m = Metadata("", metadatapath, self.__config, repotype)
        m.list(title="ML " + repotype)

    def tag(self, spec, usrtag):
        repotype = self.__repotype
        metadatapath = metadata_path(self.__config, repotype)
        refspath = refs_path(self.__config, repotype)

        r = Refs(refspath, spec, repotype)
        curtag, sha = r.head()

        if curtag == None:
            log.error("Repository: no current tag for [%s]. commit first." % (spec))
            return False
        utag = UsrTag(curtag, usrtag)

        # Check if usrtag exists before creating it
        log.debug("Repository: check if tag [%s] already exists" % (utag))
        m = Metadata(spec, metadatapath, self.__config, repotype)
        if m._usrtag_exists(utag) == True:
            log.error("Repository: tag [%s] already exists." % (utag))
            return False

        # ensure metadata repository is at the current tag/sha version

        m = Metadata("", metadatapath, self.__config, repotype)
        m.checkout(curtag)

        print(curtag, utag)
        # TODO: format to something that could be used for a checkout:
        # format: _._user_.._ + curtag + _.._ + usrtag
        # at checkout with usrtag look for pattern _._ then find usrtag in the list (split on '_.._')
        # adds usrtag to the metadata repository

        m = Metadata(spec, metadatapath, self.__config, repotype)
        m.tag_add(utag)

        # checkout at metadata repository at master version
        self._checkout("master")
        return True

    def list_tag(self, spec):
        repotype = self.__repotype
        metadatapath = metadata_path(self.__config, repotype)

        m = Metadata(spec, metadatapath, self.__config, repotype)
        for tag in m.list_tags(spec):
            print(tag)

    '''push all data related to a ml-git repository to the LocalRepository git repository and data store'''

    def push(self, spec):
        repotype = self.__repotype
        indexpath = index_path(self.__config, repotype)
        objectspath = objects_path(self.__config, repotype)
        metadatapath = metadata_path(self.__config, repotype)

        m = Metadata(spec, metadatapath, self.__config, repotype)
        fields = m.git_user_config()
        if None in fields.values():
            log.error("Your name and email address need to be configured in git. Please see the commands below:")

            log.error('git config --global user.name "Your Name"')
            log.error('git config --global user.email you@example.com"')
            return

        tag, sha = self._branch(spec)
        categories_path = self._get_path_with_categories(tag)

        specpath, specfile = search_spec_file(repotype, spec, categories_path)

        fullspecpath = os.path.join(specpath, specfile)

        r = LocalRepository(self.__config, objectspath, repotype)
        ret = r.push(indexpath, objectspath, fullspecpath)

        # ensure first we're on master !
        self._checkout("master")
        if ret == 0:
            # push metadata spec to LocalRepository git repository
            m = Metadata(spec, metadatapath, self.__config, repotype)
            m.push()

    '''Retrieves only the metadata related to a ml-git repository'''

    def update(self):
        repotype = self.__repotype
        metadatapath = metadata_path(self.__config, repotype)
        m = Metadata("", metadatapath, self.__config)
        m.update()

    '''Retrieve only the data related to a specific ML entity version'''

    def fetch(self, tag, samples):
        repotype = self.__repotype
        objectspath = objects_path(self.__config, repotype)
        metadatapath = metadata_path(self.__config, repotype)

        # check if no data left untracked/uncommitted. othrewise, stop.
        local_rep = LocalRepository(self.__config, objectspath, repotype)

        if samples is not None:
            if self.sample_validation(samples) is None:
                return
            else:
                samples = self.sample_validation(samples)

        return local_rep.fetch(metadatapath, tag, samples)

    def _checkout(self, tag):
        repotype = self.__repotype
        metadatapath = metadata_path(self.__config, repotype)

        # checkout
        m = Metadata("", metadatapath, self.__config, repotype)
        m.checkout(tag)

    '''performs fsck on several aspects of ml-git filesystem.
        TODO: add options like following:
        * detect:
            ** fast: performs checks on all blobs present in index / objects
            ** thorough: perform check on files within cache
        * fix:
            ** download again corrupted blob
            ** rebuild cache  
    '''

    def fsck(self):
        repotype = self.__repotype
        objectspath = objects_path(self.__config, repotype)
        indexpath = index_path(self.__config, repotype)

        o = Objects("", objectspath)
        corrupted_files_obj = o.fsck()
        corrupted_files_obj_len = len(corrupted_files_obj)

        idx = MultihashIndex("", indexpath)
        corrupted_files_idx = idx.fsck()
        corrupted_files_idx_len = len(corrupted_files_idx)

        print("[%d] corrupted file(s) in Local Repository: %s" % (corrupted_files_obj_len, corrupted_files_obj))
        print("[%d] corrupted file(s) in Index: %s" % (corrupted_files_idx_len, corrupted_files_idx))
        print("Total of corrupted files: %d" % (corrupted_files_obj_len + corrupted_files_idx_len))

    def show(self, spec):
        repotype = self.__repotype
        metadatapath = metadata_path(self.__config, repotype)
        refspath = refs_path(self.__config, repotype)

        r = Refs(refspath, spec, repotype)
        tag, sha = r.head()
        if tag is None:
            log.info("Local Repository: no HEAD for [%s]" % (spec))
            return

        self._checkout(tag)

        m = Metadata("", metadatapath, self.__config, repotype)
        m.show(spec)

        self._checkout("master")

    def _tag_exists(self, tag):
        md = MetadataManager(self.__config, self.__repotype)
        # check if tag already exists in the ml-git repository
        tags = md._tag_exists(tag)
        if len(tags) == 0:
            log.error("LocalRepository: tag [%s] does not exist in this repository" % (tag))
            return False
        return True

    '''Download data from a specific ML entity version into the workspace'''

    def get(self, tag, samples):
        repotype = self.__repotype
        cachepath = cache_path(self.__config, repotype)
        metadatapath = metadata_path(self.__config, repotype)
        objectspath = objects_path(self.__config, repotype)
        refspath = refs_path(self.__config, repotype)

        if samples is not None:
            if self.sample_validation(samples) is None:
                return
            else:
                samples = self.sample_validation(samples)

        # find out actual workspace path to save data
<<<<<<< HEAD
        categories_path, specname, version = spec_parse(tag)

        wspath, spec = search_spec_file(repotype, tag, categories_path)
=======
        categories_path, specname, _ = spec_parse(tag)
        wspath, _ = search_spec_file(repotype, tag)
>>>>>>> a5a1db5f
        if wspath is None:
            wspath = os.path.join(repotype, categories_path)
            ensure_path_exists(wspath)

        try:
            if self._tag_exists(tag) == False: return
        except Exception as e:
            log.error("Invalid ml-git repository!")
            return

        curtag, _ = self._branch(specname)
        if curtag == tag:
            log.info("Repository: already at tag [%s]" % (tag))
            return

        self._checkout(tag)
        fetch_succeed = self.fetch(tag, samples)

        if not fetch_succeed:
            # Checking objects files integrity and removing the corrupted files
            objs = Objects("", objectspath)
            objs.fsck(remove_corrupted=True)

            # Return to master branch
            self._checkout("master")
            if confirm("An error occurred while downloading the files from store. Do you want to try again?"):
                self.get(tag, samples)
        else:
            # TODO: check if no data left untracked/uncommitted. otherwise, stop.
            try:
                r = LocalRepository(self.__config, objectspath, repotype)
                r.get(cachepath, metadatapath, objectspath, wspath, tag, samples)

            except OSError as e:
                self._checkout("master")
                if e.errno == errno.ENOSPC:
                    log.error("There is not enough space in the disk. Remove some files and try again.")
                else:
                    log.error("An error occurred while creating the files into workspace: %s \n." % e)
                return

            except Exception as e:
                self._checkout("master")
                log.error("An error occurred while creating the files into workspace: %s \n." % e)
                return

            m = Metadata("", metadatapath, self.__config, repotype)
            sha = m.sha_from_tag(tag)

            r = Refs(refspath, specname, repotype)
            r.update_head(tag, sha)

            # restore to master/head
            self._checkout("master")

    def sample_validation(self, samples):
        r = re.search("^(\d+)\:(\d+)$", samples['sample'])
        if re.search("^(\d+)$", samples['seed']) and re.search("^(\d+)\:(\d+)$", samples['sample']):
            sample = Sample(int(r.group(1)), int(r.group(2)), int(samples['seed']))
            if sample.get_amount() < sample.get_group():
                return sample
            else:
                log.info("Repository : The amount must be greater than that of the group.")
                return None
        else:
            log.info("Repository : --sample=<amount:group> --seed=<seed>: requires integer values.")
            return None

    def _get_path_with_categories(self, tag):
        result = ''
        if tag:
            temp = tag.split("__")
            temp.pop()
            temp.pop()
            result = '/'.join(temp)

        return result


if __name__ == "__main__":
    from mlgit.config import config_load

    config = config_load()
    r = Repository(config)
    r.init()
    r.add("dataset-ex")
    r.commit("dataset-ex")
    r.status("dataset-ex")
<|MERGE_RESOLUTION|>--- conflicted
+++ resolved
@@ -405,27 +405,23 @@
                 samples = self.sample_validation(samples)
 
         # find out actual workspace path to save data
-<<<<<<< HEAD
-        categories_path, specname, version = spec_parse(tag)
-
-        wspath, spec = search_spec_file(repotype, tag, categories_path)
-=======
+
         categories_path, specname, _ = spec_parse(tag)
-        wspath, _ = search_spec_file(repotype, tag)
->>>>>>> a5a1db5f
+        wspath, _ = search_spec_file(repotype, tag, categories_path)
+
         if wspath is None:
             wspath = os.path.join(repotype, categories_path)
             ensure_path_exists(wspath)
-
         try:
-            if self._tag_exists(tag) == False: return
+            if not self._tag_exists(tag):
+                return
         except Exception as e:
             log.error("Invalid ml-git repository!")
             return
 
         curtag, _ = self._branch(specname)
         if curtag == tag:
-            log.info("Repository: already at tag [%s]" % (tag))
+            log.info("Repository: already at tag [%s]" % tag)
             return
 
         self._checkout(tag)
@@ -485,9 +481,7 @@
         result = ''
         if tag:
             temp = tag.split("__")
-            temp.pop()
-            temp.pop()
-            result = '/'.join(temp)
+            result = '/'.join(temp[0:len(temp-2)])
 
         return result
 
