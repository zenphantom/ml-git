"""
© Copyright 2020 HP Development Company, L.P.
SPDX-License-Identifier: GPL-2.0-only
"""

import os
import yaml
import errno

from mlgit import log
from mlgit.admin import remote_add
from mlgit.config import index_path, objects_path, cache_path, metadata_path, refs_path, \
    validate_config_spec_hash, validate_spec_hash, get_sample_config_spec, get_sample_spec_doc, \
    index_metadata_path, config_load
from mlgit.cache import Cache
from mlgit.metadata import Metadata, MetadataManager
from mlgit.refs import Refs
from mlgit.spec import spec_parse, search_spec_file, increment_version_in_spec, get_entity_tag
from mlgit.tag import UsrTag
from mlgit.utils import yaml_load, ensure_path_exists, yaml_save, get_root_path, get_path_with_categories
from mlgit.local import LocalRepository
from mlgit.index import MultihashIndex, Objects
from mlgit.hashfs import MultihashFS
from mlgit.workspace import remove_from_workspace
from mlgit.constants import REPOSITORY_CLASS_NAME, LOCAL_REPOSITORY_CLASS_NAME, HEAD, HEAD_1


class Repository(object):
    def __init__(self, config, repotype="dataset"):
        self.__config = config
        self.__repotype = repotype

    '''initializes ml-git repository metadata'''

    def init(self):
        try:
            metadatapath = metadata_path(self.__config)
            m = Metadata("", metadatapath, self.__config, self.__repotype)
            m.init()
        except Exception as e:
            log.error(e, class_name=REPOSITORY_CLASS_NAME)

    def repo_remote_add(self, repotype, mlgit_remote):
        try:
            remote_add(repotype, mlgit_remote)
            self.__config = config_load()

            metadatapath = metadata_path(self.__config)
            m = Metadata("", metadatapath, self.__config, self.__repotype)
            m.remote_set_url(repotype, mlgit_remote)
        except Exception as e:
            log.error(e, class_name=REPOSITORY_CLASS_NAME)
            return

    '''Add dir/files to the ml-git index'''

    def add(self, spec, bumpversion=False, run_fsck=False, del_files=False):
        repotype = self.__repotype
        refspath = refs_path(self.__config, repotype)
        indexpath = index_path(self.__config, repotype)
        metadatapath = metadata_path(self.__config, repotype)
        cachepath = cache_path(self.__config, repotype)
        objectspath = objects_path(self.__config, repotype)

        if not validate_config_spec_hash(self.__config):
            log.error(".ml-git/config.yaml invalid.  It should look something like this:\n%s"
                      % yaml.dump(get_sample_config_spec("somebucket", "someprofile", "someregion")), class_name=REPOSITORY_CLASS_NAME)
            return None

        repo = LocalRepository(self.__config, objectspath, repotype)
        _, _, untracked_files = repo.status(spec, log_errors=False)

        if untracked_files is not None and len(untracked_files) == 0:
            log.info("There is no new data to add", class_name=REPOSITORY_CLASS_NAME)
            return None

        ref = Refs(refspath, spec, repotype)
        tag, sha = ref.branch()

        categories_path = get_path_with_categories(tag)
        path, file = None, None
        try:
            path, file = search_spec_file(self.__repotype, spec, categories_path)
        except Exception as e:
            log.error(e, class_name=REPOSITORY_CLASS_NAME)

        if path is None:
            return

        f = os.path.join(path, file)
        dataset_spec = yaml_load(f)

        if bumpversion and not increment_version_in_spec(f, self.__repotype):
            return None

        if not validate_spec_hash(dataset_spec, self.__repotype):
            log.error(
                "Invalid %s spec in %s.  It should look something like this:\n%s"
                % (self.__repotype, f, get_sample_spec_doc("somebucket", self.__repotype)), class_name=REPOSITORY_CLASS_NAME
            )
            return None

        # Check tag before anything to avoid creating unstable state
        log.debug("Repository: check if tag already exists", class_name=REPOSITORY_CLASS_NAME)

        m = Metadata(spec, metadatapath, self.__config, repotype)
        # get version of current manifest file
        manifest = ""
        if tag is not None:
            m.checkout(tag)
            md_metadatapath = m.get_metadata_path(tag)
            manifest = os.path.join(md_metadatapath, "MANIFEST.yaml")
            m.checkout("master")

        # TODO remove this peace of code to manifest.py
        # Remove deleted files from MANIFEST
        if del_files:
            
            manifest_files = yaml_load(manifest)

            deleted_files = []
            for k in manifest_files:
                for file in manifest_files[k]:
                    if not os.path.exists(os.path.join(path, file)):
                        deleted_files.append([k,file])

            for file in deleted_files:
                if len(manifest_files[file[0]]) > 1:
                    manifest_files[file[0]].remove(file[1])
                else:
                    del (manifest_files[file[0]])

            yaml_save(manifest_files, manifest)

        # adds chunks to ml-git Index
        log.info("%s adding path [%s] to ml-git index" % (repotype, path), class_name=REPOSITORY_CLASS_NAME)
        idx = MultihashIndex(spec, indexpath)
        idx.add(path, manifest)

        # create hard links in ml-git Cache
        mf = os.path.join(indexpath, "metadata", spec, "MANIFEST.yaml")
        c = Cache(cachepath, path, mf)
        c.update()

        # Run file check
        if run_fsck:
            self.fsck()

    def branch(self, spec):
        repotype = self.__repotype
        refspath = refs_path(self.__config, repotype)
        r = Refs(refspath, spec, repotype)
        print(r.branch())

    '''prints status of changes in the index and changes not yet tracked or staged'''
    def status(self, spec):
        repotype = self.__repotype
        objectspath = objects_path(self.__config, repotype)

        repo = LocalRepository(self.__config, objectspath, repotype)
        log.info("%s: status of ml-git index for [%s]" % (repotype, spec), class_name=REPOSITORY_CLASS_NAME)
        new_files, deleted_files, untracked_files = repo.status(spec)

        if new_files is not None and deleted_files is not None and untracked_files is not None:
            print("Changes to be committed")
            for file in new_files:
                print("\tnew file: %s" % file)

            for file in deleted_files:
                print("\tdeleted: %s" % file)

            print("\nuntracked files")
            for file in untracked_files:
                print("\t%s" % file)

    '''commit changes present in the ml-git index to the ml-git repository'''
    def commit(self, spec, specs, run_fsck=False, msg=None):
        # Move chunks from index to .ml-git/objects
        repotype = self.__repotype
        indexpath = index_path(self.__config, repotype)
        objectspath = objects_path(self.__config, repotype)
        metadatapath = metadata_path(self.__config, repotype)
        refspath = refs_path(self.__config, repotype)

        # Check tag before anything to avoid creating unstable state
        log.debug("Check if tag already exists", class_name=REPOSITORY_CLASS_NAME)
        m = Metadata(spec, metadatapath, self.__config, repotype)
        fullmetadatapath, categories_subpath, metadata = m.tag_exists(indexpath)
        if metadata is None:
            return None

        log.debug("%s -> %s" % (indexpath, objectspath), class_name=REPOSITORY_CLASS_NAME)
        # commit objects in index to ml-git objects
        o = Objects(spec, objectspath)
        o.commit_index(indexpath)

        # update metadata spec & README.md
        # option --dataset-spec --labels-spec
        m = Metadata(spec, metadatapath, self.__config, repotype)
        tag, sha = m.commit_metadata(indexpath, specs, msg)

        # update ml-git ref spec HEAD == to new SHA-1 / tag
        if tag is None:
            return None
        ref = Refs(refspath, spec, repotype)
        ref.update_head(tag, sha)

        # Run file check
        if run_fsck:
            self.fsck()

        return tag

    def list(self):
        repotype = self.__repotype
        metadatapath = metadata_path(self.__config, repotype)
        m = Metadata("", metadatapath, self.__config, repotype)
        m.checkout("master")
        m.list(title="ML " + repotype)

    def tag(self, spec, usrtag):
        repotype = self.__repotype
        metadatapath = metadata_path(self.__config, repotype)
        refspath = refs_path(self.__config, repotype)

        r = Refs(refspath, spec, repotype)
        curtag, sha = r.head()

        if curtag is None:
            log.error("No current tag for [%s]. commit first." % spec, class_name=REPOSITORY_CLASS_NAME)
            return False
        utag = UsrTag(curtag, usrtag)

        # Check if usrtag exists before creating it
        log.debug("Check if tag [%s] already exists" % utag, class_name=REPOSITORY_CLASS_NAME)
        m = Metadata(spec, metadatapath, self.__config, repotype)
        if m._usrtag_exists(utag) is True:
            log.error("Tag [%s] already exists." % utag, class_name=REPOSITORY_CLASS_NAME)
            return False

        # ensure metadata repository is at the current tag/sha version
        m = Metadata("", metadatapath, self.__config, repotype)
        m.checkout(curtag)

        # print(curtag, utag)
        # TODO: format to something that could be used for a checkout:
        # format: _._user_.._ + curtag + _.._ + usrtag
        # at checkout with usrtag look for pattern _._ then find usrtag in the list (split on '_.._')
        # adds usrtag to the metadata repository

        m = Metadata(spec, metadatapath, self.__config, repotype)
        m.tag_add(utag)

        # checkout at metadata repository at master version
        m.checkout("master")
        return True

    def list_tag(self, spec):
        repotype = self.__repotype
        metadatapath = metadata_path(self.__config, repotype)

        m = Metadata(spec, metadatapath, self.__config, repotype)
        for tag in m.list_tags(spec):
            print(tag)

    '''push all data related to a ml-git repository to the LocalRepository git repository and data store'''
    def push(self, spec, retry=2, clear_on_fail=False):
        repotype = self.__repotype
        indexpath = index_path(self.__config, repotype)
        objectspath = objects_path(self.__config, repotype)
        metadatapath = metadata_path(self.__config, repotype)
        refspath = refs_path(self.__config, repotype)

        met = Metadata(spec, metadatapath, self.__config, repotype)
        fields = met.git_user_config()
        if None in fields.values():
            log.error("Your name and email address need to be configured in git. "
                      "Please see the commands below:", class_name=REPOSITORY_CLASS_NAME)

            log.error('git config --global user.name "Your Name"', class_name=REPOSITORY_CLASS_NAME)
            log.error('git config --global user.email you@example.com"', class_name=REPOSITORY_CLASS_NAME)
            return
        if met.fetch() is False:
            return

        ref = Refs(refspath, spec, repotype)
        tag, sha = ref.branch()
        categories_path = get_path_with_categories(tag)

        specpath, specfile = None, None
        try:
            specpath, specfile = search_spec_file(self.__repotype, spec, categories_path)
        except Exception as e:
            log.error(e, class_name=REPOSITORY_CLASS_NAME)

        if specpath is None:
            return

        fullspecpath = os.path.join(specpath, specfile)

        repo = LocalRepository(self.__config, objectspath, repotype)
        ret = repo.push(indexpath, objectspath, fullspecpath, retry, clear_on_fail)

        # ensure first we're on master !
        met.checkout("master")
        if ret == 0:
            # push metadata spec to LocalRepository git repository
            met.push()

    '''Retrieves only the metadata related to a ml-git repository'''

    def update(self):
        repotype = self.__repotype
        metadatapath = metadata_path(self.__config, repotype)
        m = Metadata("", metadatapath, self.__config)
        m.update()

    '''Retrieve only the data related to a specific ML entity version'''

    def _fetch(self, tag, samples, retries=2):
        repotype = self.__repotype
        objectspath = objects_path(self.__config, repotype)
        metadatapath = metadata_path(self.__config, repotype)

        # check if no data left untracked/uncommitted. othrewise, stop.
        local_rep = LocalRepository(self.__config, objectspath, repotype)

        return local_rep.fetch(metadatapath, tag, samples, retries)

    def fetch_tag(self, tag, samples, retries=2):
        repotype = self.__repotype
        objectspath = objects_path(self.__config, repotype)
        metadatapath = metadata_path(self.__config, repotype)
        m = Metadata("", metadatapath, self.__config, repotype)
        m.checkout(tag)

        fetch_success = self._fetch(tag, samples, retries)

        if not fetch_success:
            objs = Objects("", objectspath)
            objs.fsck(remove_corrupted=True)
            m.checkout("master")
            return

        # restore to master/head
        self._checkout_tag("master")

    def _checkout_tag(self, tag):
        repotype = self.__repotype
        metadatapath = metadata_path(self.__config, repotype)

        # checkout
        m = Metadata("", metadatapath, self.__config, repotype)
        m.checkout(tag)

    '''performs fsck on several aspects of ml-git filesystem.
        TODO: add options like following:
        * detect:
            ** fast: performs checks on all blobs present in index / objects
            ** thorough: perform check on files within cache
        * fix:
            ** download again corrupted blob
            ** rebuild cache  
    '''

    def fsck(self):
        repotype = self.__repotype
        objectspath = objects_path(self.__config, repotype)
        indexpath = index_path(self.__config, repotype)

        o = Objects("", objectspath)
        corrupted_files_obj = o.fsck()
        corrupted_files_obj_len = len(corrupted_files_obj)

        idx = MultihashIndex("", indexpath)
        corrupted_files_idx = idx.fsck()
        corrupted_files_idx_len = len(corrupted_files_idx)

        print("[%d] corrupted file(s) in Local Repository: %s" % (corrupted_files_obj_len, corrupted_files_obj))
        print("[%d] corrupted file(s) in Index: %s" % (corrupted_files_idx_len, corrupted_files_idx))
        print("Total of corrupted files: %d" % (corrupted_files_obj_len + corrupted_files_idx_len))

    def show(self, spec):
        repotype = self.__repotype
        metadatapath = metadata_path(self.__config, repotype)
        refspath = refs_path(self.__config, repotype)

        r = Refs(refspath, spec, repotype)
        tag, sha = r.head()
        if tag is None:
            log.info("No HEAD for [%s]" % spec, class_name=LOCAL_REPOSITORY_CLASS_NAME)
            return

        m = Metadata("", metadatapath, self.__config, repotype)

        m.checkout(tag)

        m.show(spec)

        m.checkout("master")

    def _tag_exists(self, tag):
        md = MetadataManager(self.__config, self.__repotype)

        # check if tag already exists in the ml-git repository
        tags = md._tag_exists(tag)
        if len(tags) == 0:
            log.error("Tag [%s] does not exist in this repository" % tag, class_name=LOCAL_REPOSITORY_CLASS_NAME)
            return False
        return True

    def checkout(self, tag, samples, retries=2, force_get=False, dataset=False, labels=False):
        metadatapath = metadata_path(self.__config)
        dt_tag, lb_tag = self._checkout(tag, samples, retries, force_get, dataset, labels)
        if dt_tag is not None:
            try:
                self.__repotype = "dataset"
                m = Metadata("", metadatapath, self.__config, self.__repotype)
                log.info("Initializing related dataset download", class_name=REPOSITORY_CLASS_NAME)
                m.init()
                self._checkout(dt_tag, samples, retries, force_get, False, False)
            except Exception as e:
                log.error("LocalRepository: [%s]" % e, class_name=REPOSITORY_CLASS_NAME)
        if lb_tag is not None:
            try:
                self.__repotype = "labels"
                m = Metadata("", metadatapath, self.__config, self.__repotype)
                log.info("Initializing related labels download", class_name=REPOSITORY_CLASS_NAME)
                m.init()
                self._checkout(lb_tag, samples, retries, force_get, False, False)
            except Exception as e:
                log.error("LocalRepository: [%s]" % e, class_name=REPOSITORY_CLASS_NAME)

    '''Download data from a specific ML entity version into the workspace'''

    def _checkout(self, tag, samples, retries=2, force_get=False, dataset=False, labels=False):
        repotype = self.__repotype
        cachepath = cache_path(self.__config, repotype)
        metadatapath = metadata_path(self.__config, repotype)
        objectspath = objects_path(self.__config, repotype)
        refspath = refs_path(self.__config, repotype)
        dataset_tag = None
        labels_tag = None
        # find out actual workspace path to save data
        categories_path, specname, _ = spec_parse(tag)

        wspath = os.path.join(get_root_path(), os.sep.join([repotype, categories_path]))

        ensure_path_exists(wspath)

        try:
            if not self._tag_exists(tag):
                return None, None
        except Exception as e:
            log.error("Invalid ml-git repository!", class_name=LOCAL_REPOSITORY_CLASS_NAME)
            return None, None

        ref = Refs(refspath, specname, repotype)
        curtag, _ = ref.branch()
        if curtag == tag:
            log.info("Repository: already at tag [%s]" % tag, class_name=REPOSITORY_CLASS_NAME)
            return None, None

        local_rep = LocalRepository(self.__config, objectspath, repotype)
        # check if no data left untracked/uncommitted. otherwise, stop.
        if not force_get and local_rep.exist_local_changes(specname) is True:
            return None, None

        self._checkout_tag(tag)

        specpath = os.path.join(metadatapath, categories_path, specname + '.spec')

        if dataset is True:
            dataset_tag = get_entity_tag(specpath, repotype, 'dataset')
        if labels is True:
            labels_tag = get_entity_tag(specpath, repotype, 'labels')

        fetch_success = self._fetch(tag, samples, retries)

        if not fetch_success:
            objs = Objects("", objectspath)
            objs.fsck(remove_corrupted=True)
            self._checkout_tag("master")
            return None, None

        spec_index_path = os.path.join(index_metadata_path(self.__config, repotype), specname)
        if os.path.exists(spec_index_path):
            if os.path.exists(os.path.join(spec_index_path, specname + ".spec")):
                os.unlink(os.path.join(spec_index_path, specname + ".spec"))
            if os.path.exists(os.path.join(spec_index_path, "README.md")):
                os.unlink(os.path.join(spec_index_path, "README.md"))

        try:
            r = LocalRepository(self.__config, objectspath, repotype)
            r.checkout(cachepath, metadatapath, objectspath, wspath, tag, samples)
        except OSError as e:
            self._checkout_tag("master")
            if e.errno == errno.ENOSPC:
                log.error("There is not enough space in the disk. Remove some files and try again.", class_name=REPOSITORY_CLASS_NAME)
            else:
                log.error("An error occurred while creating the files into workspace: %s \n." % e, class_name=REPOSITORY_CLASS_NAME)
                return None, None
        except Exception as e:
            self._checkout_tag("master")
            log.error("An error occurred while creating the files into workspace: %s \n." % e, class_name=REPOSITORY_CLASS_NAME)
            return None, None

        m = Metadata("", metadatapath, self.__config, repotype)
        sha = m.sha_from_tag(tag)

        ref.update_head(tag, sha)

        # restore to master/head
        self._checkout_tag("master")
        return dataset_tag, labels_tag


    def reset(self, spec, reset_type, head):

        if (reset_type == '--soft' or reset_type == '--mixed') and head == HEAD:
            return

        repotype = self.__repotype
        metadatapath = metadata_path(self.__config, repotype)
        indexpath = index_path(self.__config, repotype)
        refspath = refs_path(self.__config, repotype)
        met = Metadata(spec, metadatapath, self.__config, repotype)
        ref = Refs(refspath, spec, repotype)
        idx = MultihashIndex(spec, indexpath)

        # current manifest file before reset
        _manifest = met.get_metadata_manifest().load()

        if head == HEAD_1:  # HEAD~1
            try:
                # reset the repo
                met.reset()
            except:
                return

        # get tag after reset
        tag = met.get_current_tag()
        sha = met.sha_from_tag(tag)

        # update ml-git ref HEAD
        ref.update_head(str(tag), sha)

        # get path to reset workspace in case of --hard
        categories_path = get_path_with_categories(str(tag))
        path, file = None, None
        try:
            path, file = search_spec_file(self.__repotype, spec, categories_path)
        except Exception as e:
            log.error(e, class_name=REPOSITORY_CLASS_NAME)

        if reset_type == '--hard' and path is None:
            return

        # get manifest from metadata after change
        _manifest_changed = met.get_metadata_manifest()

        hash_files = _manifest_changed.get_diff(_manifest)
        hash_files.update(idx.get_index().load())

        if reset_type == '--soft':
            # add in index/metadata/<entity-name>/MANIFEST
            idx.update_index_manifest(hash_files)

        else:  # --hard or --mixed
            # remove hash from index/hashsh/store.log
            objs = MultihashFS(indexpath)
            for key_hash in hash_files:
                objs.remove_hash(key_hash)
            idx.remove_manifest()

        if reset_type == '--hard':  # reset workspace
            remove_from_workspace(hash_files, path, spec)

    def import_files(self, object, path, directory, retry, bucket_name, profile, region):

        err_msg = "Invalid ml-git project!"

        try:
            if not get_root_path():
                log.error(err_msg, class_name=REPOSITORY_CLASS_NAME)
                return
        except Exception:
            log.error(err_msg, class_name=REPOSITORY_CLASS_NAME)
            return

        local = LocalRepository(self.__config, objects_path(self.__config, self.__repotype), self.__repotype)

        try:
            local.import_files(object, path, directory, retry, bucket_name, profile, region)
        except Exception as e:
            log.error("Fatal downloading error [%s]" % e, class_name=REPOSITORY_CLASS_NAME)


<<<<<<< HEAD
    def import_files(self, object, path, directory, retry, bucket_name, profile, region):

        err_msg = "Invalid ml-git project!"

        try:
            if not get_root_path():
                log.error(err_msg, class_name=REPOSITORY_CLASS_NAME)
                return
        except Exception:
            log.error(err_msg, class_name=REPOSITORY_CLASS_NAME)
            return

        local = LocalRepository(self.__config, objects_path(self.__config, self.__repotype), self.__repotype)

        try:
            local.import_files(object, path, directory, retry, bucket_name, profile, region)
        except Exception as e:
            log.error("Fatal downloading error [%s]" % e, class_name=REPOSITORY_CLASS_NAME)

    def clone_config(self, url):
        config = config_load()
        metadatapath = metadata_path(config)
        m = Metadata("", metadatapath, config_load())
        m.clone_config_repo(url)



=======
>>>>>>> d50870b1
if __name__ == "__main__":
    from mlgit.config import config_load

    config = config_load()
    r = Repository(config)
    r.init()
    r.add("dataset-ex")
    r.commit("dataset-ex")
    r.status("dataset-ex")<|MERGE_RESOLUTION|>--- conflicted
+++ resolved
@@ -595,8 +595,6 @@
         except Exception as e:
             log.error("Fatal downloading error [%s]" % e, class_name=REPOSITORY_CLASS_NAME)
 
-
-<<<<<<< HEAD
     def import_files(self, object, path, directory, retry, bucket_name, profile, region):
 
         err_msg = "Invalid ml-git project!"
@@ -623,9 +621,6 @@
         m.clone_config_repo(url)
 
 
-
-=======
->>>>>>> d50870b1
 if __name__ == "__main__":
     from mlgit.config import config_load
 
