"""
© Copyright 2020 HP Development Company, L.P.
SPDX-License-Identifier: GPL-2.0-only
"""

import os
import yaml
import errno

from mlgit import log
from mlgit.admin import remote_add, store_add
from mlgit.config import index_path, objects_path, cache_path, metadata_path, refs_path, \
    validate_config_spec_hash, validate_spec_hash, get_sample_config_spec, get_sample_spec_doc, \
    index_metadata_path, config_load, create_workspace_tree_structure, import_dir, start_wizard_questions
from mlgit.cache import Cache
from mlgit.metadata import Metadata, MetadataManager
from mlgit.refs import Refs
from mlgit.spec import spec_parse, search_spec_file, increment_version_in_spec, get_entity_tag, update_store_spec
from mlgit.tag import UsrTag
from mlgit.utils import yaml_load, ensure_path_exists, yaml_save, get_root_path, get_path_with_categories
from mlgit.local import LocalRepository
from mlgit.index import MultihashIndex, Objects
from mlgit.hashfs import MultihashFS
from mlgit.workspace import remove_from_workspace
from mlgit.constants import REPOSITORY_CLASS_NAME, LOCAL_REPOSITORY_CLASS_NAME, HEAD, HEAD_1


class Repository(object):
    def __init__(self, config, repotype="dataset"):
        self.__config = config
        self.__repotype = repotype

    '''initializes ml-git repository metadata'''

    def init(self):
        try:
            metadatapath = metadata_path(self.__config)
            m = Metadata("", metadatapath, self.__config, self.__repotype)
            m.init()
        except Exception as e:
            log.error(e, class_name=REPOSITORY_CLASS_NAME)

    def repo_remote_add(self, repotype, mlgit_remote):
        try:
            remote_add(repotype, mlgit_remote)
            self.__config = config_load()

            metadatapath = metadata_path(self.__config)
            m = Metadata("", metadatapath, self.__config, self.__repotype)
            m.remote_set_url(repotype, mlgit_remote)
        except Exception as e:
            log.error(e, class_name=REPOSITORY_CLASS_NAME)
            return

    '''Add dir/files to the ml-git index'''

    def add(self, spec, bumpversion=False, run_fsck=False, del_files=False):
        repotype = self.__repotype
        refspath = refs_path(self.__config, repotype)
        indexpath = index_path(self.__config, repotype)
        metadatapath = metadata_path(self.__config, repotype)
        cachepath = cache_path(self.__config, repotype)
        objectspath = objects_path(self.__config, repotype)

        if not validate_config_spec_hash(self.__config):
            log.error(".ml-git/config.yaml invalid.  It should look something like this:\n%s"
                      % yaml.dump(get_sample_config_spec("somebucket", "someprofile", "someregion")), class_name=REPOSITORY_CLASS_NAME)
            return None

        repo = LocalRepository(self.__config, objectspath, repotype)
        _, _, untracked_files = repo.status(spec, log_errors=False)

        if untracked_files is not None and len(untracked_files) == 0:
            log.info("There is no new data to add", class_name=REPOSITORY_CLASS_NAME)
            return None

        ref = Refs(refspath, spec, repotype)
        tag, sha = ref.branch()

        categories_path = get_path_with_categories(tag)
        path, file = None, None
        try:
            path, file = search_spec_file(self.__repotype, spec, categories_path)
        except Exception as e:
            log.error(e, class_name=REPOSITORY_CLASS_NAME)

        if path is None:
            return

        f = os.path.join(path, file)
        dataset_spec = yaml_load(f)

        if bumpversion and not increment_version_in_spec(f, self.__repotype):
            return None

        if not validate_spec_hash(dataset_spec, self.__repotype):
            log.error(
                "Invalid %s spec in %s.  It should look something like this:\n%s"
                % (self.__repotype, f, get_sample_spec_doc("somebucket", self.__repotype)), class_name=REPOSITORY_CLASS_NAME
            )
            return None

        # Check tag before anything to avoid creating unstable state
        log.debug("Repository: check if tag already exists", class_name=REPOSITORY_CLASS_NAME)

        m = Metadata(spec, metadatapath, self.__config, repotype)
        # get version of current manifest file
        manifest = ""
        if tag is not None:
            m.checkout(tag)
            md_metadatapath = m.get_metadata_path(tag)
            manifest = os.path.join(md_metadatapath, "MANIFEST.yaml")
            m.checkout("master")

        # TODO remove this peace of code to manifest.py
        # Remove deleted files from MANIFEST
        if del_files:
            
            manifest_files = yaml_load(manifest)

            deleted_files = []
            for k in manifest_files:
                for file in manifest_files[k]:
                    if not os.path.exists(os.path.join(path, file)):
                        deleted_files.append([k,file])

            for file in deleted_files:
                if len(manifest_files[file[0]]) > 1:
                    manifest_files[file[0]].remove(file[1])
                else:
                    del (manifest_files[file[0]])

            yaml_save(manifest_files, manifest)

        # adds chunks to ml-git Index
        log.info("%s adding path [%s] to ml-git index" % (repotype, path), class_name=REPOSITORY_CLASS_NAME)
        idx = MultihashIndex(spec, indexpath)
        idx.add(path, manifest)

        # create hard links in ml-git Cache
        mf = os.path.join(indexpath, "metadata", spec, "MANIFEST.yaml")
        c = Cache(cachepath, path, mf)
        c.update()

        # Run file check
        if run_fsck:
            self.fsck()

    def branch(self, spec):
        repotype = self.__repotype
        refspath = refs_path(self.__config, repotype)
        r = Refs(refspath, spec, repotype)
        print(r.branch())

    '''prints status of changes in the index and changes not yet tracked or staged'''
    def status(self, spec):
        repotype = self.__repotype
        objectspath = objects_path(self.__config, repotype)

        repo = LocalRepository(self.__config, objectspath, repotype)
        log.info("%s: status of ml-git index for [%s]" % (repotype, spec), class_name=REPOSITORY_CLASS_NAME)
        new_files, deleted_files, untracked_files = repo.status(spec)

        if new_files is not None and deleted_files is not None and untracked_files is not None:
            print("Changes to be committed")
            for file in new_files:
                print("\tnew file: %s" % file)

            for file in deleted_files:
                print("\tdeleted: %s" % file)

            print("\nuntracked files")
            for file in untracked_files:
                print("\t%s" % file)

    '''commit changes present in the ml-git index to the ml-git repository'''
    def commit(self, spec, specs, run_fsck=False, msg=None):
        # Move chunks from index to .ml-git/objects
        repotype = self.__repotype
        indexpath = index_path(self.__config, repotype)
        objectspath = objects_path(self.__config, repotype)
        metadatapath = metadata_path(self.__config, repotype)
        refspath = refs_path(self.__config, repotype)

        # Check tag before anything to avoid creating unstable state
        log.debug("Check if tag already exists", class_name=REPOSITORY_CLASS_NAME)
        m = Metadata(spec, metadatapath, self.__config, repotype)
        fullmetadatapath, categories_subpath, metadata = m.tag_exists(indexpath)
        if metadata is None:
            return None

        log.debug("%s -> %s" % (indexpath, objectspath), class_name=REPOSITORY_CLASS_NAME)
        # commit objects in index to ml-git objects
        o = Objects(spec, objectspath)
        o.commit_index(indexpath)

        # update metadata spec & README.md
        # option --dataset-spec --labels-spec
        m = Metadata(spec, metadatapath, self.__config, repotype)
        tag, sha = m.commit_metadata(indexpath, specs, msg)

        # update ml-git ref spec HEAD == to new SHA-1 / tag
        if tag is None:
            return None
        ref = Refs(refspath, spec, repotype)
        ref.update_head(tag, sha)

        # Run file check
        if run_fsck:
            self.fsck()

        return tag

    def list(self):
        repotype = self.__repotype
        metadatapath = metadata_path(self.__config, repotype)
        m = Metadata("", metadatapath, self.__config, repotype)
        m.checkout("master")
        m.list(title="ML " + repotype)

    def tag(self, spec, usrtag):
        repotype = self.__repotype
        metadatapath = metadata_path(self.__config, repotype)
        refspath = refs_path(self.__config, repotype)

        r = Refs(refspath, spec, repotype)
        curtag, sha = r.head()

        if curtag is None:
            log.error("No current tag for [%s]. commit first." % spec, class_name=REPOSITORY_CLASS_NAME)
            return False
        utag = UsrTag(curtag, usrtag)

        # Check if usrtag exists before creating it
        log.debug("Check if tag [%s] already exists" % utag, class_name=REPOSITORY_CLASS_NAME)
        m = Metadata(spec, metadatapath, self.__config, repotype)
        if m._usrtag_exists(utag) is True:
            log.error("Tag [%s] already exists." % utag, class_name=REPOSITORY_CLASS_NAME)
            return False

        # ensure metadata repository is at the current tag/sha version
        m = Metadata("", metadatapath, self.__config, repotype)
        m.checkout(curtag)

        # print(curtag, utag)
        # TODO: format to something that could be used for a checkout:
        # format: _._user_.._ + curtag + _.._ + usrtag
        # at checkout with usrtag look for pattern _._ then find usrtag in the list (split on '_.._')
        # adds usrtag to the metadata repository

        m = Metadata(spec, metadatapath, self.__config, repotype)
        m.tag_add(utag)

        # checkout at metadata repository at master version
        m.checkout("master")
        return True

    def list_tag(self, spec):
        repotype = self.__repotype
        metadatapath = metadata_path(self.__config, repotype)

        m = Metadata(spec, metadatapath, self.__config, repotype)
        for tag in m.list_tags(spec):
            print(tag)

    '''push all data related to a ml-git repository to the LocalRepository git repository and data store'''
    def push(self, spec, retry=2, clear_on_fail=False):
        repotype = self.__repotype
        indexpath = index_path(self.__config, repotype)
        objectspath = objects_path(self.__config, repotype)
        metadatapath = metadata_path(self.__config, repotype)
        refspath = refs_path(self.__config, repotype)

        met = Metadata(spec, metadatapath, self.__config, repotype)
        fields = met.git_user_config()
        if None in fields.values():
            log.error("Your name and email address need to be configured in git. "
                      "Please see the commands below:", class_name=REPOSITORY_CLASS_NAME)

            log.error('git config --global user.name "Your Name"', class_name=REPOSITORY_CLASS_NAME)
            log.error('git config --global user.email you@example.com"', class_name=REPOSITORY_CLASS_NAME)
            return
        if met.fetch() is False:
            return

        ref = Refs(refspath, spec, repotype)
        tag, sha = ref.branch()
        categories_path = get_path_with_categories(tag)

        specpath, specfile = None, None
        try:
            specpath, specfile = search_spec_file(self.__repotype, spec, categories_path)
        except Exception as e:
            log.error(e, class_name=REPOSITORY_CLASS_NAME)

        if specpath is None:
            return

        fullspecpath = os.path.join(specpath, specfile)

        repo = LocalRepository(self.__config, objectspath, repotype)
        ret = repo.push(indexpath, objectspath, fullspecpath, retry, clear_on_fail)

        # ensure first we're on master !
        met.checkout("master")
        if ret == 0:
            # push metadata spec to LocalRepository git repository
            met.push()

    '''Retrieves only the metadata related to a ml-git repository'''

    def update(self):
        repotype = self.__repotype
        metadatapath = metadata_path(self.__config, repotype)
        m = Metadata("", metadatapath, self.__config)
        m.update()

    '''Retrieve only the data related to a specific ML entity version'''

    def _fetch(self, tag, samples, retries=2):
        repotype = self.__repotype
        objectspath = objects_path(self.__config, repotype)
        metadatapath = metadata_path(self.__config, repotype)

        # check if no data left untracked/uncommitted. othrewise, stop.
        local_rep = LocalRepository(self.__config, objectspath, repotype)

        return local_rep.fetch(metadatapath, tag, samples, retries)

    def fetch_tag(self, tag, samples, retries=2):
        repotype = self.__repotype
        objectspath = objects_path(self.__config, repotype)
        metadatapath = metadata_path(self.__config, repotype)
        m = Metadata("", metadatapath, self.__config, repotype)
        m.checkout(tag)

        fetch_success = self._fetch(tag, samples, retries)

        if not fetch_success:
            objs = Objects("", objectspath)
            objs.fsck(remove_corrupted=True)
            m.checkout("master")
            return

        # restore to master/head
        self._checkout_tag("master")

    def _checkout_tag(self, tag):
        repotype = self.__repotype
        metadatapath = metadata_path(self.__config, repotype)

        # checkout
        m = Metadata("", metadatapath, self.__config, repotype)
        m.checkout(tag)

    '''performs fsck on several aspects of ml-git filesystem.
        TODO: add options like following:
        * detect:
            ** fast: performs checks on all blobs present in index / objects
            ** thorough: perform check on files within cache
        * fix:
            ** download again corrupted blob
            ** rebuild cache  
    '''

    def fsck(self):
        repotype = self.__repotype
        objectspath = objects_path(self.__config, repotype)
        indexpath = index_path(self.__config, repotype)

        o = Objects("", objectspath)
        corrupted_files_obj = o.fsck()
        corrupted_files_obj_len = len(corrupted_files_obj)

        idx = MultihashIndex("", indexpath)
        corrupted_files_idx = idx.fsck()
        corrupted_files_idx_len = len(corrupted_files_idx)

        print("[%d] corrupted file(s) in Local Repository: %s" % (corrupted_files_obj_len, corrupted_files_obj))
        print("[%d] corrupted file(s) in Index: %s" % (corrupted_files_idx_len, corrupted_files_idx))
        print("Total of corrupted files: %d" % (corrupted_files_obj_len + corrupted_files_idx_len))

    def show(self, spec):
        repotype = self.__repotype
        metadatapath = metadata_path(self.__config, repotype)
        refspath = refs_path(self.__config, repotype)

        r = Refs(refspath, spec, repotype)
        tag, sha = r.head()
        if tag is None:
            log.info("No HEAD for [%s]" % spec, class_name=LOCAL_REPOSITORY_CLASS_NAME)
            return

        m = Metadata("", metadatapath, self.__config, repotype)

        m.checkout(tag)

        m.show(spec)

        m.checkout("master")

    def _tag_exists(self, tag):
        md = MetadataManager(self.__config, self.__repotype)

        # check if tag already exists in the ml-git repository
        tags = md._tag_exists(tag)
        if len(tags) == 0:
            log.error("Tag [%s] does not exist in this repository" % tag, class_name=LOCAL_REPOSITORY_CLASS_NAME)
            return False
        return True

    def checkout(self, tag, samples, retries=2, force_get=False, dataset=False, labels=False):
        metadatapath = metadata_path(self.__config)
        dt_tag, lb_tag = self._checkout(tag, samples, retries, force_get, dataset, labels)
        if dt_tag is not None:
            try:
                self.__repotype = "dataset"
                m = Metadata("", metadatapath, self.__config, self.__repotype)
                log.info("Initializing related dataset download", class_name=REPOSITORY_CLASS_NAME)
                m.init()
                self._checkout(dt_tag, samples, retries, force_get, False, False)
            except Exception as e:
                log.error("LocalRepository: [%s]" % e, class_name=REPOSITORY_CLASS_NAME)
        if lb_tag is not None:
            try:
                self.__repotype = "labels"
                m = Metadata("", metadatapath, self.__config, self.__repotype)
                log.info("Initializing related labels download", class_name=REPOSITORY_CLASS_NAME)
                m.init()
                self._checkout(lb_tag, samples, retries, force_get, False, False)
            except Exception as e:
                log.error("LocalRepository: [%s]" % e, class_name=REPOSITORY_CLASS_NAME)

    '''Download data from a specific ML entity version into the workspace'''

    def _checkout(self, tag, samples, retries=2, force_get=False, dataset=False, labels=False):
        repotype = self.__repotype
        cachepath = cache_path(self.__config, repotype)
        metadatapath = metadata_path(self.__config, repotype)
        objectspath = objects_path(self.__config, repotype)
        refspath = refs_path(self.__config, repotype)
        dataset_tag = None
        labels_tag = None
        # find out actual workspace path to save data
        categories_path, specname, _ = spec_parse(tag)

        wspath = os.path.join(get_root_path(), os.sep.join([repotype, categories_path]))

        ensure_path_exists(wspath)

        try:
            if not self._tag_exists(tag):
                return None, None
        except Exception as e:
            log.error("Invalid ml-git repository!", class_name=LOCAL_REPOSITORY_CLASS_NAME)
            return None, None

        ref = Refs(refspath, specname, repotype)
        curtag, _ = ref.branch()
        if curtag == tag:
            log.info("Repository: already at tag [%s]" % tag, class_name=REPOSITORY_CLASS_NAME)
            return None, None

        local_rep = LocalRepository(self.__config, objectspath, repotype)
        # check if no data left untracked/uncommitted. otherwise, stop.
        if not force_get and local_rep.exist_local_changes(specname) is True:
            return None, None

        self._checkout_tag(tag)

        specpath = os.path.join(metadatapath, categories_path, specname + '.spec')

        if dataset is True:
            dataset_tag = get_entity_tag(specpath, repotype, 'dataset')
        if labels is True:
            labels_tag = get_entity_tag(specpath, repotype, 'labels')

        fetch_success = self._fetch(tag, samples, retries)

        if not fetch_success:
            objs = Objects("", objectspath)
            objs.fsck(remove_corrupted=True)
<<<<<<< HEAD
            # m.checkout("master")
=======
            self._checkout_tag("master")
>>>>>>> 45ef51fc
            return None, None

        spec_index_path = os.path.join(index_metadata_path(self.__config, repotype), specname)
        if os.path.exists(spec_index_path):
            if os.path.exists(os.path.join(spec_index_path, specname + ".spec")):
                os.unlink(os.path.join(spec_index_path, specname + ".spec"))
            if os.path.exists(os.path.join(spec_index_path, "README.md")):
                os.unlink(os.path.join(spec_index_path, "README.md"))

        try:
            r = LocalRepository(self.__config, objectspath, repotype)
            r.checkout(cachepath, metadatapath, objectspath, wspath, tag, samples)
        except OSError as e:
            self._checkout_tag("master")
            if e.errno == errno.ENOSPC:
                log.error("There is not enough space in the disk. Remove some files and try again.", class_name=REPOSITORY_CLASS_NAME)
            else:
                log.error("An error occurred while creating the files into workspace: %s \n." % e, class_name=REPOSITORY_CLASS_NAME)
                return None, None
        except Exception as e:
            self._checkout_tag("master")
            log.error("An error occurred while creating the files into workspace: %s \n." % e, class_name=REPOSITORY_CLASS_NAME)
            return None, None

        m = Metadata("", metadatapath, self.__config, repotype)
        sha = m.sha_from_tag(tag)

        ref.update_head(tag, sha)

        # restore to master/head
        self._checkout_tag("master")
        return dataset_tag, labels_tag


    def reset(self, spec, reset_type, head):

        if (reset_type == '--soft' or reset_type == '--mixed') and head == HEAD:
            return

        repotype = self.__repotype
        metadatapath = metadata_path(self.__config, repotype)
        indexpath = index_path(self.__config, repotype)
        refspath = refs_path(self.__config, repotype)
        met = Metadata(spec, metadatapath, self.__config, repotype)
        ref = Refs(refspath, spec, repotype)
        idx = MultihashIndex(spec, indexpath)

        # current manifest file before reset
        _manifest = met.get_metadata_manifest().load()

        if head == HEAD_1:  # HEAD~1
            try:
                # reset the repo
                met.reset()
            except:
                return

        # get tag after reset
        tag = met.get_current_tag()
        sha = met.sha_from_tag(tag)

        # update ml-git ref HEAD
        ref.update_head(str(tag), sha)

        # get path to reset workspace in case of --hard
        categories_path = get_path_with_categories(str(tag))
        path, file = None, None
        try:
            path, file = search_spec_file(self.__repotype, spec, categories_path)
        except Exception as e:
            log.error(e, class_name=REPOSITORY_CLASS_NAME)

        if reset_type == '--hard' and path is None:
            return

        # get manifest from metadata after change
        _manifest_changed = met.get_metadata_manifest()

        hash_files = _manifest_changed.get_diff(_manifest)
        hash_files.update(idx.get_index().load())

        if reset_type == '--soft':
            # add in index/metadata/<entity-name>/MANIFEST
            idx.update_index_manifest(hash_files)

        else:  # --hard or --mixed
            # remove hash from index/hashsh/store.log
            objs = MultihashFS(indexpath)
            for key_hash in hash_files:
                objs.remove_hash(key_hash)
            idx.remove_manifest()

        if reset_type == '--hard':  # reset workspace
            remove_from_workspace(hash_files, path, spec)

    def import_files(self, object, path, directory, retry, bucket_name, profile, region):

        err_msg = "Invalid ml-git project!"

        try:
            if not get_root_path():
                log.error(err_msg, class_name=REPOSITORY_CLASS_NAME)
                return
        except Exception:
            log.error(err_msg, class_name=REPOSITORY_CLASS_NAME)
            return

        local = LocalRepository(self.__config, objects_path(self.__config, self.__repotype), self.__repotype)

        try:
            local.import_files(object, path, directory, retry, bucket_name, profile, region)
        except Exception as e:
            log.error("Fatal downloading error [%s]" % e, class_name=REPOSITORY_CLASS_NAME)

    def create(self, artefact_name, categories, version, imported_dir, start_wizard):

<<<<<<< HEAD
        repotype = self.__repotype

        try:
            create_workspace_tree_structure(repotype, artefact_name, categories, version, imported_dir)
        except Exception as e:
            log.error(e, CLASS_NAME=REPOSITORY_CLASS_NAME)
            return

        if start_wizard:

            has_new_store, store_type, bucket, profile, region, endpoint_url, git_repo = start_wizard_questions()

            if has_new_store:
                store_add(store_type, bucket, profile, region, endpoint_url)

            update_store_spec(repotype, artefact_name, store_type, bucket)
            remote_add(repotype, git_repo)

            print('Project Created.')


=======
>>>>>>> 45ef51fc
if __name__ == "__main__":
    from mlgit.config import config_load

    config = config_load()
    r = Repository(config)
    r.init()
    r.add("dataset-ex")
    r.commit("dataset-ex")
    r.status("dataset-ex")<|MERGE_RESOLUTION|>--- conflicted
+++ resolved
@@ -480,11 +480,7 @@
         if not fetch_success:
             objs = Objects("", objectspath)
             objs.fsck(remove_corrupted=True)
-<<<<<<< HEAD
-            # m.checkout("master")
-=======
             self._checkout_tag("master")
->>>>>>> 45ef51fc
             return None, None
 
         spec_index_path = os.path.join(index_metadata_path(self.__config, repotype), specname)
@@ -601,7 +597,6 @@
 
     def create(self, artefact_name, categories, version, imported_dir, start_wizard):
 
-<<<<<<< HEAD
         repotype = self.__repotype
 
         try:
@@ -623,8 +618,6 @@
             print('Project Created.')
 
 
-=======
->>>>>>> 45ef51fc
 if __name__ == "__main__":
     from mlgit.config import config_load
 
