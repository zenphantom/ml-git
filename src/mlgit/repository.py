--- conflicted
+++ resolved
@@ -56,24 +56,15 @@
     '''Add dir/files to the ml-git index'''
 
     def add(self, spec, bumpversion=False, run_fsck=False):
-<<<<<<< HEAD
-=======
-        repotype = self.__repotype
-        refspath = refs_path(self.__config, repotype)
-        indexpath = index_path(self.__config, repotype)
-        metadatapath = metadata_path(self.__config, repotype)
-        cachepath = cache_path(self.__config, repotype)
-        objectspath = objects_path(self.__config, repotype)
-
->>>>>>> f57595d8
+        repotype = self.__repotype
+
         if not validate_config_spec_hash(self.__config):
             log.error(".ml-git/config.yaml invalid.  It should look something like this:\n%s"
                       % yaml.dump(get_sample_config_spec("somebucket", "someprofile", "someregion")), class_name=REPOSITORY_CLASS_NAME)
             return None
-<<<<<<< HEAD
-
-        try:
-            repotype = self.__repotype
+
+        path, file = None, None
+        try:
             refspath = refs_path(self.__config, repotype)
             indexpath = index_path(self.__config, repotype)
             metadatapath = metadata_path(self.__config, repotype)
@@ -92,22 +83,6 @@
 
             categories_path = get_path_with_categories(tag)
 
-=======
-
-        repo = LocalRepository(self.__config, objectspath, repotype)
-        _, deleted, untracked_files = repo.status(spec, log_errors=False)
-
-        if deleted is not None and len(deleted) == 0 and untracked_files is not None and len(untracked_files) == 0:
-            log.info("There is no new data to add", class_name=REPOSITORY_CLASS_NAME)
-            return None
-
-        ref = Refs(refspath, spec, repotype)
-        tag, sha = ref.branch()
-
-        categories_path = get_path_with_categories(tag)
-        path, file = None, None
-        try:
->>>>>>> f57595d8
             path, file = search_spec_file(self.__repotype, spec, categories_path)
         except Exception as e:
             log.error(e, class_name=REPOSITORY_CLASS_NAME)
@@ -502,11 +477,18 @@
 
     def remote_fsck(self, spec, retries=2):
         repotype = self.__repotype
-        metadatapath = metadata_path(self.__config, repotype)
-        objectspath = objects_path(self.__config, repotype)
-
-        tag, sha = self._branch(spec)
-        categories_path = self._get_path_with_categories(tag)
+        try:
+            metadatapath = metadata_path(self.__config, repotype)
+            objectspath = objects_path(self.__config, repotype)
+            refspath = refs_path(self.__config, repotype)
+        except Exception as e:
+            log.error(e, class_name=REPOSITORY_CLASS_NAME)
+            return
+
+        ref = Refs(refspath, spec, repotype)
+        tag, sha = ref.branch()
+
+        categories_path = get_path_with_categories(tag)
 
         self._checkout(tag)
 
@@ -664,11 +646,7 @@
         if reset_type == '--soft':
             # add in index/metadata/<entity-name>/MANIFEST
             idx.update_index_manifest(hash_files)
-<<<<<<< HEAD
-            fidx.update_index_status(hash_files, Status.a.name)
-=======
             fidx.update_index_status(filenames, Status.a.name)
->>>>>>> f57595d8
 
         else:  # --hard or --mixed
             # remove hash from index/hashsh/store.log
@@ -676,11 +654,7 @@
             for key_hash in hash_files:
                 objs.remove_hash(key_hash)
             idx.remove_manifest()
-<<<<<<< HEAD
-            fidx.remove_from_index_yaml(hash_files)
-=======
             fidx.remove_from_index_yaml(filenames)
->>>>>>> f57595d8
 
         if reset_type == '--hard':  # reset workspace
             remove_from_workspace(hash_files, path, spec)
