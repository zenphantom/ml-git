"""
© Copyright 2020 HP Development Company, L.P.
SPDX-License-Identifier: GPL-2.0-only
"""

import os
import yaml
import errno

from git import Repo

from mlgit import log
from mlgit.admin import remote_add
from mlgit.config import index_path, objects_path, cache_path, metadata_path, refs_path, \
    validate_config_spec_hash, validate_dataset_spec_hash, get_sample_config_spec, get_sample_dataset_spec_doc, \
    index_metadata_path
from mlgit.cache import Cache
from mlgit.metadata import Metadata, MetadataManager
from mlgit.refs import Refs
from mlgit.spec import spec_parse, search_spec_file, increment_version_in_dataset_spec
from mlgit.tag import UsrTag
from mlgit.utils import yaml_load, ensure_path_exists, yaml_save, get_root_path
from mlgit.local import LocalRepository
from mlgit.index import MultihashIndex, Objects
from mlgit.constants import REPOSITORY_CLASS_NAME, LOCAL_REPOSITORY_CLASS_NAME


class Repository(object):
    def __init__(self, config, repotype="dataset"):
        self.__config = config
        self.__repotype = repotype

    '''initializes ml-git repository metadata'''

    def init(self):
        try:
            metadatapath = metadata_path(self.__config)
            m = Metadata("", metadatapath, self.__config, self.__repotype)
            m.init()
        except Exception as e:
            log.error(e)

    def repo_remote_add(self, repotype, mlgit_remote):
        try:
            remote_add(repotype, mlgit_remote)
            self.__config = config_load()

            metadatapath = metadata_path(self.__config)
            m = Metadata("", metadatapath, self.__config, self.__repotype)
            m.remote_set_url(repotype, mlgit_remote)
        except Exception as e:
            log.error(e, class_name=REPOSITORY_CLASS_NAME)
            return

    '''Add dir/files to the ml-git index'''

    def add(self, spec, bumpversion=False, run_fsck=False, del_files=False):
        if not validate_config_spec_hash(self.__config):
            log.error(".ml-git/config.yaml invalid.  It should look something like this:\n%s"
                      % yaml.dump(get_sample_config_spec("somebucket", "someprofile", "someregion")), class_name=REPOSITORY_CLASS_NAME)
            return None

        tag, sha = self._branch(spec)
        categories_path = self._get_path_with_categories(tag)
        path, file = None, None
        try:
            path, file = search_spec_file(self.__repotype, spec, categories_path)
        except Exception as e:
            log.error(e, class_name=REPOSITORY_CLASS_NAME)

        if path is None:
            return

        f = os.path.join(path, file)
        dataset_spec = yaml_load(f)

        if bumpversion and not increment_version_in_dataset_spec(f, self.__repotype):
            return None

        if not validate_dataset_spec_hash(dataset_spec, self.__repotype):
            log.error(
                "Invalid dataset spec in %s.  It should look something like this:\n%s"
                % (f, get_sample_dataset_spec_doc("somebucket")), class_name=REPOSITORY_CLASS_NAME
            )
            return None

        repotype = self.__repotype

        indexpath = index_path(self.__config, repotype)
        metadatapath = metadata_path(self.__config, repotype)
        cachepath = cache_path(self.__config, repotype)

        # Check tag before anything to avoid creating unstable state
        log.debug("Repository: check if tag already exists")
        m = Metadata(spec, metadatapath, self.__config, repotype)

        # get version of current manifest file
        tag, sha = self._branch(spec)
        manifest = ""
        if tag is not None:
            self._checkout(tag)
            m = Metadata(spec, metadatapath, self.__config, repotype)
            md_metadatapath = m.get_metadata_path(tag)
            manifest = os.path.join(md_metadatapath, "MANIFEST.yaml")
            self._checkout("master")

        # Remove deleted files from MANIFEST
        if del_files:
            manifest_files = yaml_load(manifest)

            deleted_files = []
            for k in manifest_files:
                for file in manifest_files[k]:
                    if not os.path.exists(os.path.join(path, file)):
                        deleted_files.append([k,file])

            for file in deleted_files:
                if len(manifest_files[file[0]]) > 1:
                    manifest_files[file[0]].remove(file[1])
                else:
                    del (manifest_files[file[0]])

            yaml_save(manifest_files, manifest)

        # adds chunks to ml-git Index
        log.info("%s adding path [%s] to ml-git index" % (repotype, path), class_name=REPOSITORY_CLASS_NAME)
        idx = MultihashIndex(spec, indexpath)
        idx.add(path, manifest)

        # create hard links in ml-git Cache
        mf = os.path.join(indexpath, "metadata", spec, "MANIFEST.yaml")
        c = Cache(cachepath, path, mf)
        c.update()

        # Run file check
        if run_fsck:
            self.fsck()

    def branch(self, spec):
        print(self._branch(spec))

    def _branch(self, spec):
        repotype = self.__repotype
        refspath = refs_path(self.__config, repotype)
        r = Refs(refspath, spec, repotype)
        return r.head()

    '''prints status of changes in the index and changes not yet tracked or staged'''
    def status(self, spec):
        repotype = self.__repotype

        log.info("%s: status of ml-git index for [%s]" % (repotype, spec), class_name=REPOSITORY_CLASS_NAME)
        new_files, deleted_files, untracked_files = self._status(spec)

        if new_files is not None and deleted_files is not None and untracked_files is not None:
            print("Changes to be committed")
            for file in new_files:
                print("\tnew file: %s" % file)

            for file in deleted_files:
                print("\tdeleted: %s" % file)

            print("\nuntracked files")
            for file in untracked_files:
                print("\t%s" % file)

    '''commit changes present in the ml-git index to the ml-git repository'''
    def commit(self, spec, specs, run_fsck=False):
        # Move chunks from index to .ml-git/objects
        repotype = self.__repotype
        indexpath = index_path(self.__config, repotype)
        objectspath = objects_path(self.__config, repotype)
        metadatapath = metadata_path(self.__config, repotype)
        refspath = refs_path(self.__config, repotype)

        # Check tag before anything to avoid creating unstable state
        log.debug("Check if tag already exists", class_name=REPOSITORY_CLASS_NAME)
        m = Metadata(spec, metadatapath, self.__config, repotype)
        fullmetadatapath, categories_subpath, metadata = m.tag_exists(indexpath)
        if metadata is None:
            return None

        log.debug("%s -> %s" % (indexpath, objectspath), class_name=REPOSITORY_CLASS_NAME)
        # commit objects in index to ml-git objects
        o = Objects(spec, objectspath)
        o.commit_index(indexpath)

        # update metadata spec & README.md
        # option --dataset-spec --labels-spec
        m = Metadata(spec, metadatapath, self.__config, repotype)
        tag, sha = m.commit_metadata(indexpath, specs)

        # update ml-git ref spec HEAD == to new SHA-1 / tag
        if tag is None:
            return None
        ref = Refs(refspath, spec, repotype)
        ref.update_head(tag, sha)

        # Run file check
        if run_fsck:
            self.fsck()

        return tag

    def list(self):
        repotype = self.__repotype
        metadatapath = metadata_path(self.__config, repotype)

        self._checkout("master")

        m = Metadata("", metadatapath, self.__config, repotype)
        m.list(title="ML " + repotype)

    def tag(self, spec, usrtag):
        repotype = self.__repotype
        metadatapath = metadata_path(self.__config, repotype)
        refspath = refs_path(self.__config, repotype)

        r = Refs(refspath, spec, repotype)
        curtag, sha = r.head()

        if curtag == None:
            log.error("No current tag for [%s]. commit first." % spec, class_name=REPOSITORY_CLASS_NAME)
            return False
        utag = UsrTag(curtag, usrtag)

        # Check if usrtag exists before creating it
        log.debug("Check if tag [%s] already exists" % utag, class_name=REPOSITORY_CLASS_NAME)
        m = Metadata(spec, metadatapath, self.__config, repotype)
        if m._usrtag_exists(utag) == True:
            log.error("Tag [%s] already exists." % utag, class_name=REPOSITORY_CLASS_NAME)
            return False

        # ensure metadata repository is at the current tag/sha version

        m = Metadata("", metadatapath, self.__config, repotype)
        m.checkout(curtag)

        # print(curtag, utag)
        # TODO: format to something that could be used for a checkout:
        # format: _._user_.._ + curtag + _.._ + usrtag
        # at checkout with usrtag look for pattern _._ then find usrtag in the list (split on '_.._')
        # adds usrtag to the metadata repository

        m = Metadata(spec, metadatapath, self.__config, repotype)
        m.tag_add(utag)

        # checkout at metadata repository at master version
        self._checkout("master")
        return True

    def list_tag(self, spec):
        repotype = self.__repotype
        metadatapath = metadata_path(self.__config, repotype)

        m = Metadata(spec, metadatapath, self.__config, repotype)
        for tag in m.list_tags(spec):
            print(tag)

    '''push all data related to a ml-git repository to the LocalRepository git repository and data store'''
    def push(self, spec, retry=2, clear_on_fail=False):
        repotype = self.__repotype
        indexpath = index_path(self.__config, repotype)
        objectspath = objects_path(self.__config, repotype)
        metadatapath = metadata_path(self.__config, repotype)

        m = Metadata(spec, metadatapath, self.__config, repotype)
        fields = m.git_user_config()
        if None in fields.values():
            log.error("Your name and email address need to be configured in git. "
                      "Please see the commands below:", class_name=REPOSITORY_CLASS_NAME)

            log.error('git config --global user.name "Your Name"', class_name=REPOSITORY_CLASS_NAME)
            log.error('git config --global user.email you@example.com"', class_name=REPOSITORY_CLASS_NAME)
            return
        if m.fetch() is False:
            return

        tag, sha = self._branch(spec)
        categories_path = self._get_path_with_categories(tag)

        specpath, specfile = None, None
        try:
            specpath, specfile = search_spec_file(self.__repotype, spec, categories_path)
        except Exception as e:
            log.error(e, class_name=REPOSITORY_CLASS_NAME)

        if specpath is None:
            return

        fullspecpath = os.path.join(specpath, specfile)

        r = LocalRepository(self.__config, objectspath, repotype)
        ret = r.push(indexpath, objectspath, fullspecpath, retry, clear_on_fail)

        # ensure first we're on master !
        self._checkout("master")
        if ret == 0:
            # push metadata spec to LocalRepository git repository
            m = Metadata(spec, metadatapath, self.__config, repotype)
            m.push()

    '''Retrieves only the metadata related to a ml-git repository'''

    def update(self):
        repotype = self.__repotype
        metadatapath = metadata_path(self.__config, repotype)
        m = Metadata("", metadatapath, self.__config)
        m.update()

    '''Retrieve only the data related to a specific ML entity version'''

    def _fetch(self, tag, samples, retries=2):
        repotype = self.__repotype
        objectspath = objects_path(self.__config, repotype)
        metadatapath = metadata_path(self.__config, repotype)

        # check if no data left untracked/uncommitted. othrewise, stop.
        local_rep = LocalRepository(self.__config, objectspath, repotype)

        return local_rep.fetch(metadatapath, tag, samples, retries)

    def fetch_tag(self, tag, samples, retries=2):
        repotype = self.__repotype
        objectspath = objects_path(self.__config, repotype)

        self._checkout(tag)

        fetch_success = self._fetch(tag, samples, retries)

        if not fetch_success:
            objs = Objects("", objectspath)
            objs.fsck(remove_corrupted=True)
            self._checkout("master")
            return

        # restore to master/head
        self._checkout("master")


    def _checkout(self, tag):
        repotype = self.__repotype
        metadatapath = metadata_path(self.__config, repotype)

        # checkout
        m = Metadata("", metadatapath, self.__config, repotype)
        m.checkout(tag)

    '''performs fsck on several aspects of ml-git filesystem.
        TODO: add options like following:
        * detect:
            ** fast: performs checks on all blobs present in index / objects
            ** thorough: perform check on files within cache
        * fix:
            ** download again corrupted blob
            ** rebuild cache  
    '''

    def fsck(self):
        repotype = self.__repotype
        objectspath = objects_path(self.__config, repotype)
        indexpath = index_path(self.__config, repotype)

        o = Objects("", objectspath)
        corrupted_files_obj = o.fsck()
        corrupted_files_obj_len = len(corrupted_files_obj)

        idx = MultihashIndex("", indexpath)
        corrupted_files_idx = idx.fsck()
        corrupted_files_idx_len = len(corrupted_files_idx)

        print("[%d] corrupted file(s) in Local Repository: %s" % (corrupted_files_obj_len, corrupted_files_obj))
        print("[%d] corrupted file(s) in Index: %s" % (corrupted_files_idx_len, corrupted_files_idx))
        print("Total of corrupted files: %d" % (corrupted_files_obj_len + corrupted_files_idx_len))

    def show(self, spec):
        repotype = self.__repotype
        metadatapath = metadata_path(self.__config, repotype)
        refspath = refs_path(self.__config, repotype)

        r = Refs(refspath, spec, repotype)
        tag, sha = r.head()
        if tag is None:
            log.info("No HEAD for [%s]" % spec, class_name=LOCAL_REPOSITORY_CLASS_NAME)
            return

        self._checkout(tag)

        m = Metadata("", metadatapath, self.__config, repotype)
        m.show(spec)

        self._checkout("master")

    def _tag_exists(self, tag):
        md = MetadataManager(self.__config, self.__repotype)

        # check if tag already exists in the ml-git repository
        tags = md._tag_exists(tag)
        if len(tags) == 0:
            log.error("Tag [%s] does not exist in this repository" % tag, class_name=LOCAL_REPOSITORY_CLASS_NAME)
            return False
        return True

    def get(self, tag, samples, retries=2, force_get=False, dataset=False, labels=False):
        metadatapath = metadata_path(self.__config)
        dt_tag, lb_tag = self._get(tag, samples, retries, force_get, dataset, labels)
        if dt_tag is not None:
            try:
                self.__repotype = "dataset"
                m = Metadata("", metadatapath, self.__config, self.__repotype)
                log.info("Initializing related dataset download")
                m.init()
                self._get(dt_tag, samples, retries, force_get, False, False)
            except Exception as e:
                log.error("LocalRepository: [%s]" % e)
        if lb_tag is not None:
            try:
                self.__repotype = "labels"
                m = Metadata("", metadatapath, self.__config, self.__repotype)
                log.info("Initializing related labels download")
                m.init()
                self._get(lb_tag, samples, retries, force_get, False, False)
            except Exception as e:
                log.error("LocalRepository: [%s]" % e)

    '''Download data from a specific ML entity version into the workspace'''

    def _get(self, tag, samples, retries=2, force_get=False, dataset=False, labels=False):
        repotype = self.__repotype
        cachepath = cache_path(self.__config, repotype)
        metadatapath = metadata_path(self.__config, repotype)
        objectspath = objects_path(self.__config, repotype)
        refspath = refs_path(self.__config, repotype)
        dataset_tag = None
        labels_tag = None
        # find out actual workspace path to save data
        categories_path, specname, _ = spec_parse(tag)

        wspath = os.path.join(get_root_path(), os.sep.join([repotype, categories_path]))

        ensure_path_exists(wspath)

        try:
            if not self._tag_exists(tag):
                return None, None
        except Exception as e:
            log.error("Invalid ml-git repository!")
            return None, None
        curtag, _ = self._branch(specname)
        if curtag == tag:
            log.info("Repository: already at tag [%s]" % tag)
            return None, None

        # check if no data left untracked/uncommitted. otherwise, stop.
        if not force_get and self._exist_local_changes(specname) is True:
            return None, None

        self._checkout(tag)

<<<<<<< HEAD
        try:
            specpath = os.path.join(metadatapath, categories_path, specname + '.spec')
            spec = yaml_load(specpath)
            if dataset is True:
                dataset_tag = spec[repotype]['dataset']['tag']
        except Exception:
            log.warn("Repository: the dataset does not exist for related download.")
        try:
            if labels is True:
                labels_tag = spec[repotype]['labels']['tag']
        except Exception:
            log.warn("Repository: the labels does not exist for related download.")

=======
>>>>>>> 3de8d612
        fetch_success = self._fetch(tag, samples, retries)

        if not fetch_success:
            objs = Objects("", objectspath)
            objs.fsck(remove_corrupted=True)
            self._checkout("master")
            return None, None

        spec_index_path = os.path.join(index_metadata_path(self.__config, repotype), specname)
        if os.path.exists(spec_index_path):
            if os.path.exists(os.path.join(spec_index_path, specname + ".spec")):
                os.unlink(os.path.join(spec_index_path, specname + ".spec"))
            if os.path.exists(os.path.join(spec_index_path, "README.md")):
                os.unlink(os.path.join(spec_index_path, "README.md"))

        try:
            r = LocalRepository(self.__config, objectspath, repotype)
            r.get(cachepath, metadatapath, objectspath, wspath, tag, samples)
        except OSError as e:
            self._checkout("master")
            if e.errno == errno.ENOSPC:
                log.error("There is not enough space in the disk. Remove some files and try again.", class_name=REPOSITORY_CLASS_NAME)
            else:
                log.error("An error occurred while creating the files into workspace: %s \n." % e, class_name=REPOSITORY_CLASS_NAME)
                return None, None
        except Exception as e:
            self._checkout("master")
            log.error("An error occurred while creating the files into workspace: %s \n." % e, class_name=REPOSITORY_CLASS_NAME)
            return None, None

        m = Metadata("", metadatapath, self.__config, repotype)
        sha = m.sha_from_tag(tag)

        r = Refs(refspath, specname, repotype)
        r.update_head(tag, sha)

        # restore to master/head
        self._checkout("master")
        return dataset_tag, labels_tag

    def _exist_local_changes(self, specname):
        new_files, deleted_files, untracked_files = self._status(specname, log_errors=False)
        if new_files is not None and deleted_files is not None and untracked_files is not None:
            unsaved_files = new_files + deleted_files + untracked_files
            if specname + ".spec" in unsaved_files:
                unsaved_files.remove(specname + ".spec")
            if "README.md" in unsaved_files:
                unsaved_files.remove("README.md")

            if len(unsaved_files) > 0:
                log.error("Your local changes to the following files would be discarded: ")
                for file in unsaved_files:
                    print("\t%s" % file)
                log.info(
                    "Please, commit your changes before the get. You can also use the --force option to discard these changes. See 'ml-git --help'.")
                return True
        return False
    @staticmethod
    def _get_path_with_categories(tag):
        result = ''
        if tag:
            temp = tag.split("__")
            result = '/'.join(temp[0:len(temp)-2])

        return result

    def _status(self, spec, log_errors=True):
        repotype = self.__repotype
        indexpath = index_path(self.__config, repotype)
        metadatapath = metadata_path(self.__config, repotype)

        # All files in MANIFEST.yaml in the index AND all files in datapath which stats links == 1
        idx = MultihashIndex(spec, indexpath)
        tag, sha = self._branch(spec)
        categories_path = self._get_path_with_categories(tag)

        path, file = None, None
        try:
            path, file = search_spec_file(self.__repotype, spec, categories_path)
        except Exception as e:
            if log_errors:
                log.error(e, class_name=REPOSITORY_CLASS_NAME)

        if path is None:
            return None, None, None

        manifest_files = ""
        if tag is not None:
            self._checkout(tag)
            m = Metadata(spec, metadatapath, self.__config, repotype)
            md_metadatapath = m.get_metadata_path(tag)
            manifest = os.path.join(md_metadatapath, "MANIFEST.yaml")
            manifest_files = yaml_load(manifest)
            self._checkout("master")
        objfiles = idx.get_index()

        new_files = []
        deleted_files = []
        untracked_files = []
        all_files = []
        for key in objfiles:
            files = objfiles[key]
            for file in files:
                if not os.path.exists(os.path.join(path, file)):
                    deleted_files.append(file)
                else:
                    new_files.append(file)
                all_files.append(file)

        if path is not None:
            for k in manifest_files:
                for file in manifest_files[k]:
                    if not os.path.exists(os.path.join(path, file)):
                        deleted_files.append(file)
                    all_files.append(file)
            for root, dirs, files in os.walk(path):
                basepath = root[len(path) + 1:]
                for file in files:
                    fullpath = os.path.join(root, file)
                    st = os.stat(fullpath)
                    if st.st_nlink <= 1:
                        untracked_files.append((os.path.join(basepath, file)))
                    elif (os.path.join(basepath, file)) not in all_files and not ("README.md" in file or ".spec" in file):
                        untracked_files.append((os.path.join(basepath, file)))
        return new_files, deleted_files, untracked_files

if __name__ == "__main__":
    from mlgit.config import config_load

    config = config_load()
    r = Repository(config)
    r.init()
    r.add("dataset-ex")
    r.commit("dataset-ex")
    r.status("dataset-ex")<|MERGE_RESOLUTION|>--- conflicted
+++ resolved
@@ -457,7 +457,6 @@
 
         self._checkout(tag)
 
-<<<<<<< HEAD
         try:
             specpath = os.path.join(metadatapath, categories_path, specname + '.spec')
             spec = yaml_load(specpath)
@@ -471,8 +470,6 @@
         except Exception:
             log.warn("Repository: the labels does not exist for related download.")
 
-=======
->>>>>>> 3de8d612
         fetch_success = self._fetch(tag, samples, retries)
 
         if not fetch_success:
