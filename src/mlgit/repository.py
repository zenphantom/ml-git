--- conflicted
+++ resolved
@@ -10,11 +10,11 @@
 from mlgit.admin import remote_add
 from mlgit.config import index_path, objects_path, cache_path, metadata_path, refs_path, \
     validate_config_spec_hash, validate_dataset_spec_hash, get_sample_config_spec, get_sample_dataset_spec_doc, \
-    index_metadata_path, config_load
+    index_metadata_path
 from mlgit.cache import Cache
 from mlgit.metadata import Metadata, MetadataManager
 from mlgit.refs import Refs
-from mlgit.spec import spec_parse, search_spec_file, increment_version_in_dataset_spec, get_dataset_spec_file_dir
+from mlgit.spec import spec_parse, search_spec_file, increment_version_in_dataset_spec
 from mlgit.tag import UsrTag
 from mlgit.utils import yaml_load, ensure_path_exists, yaml_save, get_root_path
 from mlgit.local import LocalRepository
@@ -71,17 +71,11 @@
         if bumpversion and not increment_version_in_dataset_spec(f, self.__repotype):
             return None
 
-<<<<<<< HEAD
         if not validate_dataset_spec_hash(dataset_spec, self.__repotype):
-            log.error("Error: invalid dataset spec in %s.  It should look something like this:\n%s"
-                      %(f, get_sample_dataset_spec_doc("somebucket")))
-=======
-        if not validate_dataset_spec_hash(dataset_spec):
             log.error(
                 "Invalid dataset spec in %s.  It should look something like this:\n%s"
                 % (f, get_sample_dataset_spec_doc("somebucket")), class_name=REPOSITORY_CLASS_NAME
             )
->>>>>>> 05e31574
             return None
 
         repotype = self.__repotype
