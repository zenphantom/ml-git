--- conflicted
+++ resolved
@@ -96,11 +96,7 @@
             group_size = int(re_sample.group(2))
             seed = int(re_seed.group(1))
             if amount == 0:
-<<<<<<< HEAD
-                raise SampleValidateException("The amount parameter should be greater than zero.")
-=======
                 raise SampleValidateException("The amount size parameter should be greater than zero.")
->>>>>>> b9833c87
             elif group_size <= 0:
                 raise SampleValidateException("The group size parameter should be greater than zero.")
             elif files_size is None or files_size == 0:
