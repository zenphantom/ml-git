--- conflicted
+++ resolved
@@ -4,11 +4,7 @@
 """
 
 from mlgit import log
-<<<<<<< HEAD
-from mlgit.utils import json_load, yaml_load, ensure_path_exists
-=======
 from mlgit.utils import json_load, yaml_load, ensure_path_exists, get_root_path
->>>>>>> c64a5ede
 from cid import make_cid, CIDv1
 import multihash
 import hashlib
