--- conflicted
+++ resolved
@@ -3,10 +3,6 @@
 SPDX-License-Identifier: GPL-2.0-only
 """
 
-<<<<<<< HEAD
-=======
-from mlgit.config import get_key, get_sample_dataset_spec_doc
->>>>>>> c5c3dafa
 from mlgit.utils import ensure_path_exists, yaml_save, yaml_load
 from mlgit._metadata import MetadataManager
 from mlgit.manifest import Manifest
@@ -40,17 +36,11 @@
 		# check if tag already exists in the ml-git repository
 		tags = self._tag_exists(tag)
 		if len(tags) > 0:
-<<<<<<< HEAD
 			log.error(
 				"Tag [%s] already exists in the ml-git repository.\n  "
 				"Consider using --bumpversion parameter to increment the version number for your dataset."
 				% tag, class_name=METADATA_CLASS_NAME
 			)
-=======
-			log.error("Metadata: tag [%s] already exists in the ml-git repository.\n  "
-					  "Consider using --bumpversion parameter to increment the version number for your dataset." % (
-						  tag))
->>>>>>> c5c3dafa
 			return None, None, None
 		return fullmetadatapath, categories_subpath, metadata
 
@@ -64,7 +54,8 @@
 		if type(metadata[self.__repotype]["version"]) == int:
 			return False
 		else:
-			log.error("Version %s must be a number" % (metadata[self.__repotype]["version"]), class_name=METADATA_CLASS_NAME)
+			log.error("Version %s must be a number" % (metadata[self.__repotype]["version"]),
+					  class_name=METADATA_CLASS_NAME)
 			return True
 
 	def commit_metadata(self, index_path, tags):
@@ -95,18 +86,12 @@
 		# check if tag already exists in the ml-git repository
 		tags = self._tag_exists(tag)
 		if len(tags) > 0:
-<<<<<<< HEAD
 			log.error(
 				"Tag [%s] already exists in the ml-git repository. "
 				"Consider using --bumpversion parameter to increment the version number for your dataset." % tag,
 				class_name=METADATA_CLASS_NAME
 			)
 			for t in tags: log.error("\t%s" % t)
-=======
-			log.error("Metadata: tag [%s] already exists in the ml-git repository. "
-					  "Consider using --bumpversion parameter to increment the version number for your dataset." % tag)
-			for t in tags: log.error("\t%s" % (t))
->>>>>>> c5c3dafa
 			return None, None
 
 		# generates a commit message
@@ -132,10 +117,7 @@
 			return None, None, None
 		categories_path = self.metadata_subpath(metadata)
 		if categories_path is None:
-<<<<<<< HEAD
 			log.error("You must place at least one category in the entity .spec file", class_name=METADATA_CLASS_NAME)
-=======
->>>>>>> c5c3dafa
 			return None, None, None
 
 		full_metadata_path = os.path.join(self.__path, categories_path)
@@ -185,7 +167,8 @@
 			try:
 				shutil.copy2(src_readme, dst_readme)
 			except Exception as e:
-				log.error("Could not find file README.md. Entity repository must have README.md file", class_name=METADATA_CLASS_NAME)
+				log.error("Could not find file README.md. Entity repository must have README.md file",
+						  class_name=METADATA_CLASS_NAME)
 				raise e
 
 		# saves metadata and commit
@@ -200,7 +183,8 @@
 			tag, sha = r.head()
 			if tag is not None:
 				log.info(
-					"Associate dataset [%s]-[%s] to the %s." % (dspec, tag, self.__repotype), class_name=LOCAL_REPOSITORY_CLASS_NAME)
+					"Associate dataset [%s]-[%s] to the %s." % (dspec, tag, self.__repotype),
+					class_name=LOCAL_REPOSITORY_CLASS_NAME)
 				metadata[self.__repotype]["dataset"] = {}
 				metadata[self.__repotype]["dataset"]["tag"] = tag
 				metadata[self.__repotype]["dataset"]["sha"] = sha
@@ -211,7 +195,8 @@
 			tag, sha = r.head()
 			if tag is not None:
 				log.info(
-					"Associate labels [%s]-[%s] to the %s." % (lspec, tag, self.__repotype), class_name=LOCAL_REPOSITORY_CLASS_NAME)
+					"Associate labels [%s]-[%s] to the %s." % (lspec, tag, self.__repotype),
+					class_name=LOCAL_REPOSITORY_CLASS_NAME)
 				metadata[self.__repotype]["labels"] = {}
 				metadata[self.__repotype]["labels"]["tag"] = tag
 				metadata[self.__repotype]["labels"]["sha"] = sha
@@ -255,12 +240,8 @@
 		tag = self.__metadata_spec(metadata, sep)
 
 		tag = sep.join([tag, str(metadata[repotype]["version"])])
-<<<<<<< HEAD
 
 		log.debug("New tag created [%s]" % tag, class_name=METADATA_CLASS_NAME)
-=======
-		log.debug("Metadata: new tag created [%s]" % tag)
->>>>>>> c5c3dafa
 		return tag
 
 	def metadata_message(self, metadata):
