--- conflicted
+++ resolved
@@ -3,14 +3,10 @@
 SPDX-License-Identifier: GPL-2.0-only
 """
 
-<<<<<<< HEAD
-from mlgit.config import get_key, get_sample_dataset_spec_doc
-=======
->>>>>>> 05e31574
 from mlgit.utils import ensure_path_exists, yaml_save, yaml_load
 from mlgit._metadata import MetadataManager
 from mlgit.manifest import Manifest
-from mlgit.config import refs_path
+from mlgit.config import refs_path, get_sample_dataset_spec_doc
 from mlgit.refs import Refs
 from mlgit import log
 from mlgit.constants import METADATA_CLASS_NAME, LOCAL_REPOSITORY_CLASS_NAME
@@ -40,21 +36,14 @@
 		# check if tag already exists in the ml-git repository
 		tags = self._tag_exists(tag)
 		if len(tags) > 0:
-<<<<<<< HEAD
-			log.error("Metadata: tag [%s] already exists in the ml-git repository.\n  "
-					  "Consider using --bumpversion parameter to increment the version number for your dataset." % (
-						  tag))
-			return None, None, None
-		return fullmetadatapath, categories_subpath, metadata
-=======
 			log.error(
 				"Tag [%s] already exists in the ml-git repository.\n  "
 				"Consider using --bumpversion parameter to increment the version number for your dataset."
 				% tag, class_name=METADATA_CLASS_NAME
 			)
-			return True
-		return False
->>>>>>> 05e31574
+			return None, None, None
+		return fullmetadatapath, categories_subpath, metadata
+
 
 	def is_version_type_not_number(self, index_path):
 
@@ -97,17 +86,12 @@
 		# check if tag already exists in the ml-git repository
 		tags = self._tag_exists(tag)
 		if len(tags) > 0:
-<<<<<<< HEAD
-			log.error("Metadata: tag [%s] already exists in the ml-git repository. "
-					  "Consider using --bumpversion parameter to increment the version number for your dataset." % tag)
-=======
 			log.error(
 				"Tag [%s] already exists in the ml-git repository. "
 				"Consider using --bumpversion parameter to increment the version number for your dataset." % tag,
 				class_name=METADATA_CLASS_NAME
 			)
->>>>>>> 05e31574
-			for t in tags: log.error("\t%s" % (t))
+			for t in tags: log.error("\t%s" % t)
 			return None, None
 
 		# generates a commit message
@@ -133,10 +117,7 @@
 			return None, None, None
 		categories_path = self.metadata_subpath(metadata)
 		if categories_path is None:
-<<<<<<< HEAD
-=======
 			log.error("You must place at least one category in the entity .spec file", class_name=METADATA_CLASS_NAME)
->>>>>>> 05e31574
 			return None, None, None
 
 		full_metadata_path = os.path.join(self.__path, categories_path)
@@ -256,11 +237,8 @@
 		tag = self.__metadata_spec(metadata, sep)
 
 		tag = sep.join([tag, str(metadata[repotype]["version"])])
-<<<<<<< HEAD
-		log.debug("Metadata: new tag created [%s]" % tag)
-=======
+
 		log.debug("New tag created [%s]" % tag, class_name=METADATA_CLASS_NAME)
->>>>>>> 05e31574
 		return tag
 
 	def metadata_message(self, metadata):
