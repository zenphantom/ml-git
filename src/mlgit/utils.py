"""
© Copyright 2020 HP Development Company, L.P.
SPDX-License-Identifier: GPL-2.0-only
"""

import re
import os
import yaml
import json
import shutil
import stat
from mlgit import constants
from pathlib import Path, PurePath, PurePosixPath

<<<<<<< HEAD
=======
class RootPathException(Exception):

    def __init__(self, msg):
        super().__init__(msg)

>>>>>>> 283a4aaf

def json_load(file):
    hash = {}
    try:
        with open(file) as jfile:
            hash = json.load(jfile)
    except Exception as e:
        print(e)
        pass
    return hash


def yaml_load(file):
    hash = {}
    try:
        with open(file) as y_file:
            hash = yaml.load(y_file, Loader=yaml.SafeLoader)
    except Exception as e:
        pass
    return hash


def yaml_save(hash, file):
    with open(file, 'w') as yfile:
        yaml.dump(hash, yfile, default_flow_style=False)


def ensure_path_exists(path):
    assert (len(path) > 0)
    os.makedirs(path, exist_ok=True)


def getListOrElse(options, option, default):
    try:
        if isinstance(options,dict):
            return options[option].split(",")
        ret = options(option)
        if ret in ["", None]: return default
        return ret
    except:
        return default


def getOrElse(options, option, default):
    try:
        if isinstance(options,dict):
            return options[option]
        ret = options(option)
        if ret in ["", None]: return default
        return ret
    except:
        return default


def get_root_path():
    current_path = Path(os.getcwd())
    while current_path is not None:
        try:
            next(current_path.glob(constants.CONFIG_FILE))
            return current_path
        except StopIteration:
            parent = current_path.parent
            if parent == current_path:
                raise RootPathException("You are not in an initialized ml-git repository.")
            else:
                current_path = parent
<<<<<<< HEAD
    return None

# function created to clear directory
def clear(path):
    # SET the permission for files inside the .git directory to clean up
    for root, dirs, files in os.walk(path):
        for f in files:
            os.chmod(os.path.join(root, f), stat.S_IRWXU | stat.S_IRWXG | stat.S_IRWXO)
    try:
        shutil.rmtree(path)
    except Exception as e:
        print("except: ", e)
=======
    raise RootPathException("You are not in an initialized ml-git repository.")
>>>>>>> 283a4aaf

def get_path_with_categories(tag):
    result = ''
    if tag:
        temp = tag.split("__")
        result = '/'.join(temp[0:len(temp)-2])

    return result


def convert_path(path, file):
    return str(PurePath(path, file))


def posix_path(filename):
    return str(PurePosixPath(Path(filename)))


def normalize_path(path):
    return str(PurePath(path))<|MERGE_RESOLUTION|>--- conflicted
+++ resolved
@@ -12,14 +12,12 @@
 from mlgit import constants
 from pathlib import Path, PurePath, PurePosixPath
 
-<<<<<<< HEAD
-=======
+
 class RootPathException(Exception):
 
     def __init__(self, msg):
         super().__init__(msg)
 
->>>>>>> 283a4aaf
 
 def json_load(file):
     hash = {}
@@ -86,8 +84,8 @@
                 raise RootPathException("You are not in an initialized ml-git repository.")
             else:
                 current_path = parent
-<<<<<<< HEAD
-    return None
+    raise RootPathException("You are not in an initialized ml-git repository.")
+
 
 # function created to clear directory
 def clear(path):
@@ -99,9 +97,7 @@
         shutil.rmtree(path)
     except Exception as e:
         print("except: ", e)
-=======
-    raise RootPathException("You are not in an initialized ml-git repository.")
->>>>>>> 283a4aaf
+
 
 def get_path_with_categories(tag):
     result = ''
