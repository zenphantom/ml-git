--- conflicted
+++ resolved
@@ -62,10 +62,10 @@
         return ret
     except:
         return default
-    
+
 def set_read_only(filepath):
     os.chmod(filepath, S_IREAD | S_IRGRP | S_IROTH)
-    
+
 def set_write_read(filepath):
     os.chmod(filepath, S_IWUSR | S_IREAD)
 
@@ -91,9 +91,6 @@
         temp = tag.split("__")
         result = '/'.join(temp[0:len(temp)-2])
 
-<<<<<<< HEAD
-    return result
-=======
     return result
 
 
@@ -106,5 +103,4 @@
 
 
 def normalize_path(path):
-    return str(PurePath(path))
->>>>>>> 45ef51fc
+    return str(PurePath(path))