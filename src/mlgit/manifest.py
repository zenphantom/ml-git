--- conflicted
+++ resolved
@@ -38,11 +38,7 @@
 		try:
 			files = mf[key]
 			if len(files) == 1:
-<<<<<<< HEAD
-				self.rm(key)
-=======
 				self.__rm(key)
->>>>>>> f57595d8
 			else:
 				files.remove(file)
 				mf[key] = files
@@ -58,22 +54,14 @@
 			if file not in files:
 				continue
 			if len(files) == 1:
-<<<<<<< HEAD
-				self.rm(key)
-=======
 				self.__rm(key)
->>>>>>> f57595d8
 			else:
 				files.remove(file)
 				mf[key] = files
 			return True
 		return False
 
-<<<<<<< HEAD
-	def rm(self, key):
-=======
 	def __rm(self, key):
->>>>>>> f57595d8
 		mf = self._manifest
 		try:
 			del(mf[key])
@@ -81,12 +69,9 @@
 			print(e)
 			return False
 		return True
-<<<<<<< HEAD
-=======
 
 	def rm_key(self,key):
 		self.__rm(key)
->>>>>>> f57595d8
 
 	def exists(self, key):
 		return key in self._manifest
@@ -119,11 +104,7 @@
 			pass
 		return False
 	
-<<<<<<< HEAD
 	def get_yaml(self):
-=======
-	def yml_laod(self):
->>>>>>> f57595d8
 		return self._manifest
 
 	def __repr__(self):
