"""
© Copyright 2020 HP Development Company, L.P.
SPDX-License-Identifier: GPL-2.0-only
"""

from builtins import FileNotFoundError
from enum import Enum
from mlgit.utils import ensure_path_exists, yaml_load, posix_path, set_read_only
from mlgit.hashfs import MultihashFS
from mlgit.manifest import Manifest
from mlgit.pool import pool_factory
from mlgit import log
from mlgit.constants import MULTI_HASH_CLASS_NAME

import os
import shutil


class Objects(MultihashFS):
	def __init__(self, spec, objects_path, blocksize=256*1024, levels=2):
		self.__spec = spec
		self._objects_path = objects_path
		super(Objects, self).__init__(objects_path, blocksize, levels)

	def commit_index(self, index_path):
		self.commit_objects(index_path)

	def commit_objects(self, index_path):
		idx = MultihashFS(self._objects_path)
		fidx = FullIndex(self.__spec, index_path)
		findex = fidx.get_index()
		for k,v in findex.items():
			if v['status'] == Status.a.name:
				idx.fetch_scid(v['hash'])
				v['status'] = Status.u.name
		fidx.get_manifest_index().save()


class MultihashIndex(object):
	def __init__(self, spec, index_path, object_path):
		self._spec = spec
		self._path = index_path
		self._hfs = MultihashFS(object_path)
		self._mf = self._get_index(index_path)
		self._full_idx = FullIndex(spec, index_path)

	def _get_index(self, idxpath):
		metadatapath = os.path.join(idxpath, "metadata", self._spec)
		ensure_path_exists(metadatapath)

		mfpath = os.path.join(metadatapath, "MANIFEST.yaml")
		return Manifest(mfpath)

	def add(self, path, manifestpath, files=[]):
		self.wp = pool_factory(pb_elts=0, pb_desc="files")
		if len(files) > 0:
			single_files = filter(lambda x: os.path.isfile(os.path.join(path,x)),files)
			self.wp.progress_bar_total_inc(len(list(single_files)))
			for f in files:
				fullpath = os.path.join(path, f)
				if os.path.isdir(fullpath):
					self._add_dir(path, manifestpath, f)
				elif os.path.isfile(fullpath):
					self._add_single_file(path, manifestpath, f)
		else:
			if os.path.isdir(path):
				self._add_dir(path, manifestpath)
		self.wp.progress_bar_close()

	def _add_dir(self, dirpath, manifestpath, file_path="", trust_links=True):
		self.manifestfiles = yaml_load(manifestpath)
		f_index_file = self._full_idx.get_index()
<<<<<<< HEAD

		all_files = {}
		for root, dirs, files in os.walk(os.path.join(dirpath, file_path)):
=======
		wp = pool_factory(pb_elts=0, pb_desc="files")
		all_files = []
		for root, dirs, files in os.walk(dirpath):
>>>>>>> 876b0954
			if "." == root[0]: continue

			basepath = root[:len(dirpath)+1:]
			relativepath = root[len(dirpath)+1:]

			for file in files:
<<<<<<< HEAD
				all_files[file] = relativepath
		self.wp.progress_bar_total_inc(len(all_files))
		keys = list(all_files)
		for i in range(0, len(all_files), 10000):
			j = min(len(all_files), i+10000)
			for k in range(i,j):
				file = keys[k]
				filepath = os.path.join(all_files[keys[k]], file)
				if (".spec" in file) or ("README" in file):
					self.wp.progress_bar_total_inc(-1)
=======
				all_files.append(os.path.join(relativepath, file))

		for i in range(0, len(all_files), 10000):
			j = min(len(all_files), i+10000)
			for k in range(i, j):
				filepath = all_files[k]
				if (".spec" in filepath) or ("README" in filepath):
					wp.progress_bar_total_inc(-1)
>>>>>>> 876b0954
					self.add_metadata(basepath, filepath)
				else:
					self.wp.submit(self._add_file, basepath, filepath, f_index_file)
			futures = self.wp.wait()
			for future in futures:
				try:
					scid, filepath = future.result()
					self.update_index(scid, filepath) if scid is not None else None
				except Exception as e:
					# save the manifest of files added to index so far
					self._full_idx.save_manifest_index()
					self._mf.save()
					log.error("Error adding dir [%s] -- [%s]" % (dirpath, e), class_name=MULTI_HASH_CLASS_NAME)
					return
			self.wp.reset_futures()
		self._full_idx.save_manifest_index()
		self._mf.save()

	def _add_single_file(self, base_path, manifestpath, file_path):
		self.manifestfiles = yaml_load(manifestpath)
		f_index_file = self._full_idx.get_index()
		if (".spec" in file_path) or ("README" in file_path):
			self.wp.progress_bar_total_inc(-1)
			self.add_metadata(base_path, file_path)
		else:
			self.wp.submit(self._add_file, base_path, file_path, f_index_file)
			futures = self.wp.wait()
			for future in futures:
				try:
					scid, filepath = future.result()
					self.update_index(scid, filepath) if scid is not None else None
				except Exception as e:
					# save the manifest of files added to index so far
					self._full_idx.save_manifest_index()
					self._mf.save()
					log.error("Error adding dir [%s] -- [%s]" % (base_path, e), class_name=MULTI_HASH_CLASS_NAME)
					return
			self.wp.reset_futures()
		self._full_idx.save_manifest_index()
		self._mf.save()

	def add_metadata(self, basepath, filepath):
		log.debug("Add file [%s] to ml-git index" % filepath, class_name=MULTI_HASH_CLASS_NAME)
		fullpath = os.path.join(basepath, filepath)

		metadatapath = os.path.join(self._path, "metadata", self._spec)
		ensure_path_exists(metadatapath)

		dstpath = os.path.join(metadatapath, filepath)
		if not os.path.exists(dstpath):
			shutil.copy2(fullpath, dstpath)
		else:
			os.unlink(dstpath)
			shutil.copy2(fullpath, dstpath)

	# TODO add : stat to MANIFEST from original file ...
	def update_index(self, objectkey, filename):
		self._mf.add(objectkey, posix_path(filename))

	def remove_manifest(self):
		index_metadata_path = os.path.join(self._path, "metadata", self._spec)
		try:
			os.unlink(os.path.join(index_metadata_path, "MANIFEST.yaml"))
		except FileNotFoundError as e:
			pass

	def _save_index(self):
		self._mf.save()

	def get_index(self):
		return self._mf

	def _add_file(self, basepath, filepath, f_index_file):
		fullpath = os.path.join(basepath, filepath)
		metadatapath = os.path.join(self._path, "metadata", self._spec)
		ensure_path_exists(metadatapath)

		scid= None

		check_file = f_index_file.get(posix_path(filepath))

		if check_file is not None:
			self._full_idx.check_and_update(filepath, check_file, self._hfs, posix_path(filepath), fullpath)
		else:
			scid = self._hfs.put(fullpath)
			self._full_idx.update_full_index(posix_path(filepath), fullpath, Status.a.name, scid)

		return scid, filepath

	def get(self, objectkey, path, file):
		log.info("Getting file [%s] from local index" % file, class_name=MULTI_HASH_CLASS_NAME)
		dirs = os.path.dirname(file)
		fulldir = os.path.join(path, dirs)
		ensure_path_exists(fulldir)

		dstfile = os.path.join(path, file)
		return self._hfs.get(objectkey, dstfile)

	def reset(self):
		shutil.rmtree(self._path)
		os.mkdir(self._path)

	def fsck(self):
		return self._hfs.fsck()

	def update_index_manifest(self, hash_files):
		for key in hash_files:
			values = list(hash_files[key])
			for e in values:
				self._mf.add(key, e)
		self._save_index()

	def get_index_yalm(self):
		return self._full_idx

	def remove_deleted_files_index_manifest(self, wspath):
		deleted_files = []
		manifest = self.get_index()
		for key, value in manifest.get_yaml().items():
			for key_value in value:
				if not os.path.exists(os.path.join(wspath, key_value)):
					deleted_files.append(key_value)
		for file in deleted_files:
			manifest.rm_file(file)
		manifest.save()


class FullIndex(object):
	def __init__(self, spec, index_path):
		self._spec = spec
		self._path = index_path
		self._fidx = self._get_index(index_path)

	def _get_index(self, idxpath):
		metadatapath = os.path.join(idxpath, "metadata", self._spec)
		ensure_path_exists(metadatapath)
		fidxpath = os.path.join(metadatapath, "INDEX.yaml")
		return Manifest(fidxpath)

	def update_full_index(self, filename, fullpath, status, key):
		self._fidx.add(filename, self._full_index_format(fullpath, status, key))

	def _full_index_format(self, fullpath, status, key):
		st = os.stat(fullpath)
		obj = {"ctime": st.st_ctime, "mtime": st.st_mtime, "status": status, "hash": key}
		set_read_only(fullpath)
		return obj

	def update_index_status(self, filenames, status):
		findex = self.get_index()
		for file in filenames:
			findex[file]['status'] = status
		self._fidx.save()

	def remove_from_index_yaml(self, filenames):
		for file in filenames:
			self._fidx.rm_key(file)
		self._fidx.save()

	def remove_uncommitted(self):
		to_be_remove = []
		for key, value in self._fidx.get_yaml().items():
			if value['status'] == 'a':
				to_be_remove.append(key)

		for file in to_be_remove:
			self._fidx.rm_key(file)
		self._fidx.save()

	def get_index(self):
		return self._fidx.get_yaml()

	def get_manifest_index(self):
		return self._fidx

	def save_manifest_index(self):
		return self._fidx.save()

	def remove_deleted_files(self, wspath):
		deleted_files = []
		findex = self._fidx.get_yaml()
		for key, value in findex.items():
			if not os.path.exists(os.path.join(wspath, key)):
				deleted_files.append(key)
		for file in deleted_files:
			self._fidx.rm_key(file)
		self._fidx.save()

	def check_and_update(self, key, value, hfs,  filepath, fullpath):
		st = os.stat(fullpath)

		if key == filepath and value['ctime'] == st.st_ctime and value['mtime'] == st.st_mtime:
			log.debug("File [%s] already exists in ml-git repository" % filepath, class_name=MULTI_HASH_CLASS_NAME)
			return None, None
		elif key == filepath and value['ctime'] != st.st_ctime or value['mtime'] != st.st_mtime:
			log.debug("File [%s] was modified" % filepath, class_name=MULTI_HASH_CLASS_NAME)
			scid = hfs.get_scid(fullpath)
			if value['hash'] != scid:
				self.update_full_index(posix_path(filepath), fullpath, Status.c.name, scid)
				return None, None

class Status(Enum):
	u = 1
	a = 2
	c = 3
<|MERGE_RESOLUTION|>--- conflicted
+++ resolved
@@ -70,42 +70,24 @@
 	def _add_dir(self, dirpath, manifestpath, file_path="", trust_links=True):
 		self.manifestfiles = yaml_load(manifestpath)
 		f_index_file = self._full_idx.get_index()
-<<<<<<< HEAD
-
-		all_files = {}
+
+		all_files = []
 		for root, dirs, files in os.walk(os.path.join(dirpath, file_path)):
-=======
-		wp = pool_factory(pb_elts=0, pb_desc="files")
-		all_files = []
-		for root, dirs, files in os.walk(dirpath):
->>>>>>> 876b0954
 			if "." == root[0]: continue
 
 			basepath = root[:len(dirpath)+1:]
 			relativepath = root[len(dirpath)+1:]
 
 			for file in files:
-<<<<<<< HEAD
-				all_files[file] = relativepath
+
+				all_files.append(os.path.join(relativepath, file))
 		self.wp.progress_bar_total_inc(len(all_files))
-		keys = list(all_files)
 		for i in range(0, len(all_files), 10000):
 			j = min(len(all_files), i+10000)
 			for k in range(i,j):
-				file = keys[k]
-				filepath = os.path.join(all_files[keys[k]], file)
-				if (".spec" in file) or ("README" in file):
-					self.wp.progress_bar_total_inc(-1)
-=======
-				all_files.append(os.path.join(relativepath, file))
-
-		for i in range(0, len(all_files), 10000):
-			j = min(len(all_files), i+10000)
-			for k in range(i, j):
 				filepath = all_files[k]
 				if (".spec" in filepath) or ("README" in filepath):
-					wp.progress_bar_total_inc(-1)
->>>>>>> 876b0954
+					self.wp.progress_bar_total_inc(-1)
 					self.add_metadata(basepath, filepath)
 				else:
 					self.wp.submit(self._add_file, basepath, filepath, f_index_file)
