"""
© Copyright 2020 HP Development Company, L.P.
SPDX-License-Identifier: GPL-2.0-only
"""

from mlgit.utils import ensure_path_exists, yaml_load, json_load
from mlgit.hashfs import MultihashFS
from mlgit.manifest import Manifest
from mlgit.pool import pool_factory
from mlgit import log

import os
import shutil


class Objects(MultihashFS):
	def __init__(self, spec, objects_path, blocksize = 256*1024, levels=2):
		self.__spec = spec
		# self._path = objects_path
		# ensure_path_exists(objects_path)
		super(Objects, self).__init__(objects_path, blocksize, levels)

	def commit_index(self, index_path):
		self.commit_objects(index_path)

	def commit_objects(self, index_path):
		idx = MultihashFS(index_path)
		idx.move_hfs(self)

class MultihashIndex(object):
	def __init__(self, spec, index_path):
		self._spec = spec
		self._path = index_path
		self._hfs = MultihashFS(index_path)
		self._mf = self._get_index(index_path)

	def _get_index(self, idxpath):
		metadatapath = os.path.join(idxpath, "metadata", self._spec)
		ensure_path_exists(metadatapath)

		mfpath = os.path.join(metadatapath, "MANIFEST.yaml")
		return Manifest(mfpath)

	def add(self, path, manifestpath, trust_links=True):
		if os.path.isdir(path):
			self._add_dir(path, manifestpath, trust_links)

	def _add_dir(self, dirpath, manifestpath, trust_links=True):
		self.manifestfiles = yaml_load(manifestpath)

		wp = pool_factory(pb_elts=0, pb_desc="files")
		for root, dirs, files in os.walk(dirpath):
			if "." == root[0]: continue

			wp.progress_bar_total_inc(len(files))

			basepath = root[:len(dirpath)+1:]
			relativepath = root[len(dirpath)+1:]

			for i in range(0, len(files), 10000):
				j = min(len(files), i+10000)
				for file in files[i:j]:
					filepath = os.path.join(relativepath, file)
					if (".spec" in file) or ("README" in file):
						wp.progress_bar_total_inc(-1)
						self.add_metadata(basepath, filepath)
					else:
						wp.submit(self._add_file, basepath, filepath, trust_links)
				futures = wp.wait()
				for future in futures:
					try:
						scid, filepath = future.result()
						self.update_index(scid, filepath) if scid is not None else None
					except Exception as e:
						# save the manifest of files added to index so far
						self._mf.save()
						log.error("Index: error adding dir [%s] -- [%s]" % (dirpath, e))
						return
				wp.reset_futures()
		self._mf.save()

	def add_metadata(self, basepath, filepath):
		log.info("Multihash: add file [%s] to ml-git index" % (filepath))
		fullpath = os.path.join(basepath, filepath)

		metadatapath = os.path.join(self._path, "metadata", self._spec)
		ensure_path_exists(metadatapath)

		dstpath = os.path.join(metadatapath, filepath)
		if os.path.exists(dstpath) == False:
			os.link(fullpath, dstpath)

	# TODO add : stat to MANIFEST from original file ...
	def update_index(self, objectkey, filename):
		self._mf.add(objectkey, filename)

	def get_index(self):
		return self._mf

	def _add_file(self, basepath, filepath, trust_links=True):
		fullpath = os.path.join(basepath, filepath)

		manifest_files = []
		for k in self.manifestfiles:
			for file in self.manifestfiles[k]:
				manifest_files.append(file)

		st = os.stat(fullpath)
<<<<<<< HEAD
		if st.st_nlink > 1 and filepath in manifest_files:
=======

		# Error: dstaas: this is not a reliable way to do this check; fails the unit tests in some environments.
		# Talk to Sebastien about the best way to handle this; allow unit tests to mistrust links for now
		if trust_links and st.st_nlink > 1:
>>>>>>> 6460630f
			log.debug("Multihash: file [%s] already exists in ml-git repository" % (filepath))
			return None, None

		log.debug("Multihash: add file [%s] to ml-git index" % (filepath))
		scid = self._hfs.put(fullpath)

		return (scid, filepath)

	def add_file(self, basepath, filepath):
		scid, _ = self._add_file(basepath, filepath)
		self.update_index(scid, filepath) if scid is not None else None

	def get(self, objectkey, path, file):
		log.info("Index: getting file [%s] from local index" % (file))
		dirs = os.path.dirname(file)
		fulldir = os.path.join(path, dirs)
		ensure_path_exists(fulldir)

		dstfile = os.path.join(path, file)
		return self._hfs.get(objectkey, dstfile)

	def reset(self):
		shutil.rmtree(self._path)
		os.mkdir(self._path)

	def fsck(self):
		return self._hfs.fsck()<|MERGE_RESOLUTION|>--- conflicted
+++ resolved
@@ -106,14 +106,7 @@
 				manifest_files.append(file)
 
 		st = os.stat(fullpath)
-<<<<<<< HEAD
-		if st.st_nlink > 1 and filepath in manifest_files:
-=======
-
-		# Error: dstaas: this is not a reliable way to do this check; fails the unit tests in some environments.
-		# Talk to Sebastien about the best way to handle this; allow unit tests to mistrust links for now
-		if trust_links and st.st_nlink > 1:
->>>>>>> 6460630f
+		if trust_links and st.st_nlink > 1 and filepath in manifest_files:
 			log.debug("Multihash: file [%s] already exists in ml-git repository" % (filepath))
 			return None, None
 
