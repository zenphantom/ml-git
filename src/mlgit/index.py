"""
© Copyright 2020 HP Development Company, L.P.
SPDX-License-Identifier: GPL-2.0-only
"""

<<<<<<< HEAD
from enum import Enum

from mlgit.utils import ensure_path_exists, yaml_load, set_read_only
=======
from mlgit.utils import ensure_path_exists, yaml_load, posix_path
>>>>>>> 45ef51fc
from mlgit.hashfs import MultihashFS
from mlgit.manifest import Manifest
from mlgit.pool import pool_factory
from mlgit import log
from mlgit.constants import MULTI_HASH_CLASS_NAME

import os
import shutil


class Objects(MultihashFS):
	def __init__(self, spec, objects_path, blocksize=256*1024, levels=2):
		self.__spec = spec
		# self._path = objects_path
		# ensure_path_exists(objects_path)
		super(Objects, self).__init__(objects_path, blocksize, levels)

	def commit_index(self, index_path):
		self.commit_objects(index_path)

	def commit_objects(self, index_path):
		idx = MultihashFS(index_path)
		fidx = FullIndex(self.__spec,index_path)
		findex = fidx.get_index()
		for k,v in findex.items():
			if v['status'] == Status.a.name:
				idx.fetch_scid(v['hash'])
				v['status'] = Status.u.name
				fidx.get_manifest_index().save()
		idx.move_hfs(self)


class MultihashIndex(object):
	def __init__(self, spec, index_path):
		self._spec = spec
		self._path = index_path
		self._hfs = MultihashFS(index_path)
		self._mf = self._get_index(index_path)
		self._full_idx = FullIndex(spec, index_path)
	
	def _get_index(self, idxpath):
		metadatapath = os.path.join(idxpath, "metadata", self._spec)
		ensure_path_exists(metadatapath)

		mfpath = os.path.join(metadatapath, "MANIFEST.yaml")
		return Manifest(mfpath)

	def add(self, path, manifestpath, trust_links=True):
		if os.path.isdir(path):
			self._add_dir(path, manifestpath, trust_links)

	def _add_dir(self, dirpath, manifestpath, trust_links=True):
		self.manifestfiles = yaml_load(manifestpath)
		wp = pool_factory(pb_elts=0, pb_desc="files")
		for root, dirs, files in os.walk(dirpath):
			if "." == root[0]: continue

			wp.progress_bar_total_inc(len(files))

			basepath = root[:len(dirpath)+1:]
			relativepath = root[len(dirpath)+1:]

			for i in range(0, len(files), 10000):
				j = min(len(files), i+10000)
				for file in files[i:j]:
					filepath = os.path.join(relativepath, file)
					if (".spec" in file) or ("README" in file):
						wp.progress_bar_total_inc(-1)
						self.add_metadata(basepath, filepath)
					else:
						wp.submit(self._add_file, basepath, filepath, trust_links)
				futures = wp.wait()
				for future in futures:
					try:
						scid, filepath = future.result()
						self.update_index(scid, filepath) if scid is not None else None
					except Exception as e:
						# save the manifest of files added to index so far
						self._mf.save()
						log.error("Error adding dir [%s] -- [%s]" % (dirpath, e), class_name=MULTI_HASH_CLASS_NAME)
						return
				wp.reset_futures()
		self._mf.save()

	def add_metadata(self, basepath, filepath):
		log.debug("Add file [%s] to ml-git index" % filepath, class_name=MULTI_HASH_CLASS_NAME)
		fullpath = os.path.join(basepath, filepath)

		metadatapath = os.path.join(self._path, "metadata", self._spec)
		ensure_path_exists(metadatapath)

		dstpath = os.path.join(metadatapath, filepath)
		if os.path.exists(dstpath) is False:
			os.link(fullpath, dstpath)

	# TODO add : stat to MANIFEST from original file ...
	def update_index(self, objectkey, filename):
		self._mf.add(objectkey, posix_path(filename))

	def remove_manifest(self):
		index_metadata_path = os.path.join(self._path, "metadata", self._spec)
		try:
			os.unlink(os.path.join(index_metadata_path, "MANIFEST.yaml"))
		except FileNotFoundError as e:
			pass

	def _save_index(self):
		self._mf.save()

	def remove_manifest(self):
		index_metadata_path = os.path.join(self._path, "metadata", self._spec)
		try:
			os.unlink(os.path.join(index_metadata_path, "MANIFEST.yaml"))
		except FileNotFoundError as e:
			pass

	def _save_index(self):
		self._mf.save()

	def get_index(self):
		return self._mf

	def _add_file(self, basepath, filepath, trust_links=True):
		fullpath = os.path.join(basepath, filepath)
		metadatapath = os.path.join(self._path, "metadata", self._spec)
		ensure_path_exists(metadatapath)
		f_index_file = self._full_idx.get_index()
		st = os.stat(fullpath)
		scid= None
		index_ = dict(filter(lambda elem: elem[0] == filepath, f_index_file.items()))  # Output one dict
		if len(index_) > 0:
			for filename, value in index_.items():
				if filename == filepath and value['ctime'] == st.st_ctime and value['mtime'] == st.st_mtime:
					log.debug("File [%s] already exists in ml-git repository" % filepath, class_name=MULTI_HASH_CLASS_NAME)
					return None, None
				elif filename == filepath and value['ctime'] != st.st_ctime or value['mtime'] != st.st_mtime:
					log.debug("File [%s] was modified" % filepath, class_name=MULTI_HASH_CLASS_NAME)
					scid = self._hfs.get_scid(fullpath)
					if value['hash'] != scid:
						self._full_idx.update_full_index(filepath, fullpath, Status.c.name, scid)
						return None, None
		else:
			scid = self._hfs.put(fullpath)
			self._full_idx.update_full_index(filepath, fullpath, Status.a.name, scid)

		return scid, filepath

	def add_file(self, basepath, filepath):
		scid, _ = self._add_file(basepath, filepath)
		self.update_index(scid, filepath) if scid is not None else None

	def get(self, objectkey, path, file):
		log.info("Getting file [%s] from local index" % file, class_name=MULTI_HASH_CLASS_NAME)
		dirs = os.path.dirname(file)
		fulldir = os.path.join(path, dirs)
		ensure_path_exists(fulldir)

		dstfile = os.path.join(path, file)
		return self._hfs.get(objectkey, dstfile)

	def reset(self):
		shutil.rmtree(self._path)
		os.mkdir(self._path)

	def fsck(self):
		return self._hfs.fsck()

	def update_index_manifest(self, hash_files):
		for key in hash_files:
			values = list(hash_files[key])
			for e in values:
				self._mf.add(key, e)

<<<<<<< HEAD
		self._save_index()

	def get_index_yalm(self):
		return self._full_idx

	def remove_deleted_files_index_manifest(self, wspath):
		deleted_files = []
		manifest = self.get_index()
		for key, value in manifest.yml_laod().items():
			for key_value in value:
				if not os.path.exists(os.path.join(wspath, key_value)):
					deleted_files.append(key_value)
		for file in deleted_files:
			manifest.rm_file(file)
		manifest.save()


class FullIndex(object):
	def __init__(self, spec, index_path):
		self._spec = spec
		self._path = index_path
		self._fidx = self._get_index(index_path)

	def _get_index(self, idxpath):
		metadatapath = os.path.join(idxpath, "metadata", self._spec)
		ensure_path_exists(metadatapath)
		fidxpath = os.path.join(metadatapath, "INDEX.yaml")
		return Manifest(fidxpath)

	def update_full_index(self, filename, fullpath, status, key):
		self._fidx.add(filename, self._full_index_format(fullpath, status, key))
		self._fidx.save()

	def _full_index_format(self, fullpath, status, key):
		st = os.stat(fullpath)
		obj = {"ctime": st.st_ctime, "mtime": st.st_mtime, "status": status, "hash": key}
		set_read_only(fullpath)
		return obj

	def update_index_status(self, hash_files, status):
		findex = self.get_index()
		for hash_f in hash_files:
			for k, v in findex.items():
				if v['hash'] == hash_f:
					v['status'] = status
					self._fidx.save()

	def remove_from_index_yaml(self, hash_files):
		files = []
		findex = self.get_index()
		for hash_f in hash_files:
			for key, value in findex.items():
				if value['hash'] == hash_f:
					files.append(key)
		for file in files:
			self._fidx.rm(file)
		self._fidx.save()
	
	def get_index(self):
		return self._fidx.yml_laod()

	def get_manifest_index(self):
		return self._fidx

	def remove_deleted_files(self, wspath):
		deleted_files = []
		findex = self._fidx.yml_laod()
		for key, value in findex.items():
			if not os.path.exists(os.path.join(wspath, key)):
				deleted_files.append(key)
		for file in deleted_files:
			self._fidx.rm(file)
		self._fidx.save()

class Status(Enum):
	u = 1
	a = 2
	c = 3
=======
		self._save_index()
>>>>>>> 45ef51fc
<|MERGE_RESOLUTION|>--- conflicted
+++ resolved
@@ -3,13 +3,8 @@
 SPDX-License-Identifier: GPL-2.0-only
 """
 
-<<<<<<< HEAD
 from enum import Enum
-
-from mlgit.utils import ensure_path_exists, yaml_load, set_read_only
-=======
-from mlgit.utils import ensure_path_exists, yaml_load, posix_path
->>>>>>> 45ef51fc
+from mlgit.utils import ensure_path_exists, yaml_load, posix_path, set_read_only
 from mlgit.hashfs import MultihashFS
 from mlgit.manifest import Manifest
 from mlgit.pool import pool_factory
@@ -49,7 +44,7 @@
 		self._hfs = MultihashFS(index_path)
 		self._mf = self._get_index(index_path)
 		self._full_idx = FullIndex(spec, index_path)
-	
+
 	def _get_index(self, idxpath):
 		metadatapath = os.path.join(idxpath, "metadata", self._spec)
 		ensure_path_exists(metadatapath)
@@ -119,16 +114,6 @@
 	def _save_index(self):
 		self._mf.save()
 
-	def remove_manifest(self):
-		index_metadata_path = os.path.join(self._path, "metadata", self._spec)
-		try:
-			os.unlink(os.path.join(index_metadata_path, "MANIFEST.yaml"))
-		except FileNotFoundError as e:
-			pass
-
-	def _save_index(self):
-		self._mf.save()
-
 	def get_index(self):
 		return self._mf
 
@@ -183,7 +168,6 @@
 			for e in values:
 				self._mf.add(key, e)
 
-<<<<<<< HEAD
 		self._save_index()
 
 	def get_index_yalm(self):
@@ -241,7 +225,7 @@
 		for file in files:
 			self._fidx.rm(file)
 		self._fidx.save()
-	
+
 	def get_index(self):
 		return self._fidx.yml_laod()
 
@@ -262,6 +246,3 @@
 	u = 1
 	a = 2
 	c = 3
-=======
-		self._save_index()
->>>>>>> 45ef51fc
