--- conflicted
+++ resolved
@@ -33,11 +33,7 @@
 			if v['status'] == Status.a.name:
 				idx.fetch_scid(v['hash'])
 				v['status'] = Status.u.name
-<<<<<<< HEAD
-				fidx.get_manifest_index().save()
-=======
 		fidx.get_manifest_index().save()
->>>>>>> f57595d8
 		idx.move_hfs(self)
 
 
@@ -128,38 +124,11 @@
 		metadatapath = os.path.join(self._path, "metadata", self._spec)
 		ensure_path_exists(metadatapath)
 		f_index_file = self._full_idx.get_index()
-<<<<<<< HEAD
-		st = os.stat(fullpath)
 		scid= None
 		index_ = dict(filter(lambda elem: elem[0] == filepath, f_index_file.items()))  # Output one dict
 		if len(index_) > 0:
-			for filename, value in index_.items():
-				if filename == filepath and value['ctime'] == st.st_ctime and value['mtime'] == st.st_mtime:
-					log.debug("File [%s] already exists in ml-git repository" % filepath, class_name=MULTI_HASH_CLASS_NAME)
-					return None, None
-				elif filename == filepath and value['ctime'] != st.st_ctime or value['mtime'] != st.st_mtime:
-					log.debug("File [%s] was modified" % filepath, class_name=MULTI_HASH_CLASS_NAME)
-					scid = self._hfs.get_scid(fullpath)
-					if value['hash'] != scid:
-						self._full_idx.update_full_index(filepath, fullpath, Status.c.name, scid)
-						return None, None
-=======
-		scid= None
-		index_ = dict(filter(lambda elem: elem[0] == filepath, f_index_file.items()))  # Output one dict
-		if len(index_) > 0:
 
 			self._full_idx.check_and_update(index_, self._hfs, filepath, fullpath)
-			# for filename, value in index_.items():
-			# 	if filename == filepath and value['ctime'] == st.st_ctime and value['mtime'] == st.st_mtime:
-			# 		log.debug("File [%s] already exists in ml-git repository" % filepath, class_name=MULTI_HASH_CLASS_NAME)
-			# 		return None, None
-			# 	elif filename == filepath and value['ctime'] != st.st_ctime or value['mtime'] != st.st_mtime:
-			# 		log.debug("File [%s] was modified" % filepath, class_name=MULTI_HASH_CLASS_NAME)
-			# 		scid = self._hfs.get_scid(fullpath)
-			# 		if value['hash'] != scid:
-			# 			self._full_idx.update_full_index(filepath, fullpath, Status.c.name, scid)
-			# 			return None, None
->>>>>>> f57595d8
 		else:
 			scid = self._hfs.put(fullpath)
 			self._full_idx.update_full_index(filepath, fullpath, Status.a.name, scid)
@@ -191,30 +160,6 @@
 			values = list(hash_files[key])
 			for e in values:
 				self._mf.add(key, e)
-		self._save_index()
-
-	def get_index_yalm(self):
-		return self._full_idx
-
-	def remove_deleted_files_index_manifest(self, wspath):
-		deleted_files = []
-		manifest = self.get_index()
-		for key, value in manifest.yml_laod().items():
-			for key_value in value:
-				if not os.path.exists(os.path.join(wspath, key_value)):
-					deleted_files.append(key_value)
-		for file in deleted_files:
-			manifest.rm_file(file)
-		manifest.save()
-
-
-class FullIndex(object):
-	def __init__(self, spec, index_path):
-		self._spec = spec
-		self._path = index_path
-		self._fidx = self._get_index(index_path)
-
-<<<<<<< HEAD
 		self._save_index()
 
 	def get_index_yalm(self):
@@ -238,8 +183,6 @@
 		self._path = index_path
 		self._fidx = self._get_index(index_path)
 
-=======
->>>>>>> f57595d8
 	def _get_index(self, idxpath):
 		metadatapath = os.path.join(idxpath, "metadata", self._spec)
 		ensure_path_exists(metadatapath)
@@ -248,10 +191,6 @@
 
 	def update_full_index(self, filename, fullpath, status, key):
 		self._fidx.add(filename, self._full_index_format(fullpath, status, key))
-<<<<<<< HEAD
-		self._fidx.save()
-=======
->>>>>>> f57595d8
 
 	def _full_index_format(self, fullpath, status, key):
 		st = os.stat(fullpath)
@@ -259,29 +198,6 @@
 		set_read_only(fullpath)
 		return obj
 
-<<<<<<< HEAD
-	def update_index_status(self, hash_files, status):
-		findex = self.get_index()
-		for hash_f in hash_files:
-			for k, v in findex.items():
-				if v['hash'] == hash_f:
-					v['status'] = status
-					self._fidx.save()
-
-	def remove_from_index_yaml(self, hash_files):
-		files = []
-		findex = self.get_index()
-		for hash_f in hash_files:
-			for key, value in findex.items():
-				if value['hash'] == hash_f:
-					files.append(key)
-		for file in files:
-			self._fidx.rm(file)
-		self._fidx.save()
-
-	def get_index(self):
-		return self._fidx.get_yaml()
-=======
 	def update_index_status(self, filenames, status):
 		findex = self.get_index()
 		for file in filenames:
@@ -294,33 +210,21 @@
 		self._fidx.save()
 
 	def get_index(self):
-		return self._fidx.yml_laod()
->>>>>>> f57595d8
+		return self._fidx.get_yaml()
 
 	def get_manifest_index(self):
 		return self._fidx
 
-<<<<<<< HEAD
+	def save_manifest_index(self):
+		return self._fidx.save()
+
 	def remove_deleted_files(self, wspath):
 		deleted_files = []
 		findex = self._fidx.get_yaml()
-=======
-	def save_manifest_index(self):
-		return self._fidx.save()
-
-	def remove_deleted_files(self, wspath):
-		deleted_files = []
-		findex = self._fidx.yml_laod()
->>>>>>> f57595d8
 		for key, value in findex.items():
 			if not os.path.exists(os.path.join(wspath, key)):
 				deleted_files.append(key)
 		for file in deleted_files:
-<<<<<<< HEAD
-			self._fidx.rm(file)
-		self._fidx.save()
-
-=======
 			self._fidx.rm_key(file)
 		self._fidx.save()
 
@@ -337,7 +241,6 @@
 					self.update_full_index(filepath, fullpath, Status.c.name, scid)
 					return None, None
 
->>>>>>> f57595d8
 class Status(Enum):
 	u = 1
 	a = 2
