"""
© Copyright 2020 HP Development Company, L.P.
SPDX-License-Identifier: GPL-2.0-only
"""

import os

from git import Repo, GitError, GitCommandError
from mlgit.store import get_bucket_region
from mlgit.config import mlgit_config_save
from mlgit.utils import yaml_load, yaml_save, RootPathException, clear
from mlgit import log
from mlgit.constants import ROOT_FILE_NAME, CONFIG_FILE, ADMIN_CLASS_NAME
from mlgit.utils import get_root_path

# define initial ml-git project structure
# ml-git-root/
# ├── .ml-git/config.yaml
# | 				# describe git repository (dataset, labels, nn-params, models)
# | 				# describe settings for actual S3/IPFS storage of dataset(s), model(s)


def init_mlgit():
	try:
		root_path = get_root_path()
		log.info("You already are in a ml-git repository (%s)" % (os.path.join(root_path, ROOT_FILE_NAME)),
				 class_name=ADMIN_CLASS_NAME)
		return
	except:
		pass

	try:
		os.mkdir(".ml-git")
	except PermissionError:
		log.error('Permission denied. You need write permission to initialize ml-git in this directory.', class_name=ADMIN_CLASS_NAME)
		return
	except FileExistsError:
		pass

	mlgit_config_save()
	root_path = get_root_path()
	log.info("Initialized empty ml-git repository in %s" % (os.path.join(root_path, ROOT_FILE_NAME)), class_name=ADMIN_CLASS_NAME)


def remote_add(repotype, ml_git_remote):
	try:
		root_path = get_root_path()
		file = os.path.join(root_path, CONFIG_FILE)
		conf = yaml_load(file)
	except Exception as e:
		raise e

	if repotype in conf:
		if conf[repotype]["git"] is None or not len(conf[repotype]["git"]) > 0:
			log.info("Add remote repository [%s] for [%s]" % (ml_git_remote, repotype), class_name=ADMIN_CLASS_NAME)
		else:
			log.info("Changing remote from [%s]  to [%s] for  [%s]" % (conf[repotype]["git"], ml_git_remote, repotype), class_name=ADMIN_CLASS_NAME)
	else:
		log.info("Add remote repository [%s] for [%s]" % (ml_git_remote, repotype), class_name=ADMIN_CLASS_NAME)
	try:
		conf[repotype]["git"] = ml_git_remote
	except:
		conf[repotype] = {}
		conf[repotype]["git"] = ml_git_remote
	yaml_save(conf, file)


def store_add(store_type, bucket, credentials_profile, endpoint_url=None):
	if store_type not in ["s3", "s3h"]:
		log.error("Unknown data store type [%s]" % store_type, class_name=ADMIN_CLASS_NAME)
		return
	try:
		region = get_bucket_region(bucket, credentials_profile)
	except:
		region = 'us-east-1'

	log.info(
		"Add store [%s://%s] in region [%s] with creds from profile [%s]" %
		(store_type, bucket, region, credentials_profile), class_name=ADMIN_CLASS_NAME
	)
	try:
		root_path = get_root_path()
		file = os.path.join(root_path, CONFIG_FILE)
		conf = yaml_load(file)
	except Exception as e:
		log.error(e, class_name=ADMIN_CLASS_NAME)
		return

	if "store" not in conf:
		conf["store"] = {}
	if store_type not in conf["store"]:
		conf["store"][store_type] = {}
	conf["store"][store_type][bucket] = {}
	conf["store"][store_type][bucket]["aws-credentials"] = {}
	conf["store"][store_type][bucket]["aws-credentials"]["profile"] = credentials_profile
	conf["store"][store_type][bucket]["region"] = region
	conf["store"][store_type][bucket]["endpoint-url"] = endpoint_url
	yaml_save(conf, file)


def clone_config_repository(url, folder, track):

	try:
		if get_root_path():
			log.error("You are in initialized ml-git project.", class_name=ADMIN_CLASS_NAME)
			return False
	except RootPathException:
		pass

	git_dir = ".git"

	if folder is not None:
		project_dir = os.path.join(os.getcwd(), folder)
	else:
		project_dir = os.getcwd()

	try:
		if not os.path.exists(project_dir):
			os.makedirs(project_dir)
		else:
			log.error("The path [%s] is not an empty directory. Consider using --folder to create an empty folder."
						% project_dir, class_name=ADMIN_CLASS_NAME)
			return False
		Repo.clone_from(url, project_dir)
	except Exception as e:
		clear(project_dir)
		if e.__class__ == GitCommandError:
			log.error("Could not read from remote repository.", class_name=ADMIN_CLASS_NAME)
			return False
		log.error("Permission denied in folder %s" % project_dir, class_name=ADMIN_CLASS_NAME)
		return False

	try:
		os.chdir(project_dir)
		get_root_path()
	except RootPathException:
		clear(project_dir)
		log.error("Wrong minimal configuration files!", class_name=ADMIN_CLASS_NAME)
		clear(git_dir)
		return False

<<<<<<< HEAD
	clear(os.path.join(project_dir, git_dir))
=======
	if not track:
		clear(os.path.join(project_dir, git_dir))

>>>>>>> 4ca27095
	return True<|MERGE_RESOLUTION|>--- conflicted
+++ resolved
@@ -139,11 +139,7 @@
 		clear(git_dir)
 		return False
 
-<<<<<<< HEAD
-	clear(os.path.join(project_dir, git_dir))
-=======
 	if not track:
 		clear(os.path.join(project_dir, git_dir))
 
->>>>>>> 4ca27095
 	return True