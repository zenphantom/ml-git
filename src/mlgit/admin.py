"""
© Copyright 2020 HP Development Company, L.P.
SPDX-License-Identifier: GPL-2.0-only
"""

from mlgit.config import mlgit_config_save
from mlgit.utils import yaml_load, yaml_save
from mlgit import log
from mlgit import constants
import os
from mlgit.utils import get_root_path


# define initial ml-git project structure
# ml-git-root/
# ├── .ml-git/config.yaml
# | 				# describe git repository (dataset, labels, nn-params, models)
# | 				# describe settings for actual S3/IPFS storage of dataset(s), model(s)


def init_mlgit():
	if get_root_path() is not None:
		log.info("You already are in a ml-git repository (%s)" % (os.path.join(get_root_path(), constants.ROOT_FILE_NAME)))
		return
	os.mkdir(".ml-git")
	mlgit_config_save()
	log.info("Initialized empty ml-git repository in %s" % (os.path.join(get_root_path(), constants.ROOT_FILE_NAME)))


def remote_add(repotype, mlgit_remote):
<<<<<<< HEAD
	log.info("ml-git project: add remote repository [%s] for [%s]" % (mlgit_remote, repotype))
	try:
		file = os.path.join(get_root_path(), constants.CONFIG_FILE)
	except Exception as e:
		if str(e) == "expected str, bytes or os.PathLike object, not NoneType":
			log.error('You are not in an initialized ml-git repository.')
		return

=======
	file = os.path.join(get_root_path(), constants.CONFIG_FILE)
>>>>>>> b66a1843
	conf = yaml_load(file)
	if conf[repotype]["git"] is None or not len(conf[repotype]["git"]) > 0:
		log.info("ml-git project: add remote repository [%s] for [%s]" % (mlgit_remote, repotype))
	else:
		log.info("Changing remote from [%s]  to [%s] for  [%s]" % (conf[repotype]["git"], mlgit_remote, repotype))
	try:
		conf[repotype]["git"] = mlgit_remote
	except:
		conf[repotype] = {}
		conf[repotype]["git"] = mlgit_remote
	yaml_save(conf, file)


def store_add(storetype, bucket, credentials_profile, region):
	if storetype not in ["s3", "s3h"]:
		log.error("store add: unknown data store type [%s]" % (storetype))
		return

	log.info("ml-git project: add store [%s://%s] in region [%s] with creds from profile [%s]" %
	(storetype, bucket, region, credentials_profile))
	file = os.path.join(get_root_path(), constants.CONFIG_FILE)
	conf = yaml_load(file)
	if "store" not in conf:
		conf["store"] = {}
	if storetype not in conf["store"]:
		conf["store"][storetype] = {}
	conf["store"][storetype][bucket] = {}
	conf["store"][storetype][bucket]["aws-credentials"] = {}
	conf["store"][storetype][bucket]["aws-credentials"]["profile"] = credentials_profile
	conf["store"][storetype][bucket]["region"] = region
	yaml_save(conf, file)<|MERGE_RESOLUTION|>--- conflicted
+++ resolved
@@ -27,9 +27,8 @@
 	log.info("Initialized empty ml-git repository in %s" % (os.path.join(get_root_path(), constants.ROOT_FILE_NAME)))
 
 
-def remote_add(repotype, mlgit_remote):
-<<<<<<< HEAD
-	log.info("ml-git project: add remote repository [%s] for [%s]" % (mlgit_remote, repotype))
+def remote_add(repo_type, mlgit_remote):
+	log.info("ml-git project: add remote repository [%s] for [%s]" % (mlgit_remote, repo_type))
 	try:
 		file = os.path.join(get_root_path(), constants.CONFIG_FILE)
 	except Exception as e:
@@ -37,37 +36,34 @@
 			log.error('You are not in an initialized ml-git repository.')
 		return
 
-=======
-	file = os.path.join(get_root_path(), constants.CONFIG_FILE)
->>>>>>> b66a1843
 	conf = yaml_load(file)
-	if conf[repotype]["git"] is None or not len(conf[repotype]["git"]) > 0:
-		log.info("ml-git project: add remote repository [%s] for [%s]" % (mlgit_remote, repotype))
+	if conf[repo_type]["git"] is None or not len(conf[repo_type]["git"]) > 0:
+		log.info("ml-git project: add remote repository [%s] for [%s]" % (mlgit_remote, repo_type))
 	else:
-		log.info("Changing remote from [%s]  to [%s] for  [%s]" % (conf[repotype]["git"], mlgit_remote, repotype))
+		log.info("Changing remote from [%s]  to [%s] for  [%s]" % (conf[repo_type]["git"], mlgit_remote, repo_type))
 	try:
-		conf[repotype]["git"] = mlgit_remote
+		conf[repo_type]["git"] = mlgit_remote
 	except:
-		conf[repotype] = {}
-		conf[repotype]["git"] = mlgit_remote
+		conf[repo_type] = {}
+		conf[repo_type]["git"] = mlgit_remote
 	yaml_save(conf, file)
 
 
-def store_add(storetype, bucket, credentials_profile, region):
-	if storetype not in ["s3", "s3h"]:
-		log.error("store add: unknown data store type [%s]" % (storetype))
+def store_add(store_type, bucket, credentials_profile, region):
+	if store_type not in ["s3", "s3h"]:
+		log.error("store add: unknown data store type [%s]" % store_type)
 		return
 
 	log.info("ml-git project: add store [%s://%s] in region [%s] with creds from profile [%s]" %
-	(storetype, bucket, region, credentials_profile))
+	(store_type, bucket, region, credentials_profile))
 	file = os.path.join(get_root_path(), constants.CONFIG_FILE)
 	conf = yaml_load(file)
 	if "store" not in conf:
 		conf["store"] = {}
-	if storetype not in conf["store"]:
-		conf["store"][storetype] = {}
-	conf["store"][storetype][bucket] = {}
-	conf["store"][storetype][bucket]["aws-credentials"] = {}
-	conf["store"][storetype][bucket]["aws-credentials"]["profile"] = credentials_profile
-	conf["store"][storetype][bucket]["region"] = region
+	if store_type not in conf["store"]:
+		conf["store"][store_type] = {}
+	conf["store"][store_type][bucket] = {}
+	conf["store"][store_type][bucket]["aws-credentials"] = {}
+	conf["store"][store_type][bucket]["aws-credentials"]["profile"] = credentials_profile
+	conf["store"][store_type][bucket]["region"] = region
 	yaml_save(conf, file)