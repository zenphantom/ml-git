--- conflicted
+++ resolved
@@ -4,11 +4,8 @@
 """
 
 import os
-<<<<<<< HEAD
-=======
 
 from git import Repo, GitError
->>>>>>> 076e0f65
 from mlgit.config import mlgit_config_save
 from mlgit.utils import yaml_load, yaml_save, RootPathException, clear
 from mlgit import log
