"""
© Copyright 2020 HP Development Company, L.P.
SPDX-License-Identifier: GPL-2.0-only
"""

<<<<<<< HEAD
import os

from git import Repo, GitError
=======
from mlgit.store import get_bucket_region
>>>>>>> febc0b74
from mlgit.config import mlgit_config_save
from mlgit.utils import yaml_load, yaml_save, RootPathException, clear
from mlgit import log
from mlgit.constants import ROOT_FILE_NAME, CONFIG_FILE, ADMIN_CLASS_NAME
from mlgit.utils import get_root_path

# define initial ml-git project structure
# ml-git-root/
# ├── .ml-git/config.yaml
# | 				# describe git repository (dataset, labels, nn-params, models)
# | 				# describe settings for actual S3/IPFS storage of dataset(s), model(s)


def init_mlgit():
	try:
		root_path = get_root_path()
		log.info("You already are in a ml-git repository (%s)" % (os.path.join(root_path, ROOT_FILE_NAME)),
				 class_name=ADMIN_CLASS_NAME)
		return
	except:
		pass
	
	try:
		os.mkdir(".ml-git")
	except PermissionError:
		log.error('Permission denied. You need write permission to initialize ml-git in this directory.', class_name=ADMIN_CLASS_NAME)
		return
	mlgit_config_save()
	root_path = get_root_path()
	log.info("Initialized empty ml-git repository in %s" % (os.path.join(root_path, ROOT_FILE_NAME)), class_name=ADMIN_CLASS_NAME)


def remote_add(repotype, ml_git_remote):
	try:
		root_path = get_root_path()
		file = os.path.join(root_path, CONFIG_FILE)
		conf = yaml_load(file)
	except Exception as e:
		raise e

	if repotype in conf:
		if conf[repotype]["git"] is None or not len(conf[repotype]["git"]) > 0:
			log.info("Add remote repository [%s] for [%s]" % (ml_git_remote, repotype), class_name=ADMIN_CLASS_NAME)
		else:
			log.info("Changing remote from [%s]  to [%s] for  [%s]" % (conf[repotype]["git"], ml_git_remote, repotype), class_name=ADMIN_CLASS_NAME)
	else:
		log.info("Add remote repository [%s] for [%s]" % (ml_git_remote, repotype), class_name=ADMIN_CLASS_NAME)
	try:
		conf[repotype]["git"] = ml_git_remote
	except:
		conf[repotype] = {}
		conf[repotype]["git"] = ml_git_remote
	yaml_save(conf, file)


def store_add(store_type, bucket, credentials_profile):
	if store_type not in ["s3", "s3h"]:
		log.error("Unknown data store type [%s]" % store_type, class_name=ADMIN_CLASS_NAME)
		return
	try:
		region = get_bucket_region(bucket, credentials_profile)
	except:
		region = 'us-east-1'

	log.info(
		"Add store [%s://%s] in region [%s] with creds from profile [%s]" %
		(store_type, bucket, region, credentials_profile), class_name=ADMIN_CLASS_NAME
	)
	try:
		root_path = get_root_path()
		file = os.path.join(root_path, CONFIG_FILE)
		conf = yaml_load(file)
	except Exception as e:
		log.error(e, class_name=ADMIN_CLASS_NAME)
		return

	if "store" not in conf:
		conf["store"] = {}
	if store_type not in conf["store"]:
		conf["store"][store_type] = {}
	conf["store"][store_type][bucket] = {}
	conf["store"][store_type][bucket]["aws-credentials"] = {}
	conf["store"][store_type][bucket]["aws-credentials"]["profile"] = credentials_profile
	conf["store"][store_type][bucket]["region"] = region
	yaml_save(conf, file)
<<<<<<< HEAD


def clone_config_repository(url):

	git_dir = ".git"

	current_dir = os.getcwd()

	try:
		Repo.clone_from(url, current_dir)
	except GitError as e:
		log.error(e.stderr, class_name=ADMIN_CLASS_NAME)
		return False

	try:
		get_root_path()
	except RootPathException:
		log.error("Wrong minimal configuration files!", class_name=ADMIN_CLASS_NAME)
		clear(git_dir)
		return False

	clear(os.path.join(current_dir, git_dir))
	return True
=======
>>>>>>> febc0b74
<|MERGE_RESOLUTION|>--- conflicted
+++ resolved
@@ -3,13 +3,10 @@
 SPDX-License-Identifier: GPL-2.0-only
 """
 
-<<<<<<< HEAD
 import os
 
 from git import Repo, GitError
-=======
 from mlgit.store import get_bucket_region
->>>>>>> febc0b74
 from mlgit.config import mlgit_config_save
 from mlgit.utils import yaml_load, yaml_save, RootPathException, clear
 from mlgit import log
@@ -95,7 +92,6 @@
 	conf["store"][store_type][bucket]["aws-credentials"]["profile"] = credentials_profile
 	conf["store"][store_type][bucket]["region"] = region
 	yaml_save(conf, file)
-<<<<<<< HEAD
 
 
 def clone_config_repository(url):
@@ -118,6 +114,4 @@
 		return False
 
 	clear(os.path.join(current_dir, git_dir))
-	return True
-=======
->>>>>>> febc0b74
+	return True