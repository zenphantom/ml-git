--- conflicted
+++ resolved
@@ -38,14 +38,10 @@
 			if 'Repository not found' in g.stderr:
 				raise GitError('Unable to find '+self.__git+'. Check the remote repository used.')
 			if 'already exists and is not an empty directory' in g.stderr:
-<<<<<<< HEAD
 				raise GitError("The path [%s] already exists and is not an empty directory." % self.__path)
-=======
-				log.error("The path [%s] already exists and is not an empty directory." % self.__path, class_name=METADATA_MANAGER_CLASS_NAME)
 			if 'Authentication failed' in g.stderr:
-				log.error("Authentication failed for git remote", class_name=METADATA_MANAGER_CLASS_NAME)
+				raise GitError("Authentication failed for git remote")
 			return
->>>>>>> 3de8d612
 
 	def remote_set_url(self, repotype, mlgit_remote):
 		try:
