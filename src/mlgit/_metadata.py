--- conflicted
+++ resolved
@@ -7,11 +7,7 @@
 
 from mlgit.manifest import Manifest
 from mlgit.config import metadata_path, config_load
-<<<<<<< HEAD
-from mlgit.utils import ensure_path_exists, yaml_save, yaml_load, clear, RootPathException
-=======
 from mlgit.utils import get_root_path, ensure_path_exists, yaml_save, yaml_load, clear, RootPathException
->>>>>>> d0c98581
 from mlgit import log
 from git import Repo, Git, InvalidGitRepositoryError,GitError
 import os
