--- conflicted
+++ resolved
@@ -27,30 +27,16 @@
 			return
 
 	def init(self):
-<<<<<<< HEAD
-		log.info("Metadata init [%s] @ [%s]" % (self.__git, self.__path), class_name=METADATA_MANAGER_CLASS_NAME)
-=======
->>>>>>> d923833e
 		try:
 			Repo.clone_from(self.__git, self.__path)
-			log.info("metadata init: [%s] @ [%s]" % (self.__git, self.__path))
+			log.info("Metadata init [%s] @ [%s]" % (self.__git, self.__path), class_name=METADATA_MANAGER_CLASS_NAME)
 		except GitError as g:
 			if "fatal: repository '' does not exist" in g.stderr:
-<<<<<<< HEAD
-				log.error('Unable to find remote repository. Add the remote first.', class_name=METADATA_MANAGER_CLASS_NAME)
-			if 'Repository not found' in g.stderr:
-				log.error('Unable to find '+self.__git+'. Check the remote repository used.', class_name=METADATA_MANAGER_CLASS_NAME)
-			if 'already exists and is not an empty directory' in g.stderr:
-				log.error("The path [%s] already exists and is not an empty directory." % self.__path, class_name=METADATA_MANAGER_CLASS_NAME)
-			return
-=======
 				raise GitError('Unable to find remote repository. Add the remote first.')
 			if 'Repository not found' in g.stderr:
 				raise GitError('Unable to find '+self.__git+'. Check the remote repository used.')
 			if 'already exists and is not an empty directory' in g.stderr:
 				raise GitError("The path [%s] already exists and is not an empty directory." % self.__path)
-
->>>>>>> d923833e
 
 	def remote_set_url(self, repotype, mlgit_remote):
 		try:
