"""
© Copyright 2020 HP Development Company, L.P.
SPDX-License-Identifier: GPL-2.0-only
"""

import re

from mlgit.admin import remote_add
from mlgit.utils import ensure_path_exists, yaml_save, yaml_load
from mlgit.config import metadata_path
from mlgit import log
from git import Repo, Git, InvalidGitRepositoryError,GitError
import os
import yaml
from mlgit.utils import get_root_path
from mlgit.constants import METADATA_MANAGER_CLASS_NAME



class MetadataRepo(object):
	def __init__(self, git, path):
		try:
			self.__path = os.path.join(get_root_path(), path)
			self.__git = git
			ensure_path_exists(self.__path)
		except Exception as e:
			if str(e) == "'Metadata' object has no attribute '_MetadataRepo__git'":
				log.error('You are not in an initialized ml-git repository.', class_name=METADATA_MANAGER_CLASS_NAME)
			return

	def init(self):
		log.info("Metadata init [%s] @ [%s]" % (self.__git, self.__path), class_name=METADATA_MANAGER_CLASS_NAME)
		try:
			Repo.clone_from(self.__git, self.__path)
		except GitError as g:
			if "fatal: repository '' does not exist" in g.stderr:
				log.error('Unable to find remote repository. Add the remote first.', class_name=METADATA_MANAGER_CLASS_NAME)
			if 'Repository not found' in g.stderr:
				log.error('Unable to find '+self.__git+'. Check the remote repository used.', class_name=METADATA_MANAGER_CLASS_NAME)
			if 'already exists and is not an empty directory' in g.stderr:
<<<<<<< HEAD
				log.error("The path [%s] already exists and is not an empty directory." % self.__path)
			if 'Authentication failed' in g.stderr:
				log.error("Metadata : Authentication failed for git remote")
=======
				log.error("The path [%s] already exists and is not an empty directory." % self.__path, class_name=METADATA_MANAGER_CLASS_NAME)
>>>>>>> 93e748b9
			return

	def remote_set_url(self, repotype, mlgit_remote):
		try:
			if self.check_exists():
				re = Repo(self.__path)
				re.remote().set_url(new_url=mlgit_remote)
		except InvalidGitRepositoryError as e:
			raise e

	def check_exists(self):
		log.debug("Metadata check existence [%s] @ [%s]" % (self.__git, self.__path), class_name=METADATA_MANAGER_CLASS_NAME)
		try:
			r = Repo(self.__path)
		except:
			return False
		return True

	def checkout(self, sha):
		r = Git(self.__path)
		r.checkout(sha)

	def update(self):
		log.info("Pull [%s]" % self.__path, class_name=METADATA_MANAGER_CLASS_NAME)
		r = Repo(self.__path)
		o = r.remotes.origin
		r = o.pull()

	def commit(self, file, msg):
		log.info("Commit repo[%s] --- file[%s]" % (self.__path, file), class_name=METADATA_MANAGER_CLASS_NAME)
		r = Repo(self.__path)
		r.index.add([file])
		return r.index.commit(msg)

	def tag_add(self, tag):
		r = Repo(self.__path)
		return r.create_tag(tag, message='Automatic tag "{0}"'.format(tag))

	def push(self):
		log.debug("Push [%s]" % self.__path, class_name=METADATA_MANAGER_CLASS_NAME)
		r = Repo(self.__path)
		r.remotes.origin.push(tags=True)
		r.remotes.origin.push()

	def fetch(self):
		try:
			log.debug("Metadata Manager: fetch [%s]" % self.__path)
			r = Repo(self.__path)
			r.remotes.origin.fetch()
		except GitError as e:
			err = e.stderr
			match = re.search("stderr: 'fatal:(.*)'$", err)
			if match:
				err = match.group(1)
				log.error("Metadata Manager: %s " % err)
			else:
				log.error("Metadata Manager: %s " % err)
			return False

	def list_tags(self, spec):
		tags = []
		try:
			r = Repo(self.__path)
			for tag in r.tags:
				stag = str(tag)
				if spec in stag:
					tags.append(stag)
		except Exception as e:
			log.error("Invalid ml-git repository!", class_name=METADATA_MANAGER_CLASS_NAME)
		return tags

	def delete_tag(self, tag):
		pass

	def _usrtag_exists(self, usrtag):
		r = Repo(self.__path)
		sutag = usrtag._get()
		for tag in r.tags:
			stag = str(tag)
			if sutag in stag:
				return True
		return False

	def _tag_exists(self, tag):
		tags = []
		r = Repo(self.__path)
		if tag in r.tags:
			tags.append(tag)

		model_tag = "__".join(tag.split("__")[-3:])
		for r_tag in r.tags:
			if model_tag in str(r_tag):
				tags.append(str(r_tag))

		return tags

	def __realname(self, path, root=None):
		if root is not None:
			path=os.path.join(root, path)
		result=os.path.basename(path)
		return result

	def list(self, title="ML Datasets"):
		metadata_path = self.__path

		prefix=0
		if metadata_path != '/':
			if metadata_path.endswith('/'): metadata_path=metadata_path[:-1]
			prefix=len(metadata_path)

		print(title)
		for root, dirs, files in os.walk(metadata_path):
			if root == metadata_path: continue
			if ".git" in root: continue

			level = root[prefix:].count(os.sep)
			indent=subindent =''
			if level > 0:
				indent = '|   ' * (level-1) + '|-- '
			subindent = '|   ' * (level) + '|-- '
			print('{}{}'.format(indent, self.__realname(root)))
			# print dir only if symbolic link; otherwise, will be printed as root
			for d in dirs:
				if os.path.islink(os.path.join(root, d)):
					print('{}{}'.format(subindent, self.__realname(d, root=root)))
			#for f in files:
			#	if "README" in f: continue
			#	if "MANIFEST.yaml" in root: continue # TODO : check within the ML entity metadat for manifest files
			#	print('{}{}'.format(subindent, self.__realname(f, root=root)))

	def metadata_print(self, metadata_file, spec_name):
		md = yaml_load(metadata_file)

		sections = ["dataset", "model", "labels"]
		for section in sections:
			if section in [ "model", "dataset", "labels" ]:
				try:
					md[section] # "hack" to ensure we don't print something useless
					# "dataset" not present in "model" and vice versa
					print("-- %s : %s --" % (section, spec_name))
				except:
					continue
			elif section not in [ "model", "dataset", "labels" ]:
				print("-- %s --" % (section))
			try:
				print(yaml.dump(md[section]))
			except:
				continue

	def sha_from_tag(self, tag):
		try:
			r = Repo(self.__path)
			return r.git.rev_list(tag).split("\n", 1)[0]
		except:
			return None

	def git_user_config(self):
		r = Repo(self.__path)
		reader = r.config_reader()
		config = {}
		types = ["email", "name"]
		for type in types:
			try:
				field = reader.get_value("user", type)
				config[type] = field
			except:
				config[type] = None
		return config

	def metadata_spec_from_name(self, specname):
		specs = []
		for root, dirs, files in os.walk(self.__path):
			if ".git" in root: continue
			if specname in root:
				specs.append(os.path.join(root, specname + ".spec"))
		return specs

	def show(self, spec):
		specs = self.metadata_spec_from_name(spec)

		for specpath in specs:
			self.metadata_print(specpath, spec)

	def get(self, categories, model_name, file=None):
		if file is None:
			full_path = os.path.join(self.__path, os.sep.join(categories), model_name, model_name)
		else:
			full_path = os.path.join(self.__path, os.sep.join(categories), model_name, file)
		log.info("Metadata GET %s" % full_path, class_name=METADATA_MANAGER_CLASS_NAME)
		if os.path.exists(full_path):
			return yaml_load(full_path)
		return None

	def __get_categories_spec_from_tag(tag):
		sp = tag.split("__")
		return sp[:-2], sp[-2:-1][0]


class MetadataManager(MetadataRepo):
	def __init__(self, config, type="model"):
		self.path = metadata_path(config, type)
		self.git = config[type]["git"]

		super(MetadataManager, self).__init__(self.git, self.path)


class MetadataObject(object):
	def __init__(self):
		pass

# TODO signed tag
# try:
#             self.repo.create_tag(self.config['tag'],
#                 verify=True,
#                 ref=None)
#             print('okay')
#         except:
#             print('not okay')


if __name__ == "__main__":
	r = MetadataRepo("ssh://git@github.com/standel/ml-datasets", "ml-git/datasets/")
	# tag = "vision-computing__images__cifar-10__1"
	# sha = "0e4649ad0b5fa48875cdfc2ea43366dc06b3584e"
	# #r.checkout(sha)
	# #r.checkout("master")
<|MERGE_RESOLUTION|>--- conflicted
+++ resolved
@@ -38,13 +38,9 @@
 			if 'Repository not found' in g.stderr:
 				log.error('Unable to find '+self.__git+'. Check the remote repository used.', class_name=METADATA_MANAGER_CLASS_NAME)
 			if 'already exists and is not an empty directory' in g.stderr:
-<<<<<<< HEAD
-				log.error("The path [%s] already exists and is not an empty directory." % self.__path)
+				log.error("The path [%s] already exists and is not an empty directory." % self.__path, class_name=METADATA_MANAGER_CLASS_NAME)
 			if 'Authentication failed' in g.stderr:
-				log.error("Metadata : Authentication failed for git remote")
-=======
-				log.error("The path [%s] already exists and is not an empty directory." % self.__path, class_name=METADATA_MANAGER_CLASS_NAME)
->>>>>>> 93e748b9
+				log.error("Authentication failed for git remote", class_name=METADATA_MANAGER_CLASS_NAME)
 			return
 
 	def remote_set_url(self, repotype, mlgit_remote):
