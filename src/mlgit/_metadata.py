--- conflicted
+++ resolved
@@ -266,11 +266,7 @@
 		deleted_files = []
 		manifest = self.get_metadata_manifest()
 		if manifest is not None:
-<<<<<<< HEAD
 			for key, value in manifest.get_yaml().items():
-=======
-			for key, value in manifest.yml_laod().items():
->>>>>>> f57595d8
 				for key_value in value:
 					if not os.path.exists(os.path.join(wspath, key_value)):
 						deleted_files.append(key_value)
