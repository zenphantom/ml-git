--- conflicted
+++ resolved
@@ -6,13 +6,8 @@
 import re
 
 from mlgit.manifest import Manifest
-<<<<<<< HEAD
-from mlgit.utils import ensure_path_exists, yaml_load, clear
+from mlgit.utils import ensure_path_exists, yaml_load, clear, yaml_load, RootPathException
 from mlgit.config import metadata_path, config_load
-=======
-from mlgit.utils import ensure_path_exists, yaml_save, yaml_load, RootPathException
-from mlgit.config import metadata_path
->>>>>>> 283a4aaf
 from mlgit import log
 from git import Repo, Git, InvalidGitRepositoryError,GitError
 import os
