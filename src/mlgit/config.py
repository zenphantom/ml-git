--- conflicted
+++ resolved
@@ -3,19 +3,13 @@
 SPDX-License-Identifier: GPL-2.0-only
 """
 
-<<<<<<< HEAD
-import shutil
-
-from mlgit.constants import FAKE_STORE
-from mlgit.utils import getOrElse, yaml_load, yaml_save, get_root_path, ensure_path_exists
-=======
-from mlgit.constants import ML_GIT_PROJECT_NAME, ADMIN_CLASS_NAME
-from mlgit.utils import getOrElse, yaml_load, yaml_save, get_root_path, RootPathException
->>>>>>> febc0b74
+from mlgit.constants import ML_GIT_PROJECT_NAME, ADMIN_CLASS_NAME, FAKE_STORE
+from mlgit.utils import getOrElse, yaml_load, yaml_save, get_root_path, RootPathException, ensure_path_exists
 from mlgit import spec
 from mlgit import log
 import os
 import yaml
+import shutil
 
 
 mlgit_config = {
