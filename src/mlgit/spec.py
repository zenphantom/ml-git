--- conflicted
+++ resolved
@@ -116,9 +116,6 @@
 		log.error(
 			"\nCan't find  spec file to increment version.  Are you in the "
 			"root of the repo?\n     %s\n" % entity_name, class_name=ML_GIT_PROJECT_NAME)
-<<<<<<< HEAD
-		return False
-=======
 		return False
 
 
@@ -129,5 +126,4 @@
 		entity_tag = spec[repotype][entity]['tag']
 	except:
 		log.warn("Repository: the " + entity + " does not exist for related download.")
-	return entity_tag
->>>>>>> d885d6ae
+	return entity_tag