"""
© Copyright 2020 HP Development Company, L.P.
SPDX-License-Identifier: GPL-2.0-only
"""

from mlgit import log
import os
from mlgit.utils import get_root_path
from mlgit import utils


def search_spec_file(repotype, spec, categories_path):

	dir_with_cat_path = os.path.join(get_root_path(), os.sep.join([repotype, categories_path, spec]))
	dir_without_cat_path = os.path.join(get_root_path(), os.sep.join([repotype, spec]))
	files_with_cat_path = ''
	files_without_cat_path = ''

	try:
		files_with_cat_path = os.listdir(dir_with_cat_path)
	except Exception as e:
		try:
			files_without_cat_path = os.listdir(dir_without_cat_path)
		except Exception as e:  # TODO: search "." path as well
			return None, None

	if len(files_with_cat_path) > 0:
		for file in files_with_cat_path:
			if spec in file:
				log.debug("search spec file: found [%s]-[%s]" % (dir_with_cat_path, file))
				return dir_with_cat_path, file
	else:
		for file in files_without_cat_path:
			if spec in file:
				log.debug("search spec file: found [%s]-[%s]" % (dir_without_cat_path, file))
				return dir_without_cat_path, file
	return None, None


def spec_parse(spec):
	sep = "__"
	specs = spec.split(sep)
	if len(specs) <= 1:
		return None, spec, None
	else:
		categories_path = os.sep.join(specs[:-1])
		specname = specs[-2]
		version = specs[-1]
		return categories_path, specname, version


"""Increment the version number inside the given dataset specification file."""


def incr_version(file):
	spec_hash = utils.yaml_load(file)
	if is_valid_version(spec_hash):
		spec_hash['dataset']['version'] += 1
		utils.yaml_save(spec_hash, file)
		log.debug("Version incremented to %s." % spec_hash['dataset']['version'])
		return spec_hash['dataset']['version']
	else:
		log.error("Invalid version, could not increment.  File:\n     %s" % file)
		return -1


def get_version(file):
	spec_hash = utils.yaml_load(file)
	if is_valid_version(spec_hash):
		return spec_hash['dataset']['version']
	else:
		log.error("Invalid version, could not get.  File:\n     %s" % file)
		return -1


"""Validate the version inside the dataset specification file hash can be located and is an int."""


def is_valid_version(the_hash):
	if the_hash is None or the_hash == {}:
		return False
	if 'dataset' not in the_hash or 'version' not in the_hash['dataset']:
		return False
	if not isinstance(the_hash['dataset']['version'], int):
		return False
	return True


def get_dataset_spec_file_dir(the_dataset):
	dir1 = os.path.join("dataset", the_dataset)
	return dir1


"""When --bumpversion is specified during 'dataset add', this increments the version number in the right place"""


<<<<<<< HEAD
def increment_version_in_dataset_spec(the_dataset, basedir=os.getcwd()):
=======
def increment_version_in_dataset_spec(the_dataset):
>>>>>>> c64a5ede
	# Primary location: dataset/<the_dataset>/<the_dataset>.spec
	# Location: .ml-git/dataset/index/metadata/<the_dataset>/<the_dataset>.spec is linked to the primary location
	if the_dataset is None:
		log.error("Error: no dataset name provided, can't increment version.")
		return False
<<<<<<< HEAD

	dir1 = get_dataset_spec_file_dir(the_dataset)
	file1 = os.path.join(basedir, dir1, "%s.spec" % the_dataset)
	if os.path.exists(file1):
		version1 = incr_version(file1)
=======
	
	if os.path.exists(the_dataset):
		version1 = incr_version(the_dataset)
>>>>>>> c64a5ede
		if version1 is not -1:
			return True
		else:
			log.error("\nError incrementing version.  Please manually examine this file and make sure"
<<<<<<< HEAD
					  " the version is an integer:\n     %s\n" % file1)
			return False
	else:
		log.error("\nCan't find dataset spec file to increment version.  Are you in the "
					"root of the repo?\n     %s\n" % file1)
=======
					  " the version is an integer:\n     %s\n" % the_dataset)
			return False
	else:
		log.error("\nCan't find dataset spec file to increment version.  Are you in the "
					"root of the repo?\n     %s\n" % the_dataset)
>>>>>>> c64a5ede
		return False<|MERGE_RESOLUTION|>--- conflicted
+++ resolved
@@ -94,42 +94,22 @@
 """When --bumpversion is specified during 'dataset add', this increments the version number in the right place"""
 
 
-<<<<<<< HEAD
-def increment_version_in_dataset_spec(the_dataset, basedir=os.getcwd()):
-=======
 def increment_version_in_dataset_spec(the_dataset):
->>>>>>> c64a5ede
 	# Primary location: dataset/<the_dataset>/<the_dataset>.spec
 	# Location: .ml-git/dataset/index/metadata/<the_dataset>/<the_dataset>.spec is linked to the primary location
 	if the_dataset is None:
 		log.error("Error: no dataset name provided, can't increment version.")
 		return False
-<<<<<<< HEAD
-
-	dir1 = get_dataset_spec_file_dir(the_dataset)
-	file1 = os.path.join(basedir, dir1, "%s.spec" % the_dataset)
-	if os.path.exists(file1):
-		version1 = incr_version(file1)
-=======
 	
 	if os.path.exists(the_dataset):
 		version1 = incr_version(the_dataset)
->>>>>>> c64a5ede
 		if version1 is not -1:
 			return True
 		else:
 			log.error("\nError incrementing version.  Please manually examine this file and make sure"
-<<<<<<< HEAD
-					  " the version is an integer:\n     %s\n" % file1)
-			return False
-	else:
-		log.error("\nCan't find dataset spec file to increment version.  Are you in the "
-					"root of the repo?\n     %s\n" % file1)
-=======
 					  " the version is an integer:\n     %s\n" % the_dataset)
 			return False
 	else:
 		log.error("\nCan't find dataset spec file to increment version.  Are you in the "
 					"root of the repo?\n     %s\n" % the_dataset)
->>>>>>> c64a5ede
 		return False