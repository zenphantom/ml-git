--- conflicted
+++ resolved
@@ -5,11 +5,8 @@
 
 from mlgit import log
 import os
-<<<<<<< HEAD
 from mlgit.utils import get_root_path
-=======
 from mlgit import utils
->>>>>>> 6460630f
 
 
 def search_spec_file(repotype, spec, categories_path):
@@ -20,21 +17,13 @@
 	files_without_cat_path = ''
 
 	try:
-<<<<<<< HEAD
 		files_with_cat_path = os.listdir(dir_with_cat_path)
 	except Exception as e:
-=======
-		the_dir = os.sep.join([repotype, spec])
-		files = os.listdir(os.sep.join([repotype, spec]))
-	except Exception as e:  # TODO: search "." path as well
-		the_dir = spec
->>>>>>> 6460630f
 		try:
 			files_without_cat_path = os.listdir(dir_without_cat_path)
 		except Exception as e:  # TODO: search "." path as well
 			return None, None
 
-<<<<<<< HEAD
 	if len(files_with_cat_path) > 0:
 		for file in files_with_cat_path:
 			if spec in file:
@@ -45,13 +34,6 @@
 			if spec in file:
 				log.debug("search spec file: found [%s]-[%s]" % (dir_without_cat_path, file))
 				return dir_without_cat_path, file
-=======
-	for file in files:
-		if spec in file:
-			log.debug("search spec file: found [%s]-[%s]" % (the_dir, file))
-			return the_dir, file
-
->>>>>>> 6460630f
 	return None, None
 
 
