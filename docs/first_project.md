# Your 1st ML artefacts under ml-git management #

We will divide this quick howto into 6 main sections:
1. [ml-git repository configuation / intialization](#initial-config)   
    - This section explains how to initialize and configure a repository for ml-git, considering the scenarios of the store be an S3 or a MinIO.
2. [uploading a dataset](#upload-dataset)
    - Having a repository initialized, this section explains how to create and upload a dataset to the store.
3. [adding data to a dataset](#change-dataset)
    - This section explains how to add new data to an entity already versioned by ml-git.
4. [uploading labels associated to a dataset](#upload-labels)
    - This section describes how to upload a set of labels by associating the dataset to which these labels refer.
5. [downloading a dataset](#download-dataset)
    - This section describes how to download a versioned data set using ml-git.
6. [checking data integrity](#checking-integrity)
    - This section explains how to check the integrity of the metadata repository.


## <a name="initial-config"> Initial configuration of ml-git</a> ##

Make sure you have created your own git repository for dataset metadata and a S3 bucket or a MinIO server for the dataset actual data.

After that, create a ml-git project. To do this, use the following commands (note that 'dataset-ex' is the project name used as example):

```
$ mkdir dataset-ex && cd dataset-ex (or clone an existing repo from Github or Github Enterprise)
$ ml-git init
```

Now we need to configure our project with the remote configurations. This section is divided into two parts according to the storage: [Setting up a ml-git project with S3](#config-s3) and [Setting up a ml-git project with MinIO](#config-minio).

After configuring the project with the bucket, the remote ones, the credentials that will be used, and the other configurations that were performed in this section, 
a good practice is to make the version of the .ml-git folder that was generated in a git repository.

That way in future projects or if you want to share with someone 
you can use the command ```ml-git clone``` to import the project's settings, 
without having to configure it for each new project.

#### <a name="config-s3"> Setting up a ml-git project with S3 </a> ####

In addition to creating the bucket in S3 it is necessary to configure the settings that the ml-git uses to interact with your bucket, see [how to configure a S3 bucket](s3_configurations.md) for this.

For a basic ml-git repository, you need to add a remote repository for metadata and a S3 bucket configuration.

```
$ ml-git dataset remote add git@github.com:standel/mlgit-datasets.git
$ ml-git store add mlgit-datasets --credentials=mlgit
```

Last but not least, initialize the metadata repository.

```
$ ml-git dataset init
```

#### <a name="config-minio"> Setting up a ml-git project with MinIO </a> ####

Same as for S3, in addition to creating the MinIO server it is necessary to configure the settings that the ml-git uses to interact with your bucket, see [how to configure a MinIO](s3_configurations.md) for this.

For a basic ml-git repository, you need to add a remote repository for metadata and the MinIO bucket configuration.

```
$ ml-git dataset remote add git@github.com:standel/mlgit-datasets.git
$ ml-git store add mlgit-datasets --credentials=mlgit
```

After that initialize the metadata repository.

```
$ ml-git dataset init
```


All configurations are stored in _.ml-git/config.yaml_ and you can look at configuration state at any time with the following command:
```
$ ml-git config list
config:
{'batch_size': 0,
 'cache_path': '',
 'dataset': {'git': 'git@github.com:standel/mlgit-datasetst.git'},
 'index_path': '',
 'labels': {'git': ''},
 'metadata_path': '',
 'mlgit_conf': 'config.yaml',
 'mlgit_path': '.ml-git',
 'model': {'git': ''},
 'object_path': '',
 'refs_path': '',
 'store': {'s3': {'mlgit-datasets': {'aws-credentials': {'profile': 'default'},
                                     'region': 'us-east-1'}},
           's3h': {'mlgit-datasets': {'aws-credentials': {'profile': 'mlgit'},
                                      'endpoint-url': None,
                                      'region': 'us-east-1'}}},
 'verbose': 'info'}
```

Last but not least, to use a bucket in MinIO you need to manually add the _endpoint-url_ of the bucket in the _config.yaml_.

## <a name="upload-dataset">Uploading a dataset</a> ##

To create and upload a dataset to a store, you must be in an already initialized project, if necessary read [section 1](#initial-config) to initialize and configure a project.

Ml-git expects any dataset to be specified under _dataset/_ directory of your project and it expects a specification file with the name of the dataset.

```
$ mkdir -p dataset/imagenet8
$ echo "
dataset:
  categories:
    - computer-vision
    - images
  mutability: strict
  manifest:
    store: s3h://mlgit-datasets
  name: imagenet8
  version: 1
" > dataset/imagenet8/imagenet8.spec
```

There are 4 main items in the spec file:
1. __name__: it's the name of the dataset
2. __version__: the version should be an integer, incremented each time there is new version pushed into ml-git.  You can use the --bumpversion argument to do the increment automatically for you when you add more files to a dataset.
3. __categories__ : describes a tree structure to characterize the dataset category. That information is used by ml-git to create a directory structure in the git repository managing the metadata.
4. __manifest__: describes the data store in which the data is actually stored. In this case a S3 bucket named _mlgit-datasets_. The AWS credential profile name and AWS region should be found in the ml-git config file.
5. __mutability__: describes the mutability option that your project will have, choosing an option that can never be changed. The mutability options are "strict", "flexible" and "mutable".
    * __strict__ :  this option the spec is strict by default and the files in a dataset can never be changed.
    * __flexible__: this option is like strict but using the __ml-git__ __unlock__ command the files in a dataset can be modified.
    * __mutable__ : this option can modify the files in a dataset.
    
After creating the dataset spec file, you can create a README.md to create a web page describing your dataset, adding references and any other useful information.
Last but not least, put the data of that dataset under that directory.
Here below is the tree of imagenet8 directory and file structure:

```
imagenet8/
├── README.md
├── data
│   ├── train
│   │   ├── train_data_batch_1
│   │   ├── train_data_batch_2
│   │   ├── train_data_batch_3
│   │   ├── train_data_batch_4
│   │   ├── train_data_batch_5
│   │   ├── train_data_batch_6
│   │   ├── train_data_batch_7
│   │   ├── train_data_batch_8
│   │   ├── train_data_batch_9
│   │   └── train_data_batch_10
│   └── val
│       └── val_data
└── imagenet8.spec
```

You can look at the working tree status with the following command:

```
$ ml-git dataset status imagenet8
INFO - Repository: dataset: status of ml-git index for [imagenet8]
Changes to be committed

untracked files
    imagenet8.spec
    README.md
    data\train\train_data_batch_1
    data\train\train_data_batch_2
    data\train\train_data_batch_3
    data\train\train_data_batch_4
    data\train\train_data_batch_5
    data\train\train_data_batch_6
    data\train\train_data_batch_7
    data\train\train_data_batch_8
    data\train\train_data_batch_9
    data\train\train_data_batch_10
    data\val\val_data

corrupted files
```

That command allows to print the files that are tracked or not and the ones that are in the index/staging area. Now, you're ready to put that new dataset under ml-git management.  For this, do:

```
$ ml-git dataset add imagenet8
```

The ml-git dataset add <dataset-name> adds files for a specific dataset such as imagenet8 in the index/staging area. If you check the working tree status you can see that the files now appear as tracked but not committed:

```
$ ml-git dataset status imagenet8
INFO - Repository: dataset: status of ml-git index for [imagenet8]
Changes to be committed
    new file:   data\train\train_data_batch_1
    new file:   data\train\train_data_batch_2
    new file:   data\train\train_data_batch_3
    new file:   data\train\train_data_batch_4
    new file:   data\train\train_data_batch_5
    new file:   data\train\train_data_batch_6
    new file:   data\train\train_data_batch_7
    new file:   data\train\train_data_batch_8
    new file:   data\train\train_data_batch_9
    new file:   data\train\train_data_batch_10
    new file:   data\val\val_data

untracked files

corrupted files
```

After add the files, you need commit the metadata to the local repository. For this purpose type the following command:

```
$ ml-git dataset commit imagenet8
```

Last but not least, *ml-git dataset push* will update the remote metadata repository just after storing all actual data under management in the specified remote data store.

```
$ ml-git dataset push imagenet8
```

As you can observe, ml-git follows very similar workflows as for git.

## <a name="change-dataset"> Adding data to a dataset</a> ##

If you want to add data to a dataset, perform the following steps:

- In your workspace, copy the new data in under ```dataset/<yourdataset>/data```
- Modify the version number. To do this step you have two ways:
    1. Modify the ```.spec``` file in one of the following places by **manually incrementing the version number**
        - ```.ml-git/dataset/index/metadata/<yourdataset>/<yourdataset>.spec```
        - ```dataset/<yourdataset>/<yourdataset>.spec```
    2. Or, you can put the option ```--bumpversion``` on the add command to auto increment the version number, as shown below.
    
- After that, like in the previous section, you need execute the following commands to upload the new data:

```
ml-git dataset add <yourdataset> --bumpversion
ml-git dataset commit <yourdataset>
ml-git dataset push <yourdataset>
```    

This will create a new version of your dataset but will only push the changes to your remote store (e.g. S3).


## <a name="upload-labels">Uploading labels associated to a dataset</a> ##

To create and upload a labels associated to a dataset, you must be in an already initialized project, if necessary read [section 1](#initial-config) to initialize and configure a project.
You will also need to have a dataset already versioned by ml-git in your repository, see [section 2](#upload-dataset).

The first step is to configure your metadata & data repository/store.

```
$ ml-git labels remote add git@github.com:standel/mlgit-labels.git
$ ml-git store add mlgit-labels
$ ml-git labels init
```

Even though these commands show a different bucket to store the labels data, it would be possible to store both datasets and labels data into the same bucket.

If you look at your config file, one would get the following now:
```
$ ml-git config list
config:
{'batch_size': 0,
 'cache_path': '',
 'dataset': {'git': 'git@github.com:standel/mlgit-datasetst.git'},
 'index_path': '',
 'labels': {'git': ''},
 'metadata_path': '',
 'mlgit_conf': 'config.yaml',
 'mlgit_path': '.ml-git',
 'model': {'git': ''},
 'object_path': '',
 'refs_path': '',
 'store': {'s3': {'mlgit-datasets': {'aws-credentials': {'profile': 'default'},
                                     'region': 'us-east-1'}},
           's3h': {'mlgit-datasets': {'aws-credentials': {'profile': 'default'},
                                      'endpoint-url': None,
                                      'region': 'us-east-1'}}},
<<<<<<< HEAD
=======
           's3h': {'mlgit-labels': {'aws-credentials': {'profile': 'default'},
                                      'endpoint-url': None,
                                      'region': 'us-east-1'}}},
>>>>>>> 1bf741a3
 'verbose': 'info'}
```

Now, you can create your first labels set for say mscoco. ml-git expects any labels set to be specified under _labels/_ directory of your project and it expects a specification file with the name of the _labels_.

```
$ mkdir -p labels/mscoco-captions
$ echo "
labels:
  categories:
    - computer-vision
    - captions
  mutability: strict
  manifest:
    store: s3h://mlgit-labels
  name: mscoco-captions
  version: 1
" > labels/mscoco-captions/mscoco-captions.spec
```

There are 4 main items in the spec file:
1. __name__: it's the name of the labels
2. __version__: the version should be incremented each time there is new version pushed into ml-git
3. __categories__ : describes a tree structure to characterize the labels categor-y/-ies. That information is used by ml-git to create a directory structure in the git repository managing the metadata.
4. __manifest__: describes the data store in which the data is actually stored. In this case a S3 bucket named _mlgit-labels_. The credentials and region should be found in the ml-git config file.


After create the specification file, you can create the README.md to create a web page describing your labels set. Here below is the tree of caption labels for mscoco directory and file structure:
```
mscoco-captions/
├── README.md
├── annotations
│   ├── captions_train2014.json
│   └── captions_val2014.json
└── mscoco-captions.spec
```

Now, you're ready to put that new labels set under ml-git management.  We assume there is an existing mscoco dataset. For this, do:

```
$ ml-git labels add mscoco-captions
$ ml-git labels commit mscoco-captions --dataset=mscoco
$ ml-git labels push mscoco-captions
```
There is not much change compared to dataset operations. However you can note one particular change in commit command.
There is an option "_--dataset_" which is used to tell ml-git that the labels should be linked to the specified dataset.
Internally, ml-git will look at the checked out dataset in your workspace for that specified dataset. It then will include the git tag and sha into the specificaiton file to be committed into the metadata repository.
Once done, anyone will then be able to retrieve the exact same version of the dataset that has been used for that specific label set.

One can look at the specific dataset associated with that label set by executing the following command:
```
$ ml-git labels show mscoco-captions
-- labels : mscoco-captions --
categories:
- computer-vision
- captions
dataset:
  sha: 607fa818da716c3313a6855eb3bbd4587e412816
  tag: computer-vision__images__mscoco__1
manifest:
  files: MANIFEST.yaml
  store: s3h://mlgit-datasets
name: mscoco-captions
version: 1
```

As you can see, there is a new section "_dataset_" that has been added by ml-git with the sha & tag fields. These can be used to checkout the exact version of the dataset for that label set.


## <a name="download-dataset">Downloading a dataset</a> ##

We assume there is an existing ml-git repository with a few ML datasets under its management and you'd like to download one of the existing datasets.
If you don't already have a dataset versioned by ml-git, see [section 2](#upload-dataset) on how to do this.

To download a dataset, you need to be in an initialized and configured ml-git project. If you have a repository with your saved settings, you can run the following command to set up your environment:

```
$ ml-git clone git@github.com:standel/mlgit-config.git
```

If you already are in a configured ml-git project directory, the following command will update the metadata repository, allowing visibility of what has been shared since the last update (new ML entity, new versions).

```
$ ml-git dataset update
```

To discover which datasets are under ml-git management, you can execute the following command:
```
$ ml-git dataset list
ML dataset
|-- computer-vision
|   |-- images
|   |   |-- dataset-ex-minio
|   |   |-- imagenet8
|   |   |-- dataset-ex
```
The ml-git repository contains 3 different datasets, all falling under the same category _computer-vision/images_.

In order for ml-git to manage the different versions of the same dataset, it internally creates a tag based on categories, ml entity name and its version.
To show all these tag representing the versions of a dataset, simply type the following:
```
$ ml-git dataset tag imagenet8 list
computer-vision__images__imagenet8__1
computer-vision__images__imagenet8__2
```

It means there are actually 2 versions under ml-git management. You can check what version is checked out in the ml-git workspace with the following command:

```
$ ml-git dataset branch imagenet8
('vision-computing__images__imagenet8__2', '48ba1e994a1e39e1b508bff4a3302a5c1bb9063e')
```

The output is a tuple:
1. The tag auto-generated by ml-git based on the .spec.
2. The sha of the git commit of that version. 


It is now rather simple to retrieve a specific version locally to start any experiment by executing the following command:
```
$ ml-git dataset checkout computer-vision__images__imagenet8__1
```

Getting the data will auto-create a directory structure under _dataset_ directory as shown below. That structure _computer-vision/images_ is actually coming from the categories defined in the dataset spec file. Doing that way allows for easy download of many datasets in one single ml-git project without creating any conflicts.

```
computer-vision/
└── images
    └── imagenet8
        ├── README.md
        ├── data
        │   ├── train
        │   │   ├── train_data_batch_1
        │   │   ├── train_data_batch_2
        │   │   ├── train_data_batch_3
        │   │   ├── train_data_batch_4
        │   │   ├── train_data_batch_5
        │   │   ├── train_data_batch_6
        │   │   ├── train_data_batch_7
        │   │   ├── train_data_batch_8
        │   │   ├── train_data_batch_9
        │   │   └── train_data_batch_10
        │   └── val
        │       └── val_data
        └── imagenet8.spec
```


## <a name="checking-integrity">Checking data integrity</a> ##

If at some point you want to check the integrity of the metadata repository (e.g. computer shuts down during a process), simply type the following command:

```
$ ml-git dataset fsck
INFO - HashFS: starting integrity check on [.\.ml-git\dataset\objects\hashfs]
ERROR - HashFS: corruption detected for chunk [zdj7WVccN8cRj1RcvweX3FNUEQyBe1oKEsWsutJNJoxt12mn1] - got [zdj7WdCbyFbcqHVMarj3KCLJ7yjTM3S9X26RyXWTfXGB2czeB]
INFO - HashFS: starting integrity check on [.\.ml-git\dataset\index\hashfs]
[1] corrupted file(s) in Local Repository: ['zdj7WVccN8cRj1RcvweX3FNUEQyBe1oKEsWsutJNJoxt12mn1']
[0] corrupted file(s) in Index: []
Total of corrupted files: 1
```

That command will walk through the internal ml-git directories (index & local repository) and will check the integrity of all blobs under its management.
It will return the list of blobs that are corrupted.

## <a name="change-dataset">Changing a Dataset</a> ##

When adding files to an entity ml-git locks the files for read only.
When the entity's mutability type is flexible or mutable, you can change the data of a file and resubmit it without being considered corrupted.

In case of a flexible entity you should perform the following command to unlock the file:

```
ml-git dataset unlock imagenet8 data\train\train_data_batch_1
```

After that, the unlocked file is subject to modification. If you modify the file without performing this command, it will be considered corrupted.

To upload the data execute the following commands:
```
ml-git dataset add <yourdataset> --bumpversion
ml-git dataset commit <yourdataset>
ml-git dataset push <yourdataset>
```

This will create a new version of your dataset but will only push the changes to your remote store (e.g. S3).<|MERGE_RESOLUTION|>--- conflicted
+++ resolved
@@ -259,7 +259,7 @@
 ```
 $ ml-git config list
 config:
-{'batch_size': 0,
+{'batch_size': 20,
  'cache_path': '',
  'dataset': {'git': 'git@github.com:standel/mlgit-datasetst.git'},
  'index_path': '',
@@ -272,15 +272,9 @@
  'refs_path': '',
  'store': {'s3': {'mlgit-datasets': {'aws-credentials': {'profile': 'default'},
                                      'region': 'us-east-1'}},
-           's3h': {'mlgit-datasets': {'aws-credentials': {'profile': 'default'},
-                                      'endpoint-url': None,
-                                      'region': 'us-east-1'}}},
-<<<<<<< HEAD
-=======
            's3h': {'mlgit-labels': {'aws-credentials': {'profile': 'default'},
                                       'endpoint-url': None,
                                       'region': 'us-east-1'}}},
->>>>>>> 1bf741a3
  'verbose': 'info'}
 ```
 
