# Your 1st ML artefacts under ML-Git management #

We will divide this quick howto into 6 main sections:

<<<<<<< HEAD
1. [initial configuration of ml-git](#initial-config)  
   
    - This section explains how to initialize and configure a repository for ml-git, considering the scenarios of the storage be an S3 or a MinIO.
=======
1. [ML-Git repository configuration / intialization](#initial-config)   
   
    - This section explains how to initialize and configure a repository for ML-Git, considering the scenarios of the store be an S3 or a MinIO.
>>>>>>> 76ff2b25

2. [Uploading a dataset](#upload-dataset)
   
    - Having a repository initialized, this section explains how to create and upload a dataset to the storage.

3. [Adding data to a dataset](#change-dataset)
   
    - This section explains how to add new data to an entity already versioned by ML-Git.

4. [Uploading labels associated to a dataset](#upload-labels)
   
    - This section describes how to upload a set of labels by associating the dataset to which these labels refer.

<<<<<<< HEAD
5. [uploading models](#upload-models)

    - This section explains how to create and upload your models.

6. [downloading a dataset](#download-dataset)
=======
5. [Downloading a dataset](#download-dataset)
>>>>>>> 76ff2b25
   
    - This section describes how to download a versioned data set using ML-Git.
    
<<<<<<< HEAD
7. [checking data integrity](#checking-integrity)
=======
6. [Checking data integrity](#checking-integrity)
>>>>>>> 76ff2b25
   
    - This section explains how to check the integrity of the metadata repository.
    

At the end of each section there is a video to demonstrate the ML-Git usage.

## <a name="initial-config">Initial configuration of ML-Git</a> ##

Make sure you have created your own [git repository (more information)](#git_use) for dataset metadata and a S3 bucket or a MinIO server for the dataset actual data.
If you haven't created it yet, you can use the [resources initialization script](resources_initialization.md) which aims to facilitate the creation of resources (buckets and repositories).


After that, create a ML-Git project. To do this, use the following commands (note that 'mlgit-project' is the project name used as example):

```
$ mkdir mlgit-project && cd mlgit-project (or clone an existing repo from Github or Github Enterprise)
$ ml-git repository init
```

[![asciicast](https://asciinema.org/a/385775.svg)](https://asciinema.org/a/385775)

Now, we need to configure our project with the remote configurations. This section is divided into two parts according to the storage: [Setting up a ml-git project with S3](#config-s3) and [Setting up a ml-git project with MinIO](#config-minio).

After configuring the project with the bucket, the remote ones, the credentials that will be used, and the other configurations that were performed in this section, a good practice is to make the version of the .ml-git folder that was generated in a git repository.

That way in future projects or if you want to share with someone 
you can use the command ```ml-git clone``` to import the project's settings, 
without having to configure it for each new project.

#### <a name="config-s3">Setting up a ML-Git project with S3 </a> ####

In addition to creating the bucket in S3, it is necessary to configure the settings that the ML-Git uses to interact with your bucket, see [how to configure a S3 bucket](s3_configurations.md) for more details.

For a basic ML-Git repository, you need to add a remote repository for metadata and a S3 bucket configuration.

```
<<<<<<< HEAD
$ ml-git repository remote datasets add git@github.com:example/your-mlgit-datasets.git
=======
$ ml-git repository remote dataset add git@github.com:example/your-mlgit-datasets.git
>>>>>>> 76ff2b25
$ ml-git repository storage add mlgit-datasets --credentials=mlgit
```

Last but not least, initialize the metadata repository.

```
$ ml-git datasets init
```

#### <a name="config-minio">Setting up a ML-Git project with MinIO </a> ####

Same as for S3, in addition to creating the MinIO server, it is necessary to configure the settings that the ML-Git uses to interact with your bucket, see [how to configure a MinIO](s3_configurations.md) for this.

For a basic ML-Git repository, you need to add a remote repository for metadata and the MinIO bucket configuration.

```
<<<<<<< HEAD
$ ml-git datasets remote add git@github.com:example/your-mlgit-datasets.git
=======
$ ml-git dataset remote add git@github.com:example/your-mlgit-datasets.git
>>>>>>> 76ff2b25
$ ml-git storage add mlgit-datasets --credentials=mlgit --endpoint-url=<minio-endpoint-url>
```

After that initialize the metadata repository.

```
$ ml-git datasets init
```

**Setting up ML-Git project with MinIO:**

[![asciicast](https://asciinema.org/a/385777.svg)](https://asciinema.org/a/385777)

#### <a name="git_use">Why ML-Git uses git?</a> ####

The ML-Git uses git to versioning project's metadata. See below versioned metadata:

*  **.spec**, is the specification file that contains informations like version number, artefact name, entity type (dataset, label, model), categories (list of labels to categorize an entity).
*  **MANIFEST.yaml**, is responsible to map artefact's files. The files are mapped by hashes, that are the references used to perform operations in local files, and download/upload operations in Stores (AWS|MinIO).

You can find more information about metadata [here](mlgit_internals.md).

All configurations are stored in _.ml-git/config.yaml_ and you can look at configuration state at any time with the following command:
```
$ ml-git repository config
config:
{'batch_size': 20,
 'cache_path': '',
 'datasets': {'git': 'git@github.com:example/your-mlgit-datasets.git'},
 'index_path': '',
 'labels': {'git': ''},
 'metadata_path': '',
 'mlgit_conf': 'config.yaml',
 'mlgit_path': '.ml-git',
 'models': {'git': ''},
 'object_path': '',
 'push_threads_count': 10,
 'refs_path': '',
 'storages': {'s3': {'mlgit-datasets': {'aws-credentials': {'profile': 'default'},
                                     'region': 'us-east-1'}},
           's3h': {'mlgit-datasets': {'aws-credentials': {'profile': 'mlgit'},
                                      'endpoint-url': <minio-endpoint-url>,
                                      'region': 'us-east-1'}}},
 'verbose': 'info'}
```
## <a name="upload-dataset">Uploading a dataset</a> ##

To create and upload a dataset to a storage, you must be in an already initialized project, if necessary read [section 1](#initial-config) to initialize and configure a project.

ML-Git expects any dataset to be specified under _dataset/_ directory of your project and it expects a specification file with the name of the dataset.
To create this specification file for a new entity you must run the following command:

```
<<<<<<< HEAD
$ ml-git datasets create imagenet8 --category=computer-vision --category=images --mutability=strict --storage-type=s3h --bucket-name=mlgit-datasets
```

This command will create the dataset directory at the root of the project entity.
If you want to create a version of your dataset in a different directory, you can use the --entity-dir parameter
to inform the relative directory where the entity is to be created. Example:

```
$ ml-git datasets create imagenet8 --category=computer-vision --category=images --mutability=strict --storage-type=s3h --bucket-name=mlgit-datasets --entity-dir=folderA/folderB
=======
$ ml-git dataset create imagenet8 --category=computer-vision --category=images --mutability=strict --storage-type=s3h --bucket-name=mlgit-datasets --version=1 
>>>>>>> 76ff2b25
```

After that a file must have been created in dataset/folderA/folderB/imagenet8/imagenet8.spec and should look like this:

```
dataset:
  categories:
    - computer-vision
    - images
  manifest:
<<<<<<< HEAD
    storage: s3h://mlgit-datasets
=======
    store: s3h://mlgit-datasets 
>>>>>>> 76ff2b25
  mutability: strict
  name: imagenet8
  version: 1
```

There are 5 main items in the spec file:

<<<<<<< HEAD
1. __name__: it's the name of the dataset
2. __version__: the version should be an integer, incremented each time there is new version pushed into ml-git.  You can use the --bumpversion argument to do the increment automatically for you when you add more files to a dataset.
3. __categories__ : labels to categorize the entity. That information is used by ml-git to create the tag in the git repository managing the metadata.
4. __manifest__: describes the data storage in which the data is actually stored. In this case a S3 bucket named _mlgit-datasets_. The AWS credential profile name and AWS region should be found in the ml-git config file.
5. __mutability__: describes the mutability option that your project will have, choosing an option that can never be changed. The mutability options are "strict", "flexible" and "mutable". If you want to know more about each type of mutability and how it works, please take a look at [mutability documentation](mutability_helper.md).
=======
1. __name__: it's the dataset name 
2. __version__: the version should be a positive integer, incremented each time a new version is pushed into ML-Git. You can use the --bumpversion as an argument to do the automatic increment when you add more files to a dataset.
3. __categories__ : describes a tree structure to characterize the dataset category. This information is used by ML-Git to create a directory structure in the git repository managing the metadata.
4. __manifest__: describes the data storage in which the data is actually stored. In the above example, a S3 bucket named _mlgit-datasets_. The AWS credential profile name and AWS region should be found in the ML-Git config file.
5. __mutability__: describes the mutability option that your project has. The mutability options are "strict", "flexible" and "mutable", after selecting one of these options, you cannot change that. If you want to know more about each type of mutability and how it works, please take a look at [mutability documentation](mutability_helper.md).
>>>>>>> 76ff2b25

The items listed above are mandatory in the spec. An important point to note is if the user wishes, it is possible to add new items that will be versioned with the spec.
The example below presents a spec with the entity's owner information to be versioned. Those information were put under metadata field just for purpose of organization.

```
dataset:
  categories:
    - computer-vision
    - images
  mutability: strict
  manifest:
    storage: s3h://mlgit-datasets
  name: imagenet8
  version: 1
  metadata:
    owner:
        name: <your-name-here>
        email: <your-email-here>
```


After creating the dataset spec file, you can create a README.md to create a web page describing your dataset, adding references and any other useful information.
Then, you can put the data of that dataset under the directory.
Below, you will see the tree of imagenet8 directory and file structure:

```
imagenet8/
├── README.md
├── data
│   ├── train
│   │   ├── train_data_batch_1
│   │   ├── train_data_batch_2
│   │   ├── train_data_batch_3
│   │   ├── train_data_batch_4
│   │   ├── train_data_batch_5
│   │   ├── train_data_batch_6
│   │   ├── train_data_batch_7
│   │   ├── train_data_batch_8
│   │   ├── train_data_batch_9
│   │   └── train_data_batch_10
│   └── val
│       └── val_data
└── imagenet8.spec
```

You can look at the working tree status with the following command:

```
$ ml-git datasets status imagenet8
INFO - Repository: dataset: status of ml-git index for [imagenet8]
Changes to be committed

untracked files
    imagenet8.spec
    README.md
    data\train\train_data_batch_1
    data\train\train_data_batch_2
    data\train\train_data_batch_3
    data\train\train_data_batch_4
    data\train\train_data_batch_5
    data\train\train_data_batch_6
    data\train\train_data_batch_7
    data\train\train_data_batch_8
    data\train\train_data_batch_9
    data\train\train_data_batch_10
    data\val\val_data

corrupted files
```

That command allows printing the tracked files and the ones in the index/staging area. Now, you are ready to put that new dataset under ML-Git management. For this, do:

```
$ ml-git datasets add imagenet8
```

The command "*ml-git dataset add*" adds the files into a specific dataset, such as imagenet8 in the index/staging area. If you check the working tree status, you can see that now the files appear as tracked but not committed yet:

```
$ ml-git datasets status imagenet8
INFO - Repository: dataset: status of ml-git index for [imagenet8]
Changes to be committed
    new file:   data\train\train_data_batch_1
    new file:   data\train\train_data_batch_2
    new file:   data\train\train_data_batch_3
    new file:   data\train\train_data_batch_4
    new file:   data\train\train_data_batch_5
    new file:   data\train\train_data_batch_6
    new file:   data\train\train_data_batch_7
    new file:   data\train\train_data_batch_8
    new file:   data\train\train_data_batch_9
    new file:   data\train\train_data_batch_10
    new file:   data\val\val_data

untracked files

corrupted files
```

Then, you can commit the metadata to the local repository. For this purpose, type the following command:

```
$ ml-git datasets commit imagenet8
```

<<<<<<< HEAD
Last but not least, *ml-git dataset push* will update the remote metadata repository just after storing all actual data under management in the specified remote data storage.
=======
After that, you can use "*ml-git dataset push*" to update the remote metadata repository just after storing all actual data under management in the specified remote data store.
>>>>>>> 76ff2b25

```
$ ml-git datasets push imagenet8
```

As you can observe, ML-Git follows very similar workflows as git.

**Uploading a dataset:**

[![asciicast](https://asciinema.org/a/385776.svg)](https://asciinema.org/a/385776)

## <a name="change-dataset">Adding data to a dataset</a> ##

If you want to add data to a dataset, perform the following steps:

<<<<<<< HEAD
- In your workspace, copy the new data in under ```datasets/<yourdataset>/data```
=======
- In your workspace, copy the new data in under ```dataset/<your-dataset>/data```
>>>>>>> 76ff2b25
- Modify the version number. To do this step you have two ways:
    1. You can put the option ```--bumpversion``` on the add command to auto increment the version number, as shown below.
    2. Or, you can put the option ```--version``` on the commit command to set an specific version number.
    
- After that, like in the previous section, you need to execute the following commands to upload the new data:

```
<<<<<<< HEAD
ml-git datasets add <yourdataset> --bumpversion
ml-git datasets commit <yourdataset>
ml-git datasets push <yourdataset>
```

This will create a new version of your dataset but will only push the changes to your remote storage (e.g. S3).
=======
ml-git dataset add <your-dataset> --bumpversion
ml-git dataset commit <your-dataset>
ml-git dataset push <your-dataset>
```

This will create a new version of your dataset and push the changes to your remote storage (e.g. S3).
>>>>>>> 76ff2b25

**Adding data to a dataset:**

[![asciicast](https://asciinema.org/a/385785.svg)](https://asciinema.org/a/385785)

## <a name="upload-labels">Uploading labels associated to a dataset</a> ##

To create and upload labels associated to a dataset, you must be in an already initialized project, if necessary read [section 1](#initial-config) to initialize and configure the project.
Also, you will need to have a dataset already versioned by ML-Git in your repository, see [section 2](#upload-dataset).

<<<<<<< HEAD
The first step is to configure your metadata & data repository/storage.

```
$ ml-git repository remote labels add git@github.com:HPInc/hp-mlgit-labels.git
=======
The first step is to configure your metadata and data repository/storage.

```
$ ml-git repository remote labels add git@github.com:example/your-mlgit-labels.git
>>>>>>> 76ff2b25
$ ml-git repository storage add mlgit-labels 
$ ml-git labels init
```

Even these commands show a different bucket to store the labels data. It would be possible to store both datasets and labels into the same bucket.

If you look at your config file, you would see the following information:
```
$ ml-git repository config
config:
{'batch_size': 20,
 'cache_path': '',
 'datasets': {'git': 'git@github.com:example/your-mlgit-datasets.git'},
 'index_path': '',
 'labels': {'git': 'git@github.com:example/your-mlgit-labels.git'},
 'metadata_path': '',
 'mlgit_conf': 'config.yaml',
 'mlgit_path': '.ml-git',
 'models': {'git': ''},
 'object_path': '',
 'refs_path': '',
 'storages': {'s3': {'mlgit-datasets': {'aws-credentials': {'profile': 'default'},
                                     'region': 'us-east-1'}},
           's3h': {'mlgit-datasets': {'aws-credentials': {'profile': 'default'},
                                      'endpoint-url': None,
                                      'region': 'us-east-1'}}},
           's3h': {'mlgit-labels': {'aws-credentials': {'profile': 'default'},
                                      'endpoint-url': None,
                                      'region': 'us-east-1'}}},
 'verbose': 'info'}
```

Then, you can create your first set of labels. As an example, we will use mscoco. ML-Git expects any set of labels to be specified under the _labels/_ directory of your project. Also, it expects a specification file with the name of the _labels_.

```
<<<<<<< HEAD
$ ml-git labels create mscoco-captions --category=computer-vision --category=captions --mutability=mutable --storage-type=s3h --bucket-name=mlgit-labels --version=1
=======
$ ml-git labels create mscoco-captions --category=computer-vision --category=captions --mutability=mutable --store-type=s3h --bucket-name=mlgit-labels  --version=1
>>>>>>> 76ff2b25
```

After create the entity, you can create the README.md describing your set of labels. Below is the tree of caption labels for the mscoco directory and file structure:

```
mscoco-captions/
├── README.md
├── annotations
│   ├── captions_train2014.json
│   └── captions_val2014.json
└── mscoco-captions.spec
```

Now, you are ready to put the new set of labels under ML-Git management.  We assume there is an existing mscoco dataset. For this, do:

```
$ ml-git labels add mscoco-captions
$ ml-git labels commit mscoco-captions --dataset=mscoco
$ ml-git labels push mscoco-captions
```

The commands are very similar to dataset operations. However, you can note one particular change in the commit command.
There is an option "_--dataset_" which is used to tell ML-Git that the labels should be linked to the specified dataset.
Internally, ML-Git will look at the checked out dataset in your workspace for that specified dataset. Then, it will include the git tag and sha into the specification file to be committed into the metadata repository.
Once done, anyone will be able to retrieve the exact same version of the dataset that has been used for that specific set of labels.

One can look at the specific dataset associated with that set of labels by executing the following command:
```
$ ml-git labels show mscoco-captions
-- labels : mscoco-captions --
categories:
- computer-vision
- captions
dataset:
  sha: 607fa818da716c3313a6855eb3bbd4587e412816
  tag: computer-vision__images__mscoco__1
manifest:
  files: MANIFEST.yaml
  storage: s3h://mlgit-datasets
name: mscoco-captions
version: 1
```

As you can see, there is a new section "_dataset_" that has been added by ML-Git with the sha & tag fields. It can be used to checkout the exact version of the dataset for that set of labels.

**Uploading labels related to a dataset:**

[![asciicast](https://asciinema.org/a/385774.svg)](https://asciinema.org/a/385774)
## <a name="upload-models">Uploading Models</a> ##

To create and upload your model, you must be in an already initialized project, if necessary read [section 1](#initial-config) to initialize and configure a project.

The first step is to configure your metadata & data repository/store.

```
$ ml-git repository remote model add git@github.com:HPInc/hp-mlgit-models.git
$ ml-git repository storage add mlgit-models
$ ml-git models init
```

To create a model entity, you can run the following command:

```
$ ml-git models create imagenet-model --category=computer-vision --category=images --store-type=s3h --mutability=mutable --bucket-name=mlgit-models
```

After creating the model, we add the model file to the data folder. Here below is the directory tree structure:

```
imagenet-model/
├── README.md
├── data
│   ├── model_file
└── imagenet-model.spec
```

Now, you're ready to put that new model set under ml-git management. We assume there is an existing imagenet8 dataset and mscoco-captions labels. For this, do:

```
$ ml-git models add imagenet-model
$ ml-git models commit imagenet-model --dataset=imagenet8 --labels=mscoco-captions
$ ml-git models push imagenet-model
```

There is not much change compared to dataset and labels operation.
You can use the options "_-- dataset_" and "_--labels_", which tells to ml-git that the model should be linked to the specified dataset and labels.
Internally, ml-git will look in your workspace for the checked out dataset and labels specified in the options. It then will include the reference to the checked out versions into the model's specification file to be committed into the metadata repository.
Once done, anyone will then be able to retrieve the exact same version of the dataset and labels that has been used for that specific model.

**Persisting model's metrics:**

We can insert metrics to the model in the add command, metrics can be added with the following parameters:

1. __metrics-file__: optional metrics file path. It is expected a CSV file containing the metric names in the header and the values in the next line.
2. __metric__: optional metric keys and values.

An example of adding a model passing a metrics file, would be the following command:

```
$ ml-git models add imagenet-model --metrics-file='/path/to/your/file.csv'
```

An example of adding a model passing metrics through the command line, would be the following command:

```
$ ml-git models add imagenet-model --metric accuracy 10 --metric precision 20 --metric recall 30
```

Obs: The parameters used above were chosen for example purposes, you can name your metrics however you want to, you can also pass as many metrics as you want, as long as you use the command correctly.

When inserting the metrics, they will be included in the structure of your model's spec file. An example of what it would look like would be the following structure:

```
model:
  categories:
    - computer-vision
    - images
  manifest:
    storage: s3h://mlgit-models
  metrics:
    accuracy: 10.0
    precision: 20.0
    recall: 30.0
  name: imagenet-model
  version: 1
```

You can view metrics for all tags for that entity by running the following command:

```
$ ml-git models metrics imagenet-model
```

[![asciicast](https://asciinema.org/a/D5Fng853vi8uNKghdrFKunKYb.svg)](https://asciinema.org/a/D5Fng853vi8uNKghdrFKunKYb)

## <a name="download-dataset">Downloading a dataset</a> ##

We assume there is an existing ML-Git repository with a few ML datasets under its management and you'd like to download one of the available datasets.
If you don't have a dataset versioned by the ML-Git, see [section 2](#upload-dataset) on how to do this.

To download a dataset, you need to be in an initialized and configured ML-Git project. If you have a repository with your saved settings, you can run the following command to set up your environment:

```
$ ml-git clone git@github.com:example/your-mlgit-repository.git
```

If you are in a configured ML-Git project directory, the following command will update the metadata repository, allowing visibility of what has been shared since the last update (new ML entity, new versions).

```
$ ml-git datasets update
```

Or update all metadata repository:

```
$ ml-git repository update
```

To discover which datasets are under ML-Git management, you can execute the following command:

```
$ ml-git datasets list
ML dataset
|-- folderA
|   |-- folderB
|   |   |-- dataset-ex-minio
|   |   |-- imagenet8
|   |   |-- dataset-ex
```
<<<<<<< HEAD
The ml-git repository contains 3 different datasets, all falling under the same directories _folderA/folderB_ (These directories were defined when the entity was created and can be modified at any time by the user).
=======
>>>>>>> 76ff2b25

The ML-Git repository contains 3 different datasets, all falling under the same category _computer-vision/images_.

In order for ML-Git to manage the different versions of the same dataset. It internally creates a tag based on categories, ML entity name and its version.
To show all these tag representing the versions of a dataset, simply type the following:

```
$ ml-git datasets tag list imagenet8
computer-vision__images__imagenet8__1
computer-vision__images__imagenet8__2
```

It means there are actually 2 versions under ML-Git management. You can check what version is checked out in the ML-Git workspace with the following command:

```
$ ml-git datasets branch imagenet8
('vision-computing__images__imagenet8__2', '48ba1e994a1e39e1b508bff4a3302a5c1bb9063e')
```

The output is a tuple:

1. The tag auto-generated by ML-Git based on the .spec.
2. The sha of the git commit of that version. 


It is simple to retrieve a specific version locally to start any experiment by executing one of the following commands:

```
$ ml-git datasets checkout computer-vision__images__imagenet8__1
```
or 
```
$ ml-git datasets checkout imagenet8 --version=1
```

If you want to get the latest available version of an entity you can just pass its name in the checkout command, as shown below:

```
$ ml-git datasets checkout imagenet8
```

<<<<<<< HEAD
Getting the data will auto-create a directory structure under _dataset_ directory as shown below. That structure _folderA/folderB_ is actually the structure in which the dataset was versioned.
=======
Getting the data will auto-create a directory structure under _dataset_ directory as shown below. That structure _computer-vision/images_ is coming from the categories defined in the dataset spec file. Doing that way allows for easy download many datasets in one single ML-Git project without creating any conflicts.
>>>>>>> 76ff2b25

```
folderA
└── folderB
    └── imagenet8
        ├── README.md
        ├── data
        │   ├── train
        │   │   ├── train_data_batch_1
        │   │   ├── train_data_batch_2
        │   │   ├── train_data_batch_3
        │   │   ├── train_data_batch_4
        │   │   ├── train_data_batch_5
        │   │   ├── train_data_batch_6
        │   │   ├── train_data_batch_7
        │   │   ├── train_data_batch_8
        │   │   ├── train_data_batch_9
        │   │   └── train_data_batch_10
        │   └── val
        │       └── val_data
        └── imagenet8.spec
```

**Downloading a dataset:**

[![asciicast](https://asciinema.org/a/385786.svg)](https://asciinema.org/a/385786)

## <a name="checking-integrity">Checking data integrity</a> ##

If at some point you want to check the integrity of the metadata repository (e.g. computer shuts down during a process), simply type the following command:

```
$ ml-git datasets fsck
INFO - HashFS: starting integrity check on [.\.ml-git\dataset\objects\hashfs]
ERROR - HashFS: corruption detected for chunk [zdj7WVccN8cRj1RcvweX3FNUEQyBe1oKEsWsutJNJoxt12mn1] - got [zdj7WdCbyFbcqHVMarj3KCLJ7yjTM3S9X26RyXWTfXGB2czeB]
INFO - HashFS: starting integrity check on [.\.ml-git\dataset\index\hashfs]
[1] corrupted file(s) in Local Repository: ['zdj7WVccN8cRj1RcvweX3FNUEQyBe1oKEsWsutJNJoxt12mn1']
[0] corrupted file(s) in Index: []
Total of corrupted files: 1
```

That command will walk through the internal ML-Git directories (index & local repository) and will check the integrity of all blobs under its management.
It will return the list of blobs that are corrupted.

**Checking data integrity:**

[![asciicast](https://asciinema.org/a/385778.svg)](https://asciinema.org/a/385778)

## <a name="change-dataset">Changing a Dataset</a> ##

When adding files to an entity ML-Git locks the files for read only.
When the entity's mutability type is flexible or mutable, you can change the data of a file and resubmit it without being considered corrupted.

In case of a flexible entity you should perform the following command to unlock the file:

```
ml-git datasets unlock imagenet8 data\train\train_data_batch_1
```

After that, the unlocked file is subject to modification. If you modify the file without performing this command, it will be considered corrupted.

To upload the data, you can execute the following commands:

```
ml-git datasets add <yourdataset> --bumpversion
ml-git datasets commit <yourdataset>
ml-git datasets push <yourdataset>
```

<<<<<<< HEAD
This will create a new version of your dataset but will only push the changes to your remote storage (e.g. S3).
=======
This will create a new version of your dataset and push the changes to your remote storage (e.g. S3).
>>>>>>> 76ff2b25

**Changing a dataset:**

[![asciicast](https://asciinema.org/a/385787.svg)](https://asciinema.org/a/385787)<|MERGE_RESOLUTION|>--- conflicted
+++ resolved
@@ -1,16 +1,10 @@
-# Your 1st ML artefacts under ML-Git management #
+# Your 1st ML artefacts under ml-git management #
 
 We will divide this quick howto into 6 main sections:
 
-<<<<<<< HEAD
-1. [initial configuration of ml-git](#initial-config)  
-   
-    - This section explains how to initialize and configure a repository for ml-git, considering the scenarios of the storage be an S3 or a MinIO.
-=======
 1. [ML-Git repository configuration / intialization](#initial-config)   
    
-    - This section explains how to initialize and configure a repository for ML-Git, considering the scenarios of the store be an S3 or a MinIO.
->>>>>>> 76ff2b25
+    - This section explains how to initialize and configure a repository for ML-Git, considering the scenarios of the storage be an S3 or a MinIO.
 
 2. [Uploading a dataset](#upload-dataset)
    
@@ -24,30 +18,22 @@
    
     - This section describes how to upload a set of labels by associating the dataset to which these labels refer.
 
-<<<<<<< HEAD
-5. [uploading models](#upload-models)
+5. [Uploading models](#upload-models)
 
     - This section explains how to create and upload your models.
 
-6. [downloading a dataset](#download-dataset)
-=======
-5. [Downloading a dataset](#download-dataset)
->>>>>>> 76ff2b25
+6. [Downloading a dataset](#download-dataset)
    
     - This section describes how to download a versioned data set using ML-Git.
     
-<<<<<<< HEAD
-7. [checking data integrity](#checking-integrity)
-=======
-6. [Checking data integrity](#checking-integrity)
->>>>>>> 76ff2b25
+7. [Checking data integrity](#checking-integrity)
    
     - This section explains how to check the integrity of the metadata repository.
     
 
 At the end of each section there is a video to demonstrate the ML-Git usage.
 
-## <a name="initial-config">Initial configuration of ML-Git</a> ##
+## <a name="initial-config"> Initial configuration of ML-Git</a> ##
 
 Make sure you have created your own [git repository (more information)](#git_use) for dataset metadata and a S3 bucket or a MinIO server for the dataset actual data.
 If you haven't created it yet, you can use the [resources initialization script](resources_initialization.md) which aims to facilitate the creation of resources (buckets and repositories).
@@ -77,11 +63,7 @@
 For a basic ML-Git repository, you need to add a remote repository for metadata and a S3 bucket configuration.
 
 ```
-<<<<<<< HEAD
 $ ml-git repository remote datasets add git@github.com:example/your-mlgit-datasets.git
-=======
-$ ml-git repository remote dataset add git@github.com:example/your-mlgit-datasets.git
->>>>>>> 76ff2b25
 $ ml-git repository storage add mlgit-datasets --credentials=mlgit
 ```
 
@@ -98,11 +80,7 @@
 For a basic ML-Git repository, you need to add a remote repository for metadata and the MinIO bucket configuration.
 
 ```
-<<<<<<< HEAD
 $ ml-git datasets remote add git@github.com:example/your-mlgit-datasets.git
-=======
-$ ml-git dataset remote add git@github.com:example/your-mlgit-datasets.git
->>>>>>> 76ff2b25
 $ ml-git storage add mlgit-datasets --credentials=mlgit --endpoint-url=<minio-endpoint-url>
 ```
 
@@ -156,7 +134,6 @@
 To create this specification file for a new entity you must run the following command:
 
 ```
-<<<<<<< HEAD
 $ ml-git datasets create imagenet8 --category=computer-vision --category=images --mutability=strict --storage-type=s3h --bucket-name=mlgit-datasets
 ```
 
@@ -166,9 +143,6 @@
 
 ```
 $ ml-git datasets create imagenet8 --category=computer-vision --category=images --mutability=strict --storage-type=s3h --bucket-name=mlgit-datasets --entity-dir=folderA/folderB
-=======
-$ ml-git dataset create imagenet8 --category=computer-vision --category=images --mutability=strict --storage-type=s3h --bucket-name=mlgit-datasets --version=1 
->>>>>>> 76ff2b25
 ```
 
 After that a file must have been created in dataset/folderA/folderB/imagenet8/imagenet8.spec and should look like this:
@@ -179,11 +153,7 @@
     - computer-vision
     - images
   manifest:
-<<<<<<< HEAD
     storage: s3h://mlgit-datasets
-=======
-    store: s3h://mlgit-datasets 
->>>>>>> 76ff2b25
   mutability: strict
   name: imagenet8
   version: 1
@@ -191,19 +161,11 @@
 
 There are 5 main items in the spec file:
 
-<<<<<<< HEAD
-1. __name__: it's the name of the dataset
-2. __version__: the version should be an integer, incremented each time there is new version pushed into ml-git.  You can use the --bumpversion argument to do the increment automatically for you when you add more files to a dataset.
-3. __categories__ : labels to categorize the entity. That information is used by ml-git to create the tag in the git repository managing the metadata.
-4. __manifest__: describes the data storage in which the data is actually stored. In this case a S3 bucket named _mlgit-datasets_. The AWS credential profile name and AWS region should be found in the ml-git config file.
-5. __mutability__: describes the mutability option that your project will have, choosing an option that can never be changed. The mutability options are "strict", "flexible" and "mutable". If you want to know more about each type of mutability and how it works, please take a look at [mutability documentation](mutability_helper.md).
-=======
 1. __name__: it's the dataset name 
 2. __version__: the version should be a positive integer, incremented each time a new version is pushed into ML-Git. You can use the --bumpversion as an argument to do the automatic increment when you add more files to a dataset.
-3. __categories__ : describes a tree structure to characterize the dataset category. This information is used by ML-Git to create a directory structure in the git repository managing the metadata.
+3. __categories__ : labels to categorize the entity. This information is used by ML-Git to create the tag in the git repository managing the metadata.
 4. __manifest__: describes the data storage in which the data is actually stored. In the above example, a S3 bucket named _mlgit-datasets_. The AWS credential profile name and AWS region should be found in the ML-Git config file.
 5. __mutability__: describes the mutability option that your project has. The mutability options are "strict", "flexible" and "mutable", after selecting one of these options, you cannot change that. If you want to know more about each type of mutability and how it works, please take a look at [mutability documentation](mutability_helper.md).
->>>>>>> 76ff2b25
 
 The items listed above are mandatory in the spec. An important point to note is if the user wishes, it is possible to add new items that will be versioned with the spec.
 The example below presents a spec with the entity's owner information to be versioned. Those information were put under metadata field just for purpose of organization.
@@ -309,11 +271,7 @@
 $ ml-git datasets commit imagenet8
 ```
 
-<<<<<<< HEAD
-Last but not least, *ml-git dataset push* will update the remote metadata repository just after storing all actual data under management in the specified remote data storage.
-=======
-After that, you can use "*ml-git dataset push*" to update the remote metadata repository just after storing all actual data under management in the specified remote data store.
->>>>>>> 76ff2b25
+After that, you can use "*ml-git dataset push*" to update the remote metadata repository just after storing all actual data under management in the specified remote data storage.
 
 ```
 $ ml-git datasets push imagenet8
@@ -329,11 +287,7 @@
 
 If you want to add data to a dataset, perform the following steps:
 
-<<<<<<< HEAD
-- In your workspace, copy the new data in under ```datasets/<yourdataset>/data```
-=======
-- In your workspace, copy the new data in under ```dataset/<your-dataset>/data```
->>>>>>> 76ff2b25
+- In your workspace, copy the new data in under ```datasets/<your-dataset>/data```
 - Modify the version number. To do this step you have two ways:
     1. You can put the option ```--bumpversion``` on the add command to auto increment the version number, as shown below.
     2. Or, you can put the option ```--version``` on the commit command to set an specific version number.
@@ -341,21 +295,12 @@
 - After that, like in the previous section, you need to execute the following commands to upload the new data:
 
 ```
-<<<<<<< HEAD
-ml-git datasets add <yourdataset> --bumpversion
-ml-git datasets commit <yourdataset>
-ml-git datasets push <yourdataset>
-```
-
-This will create a new version of your dataset but will only push the changes to your remote storage (e.g. S3).
-=======
-ml-git dataset add <your-dataset> --bumpversion
-ml-git dataset commit <your-dataset>
-ml-git dataset push <your-dataset>
+ml-git datasets add <your-dataset> --bumpversion
+ml-git datasets commit <your-dataset>
+ml-git datasets push <your-dataset>
 ```
 
 This will create a new version of your dataset and push the changes to your remote storage (e.g. S3).
->>>>>>> 76ff2b25
 
 **Adding data to a dataset:**
 
@@ -366,17 +311,10 @@
 To create and upload labels associated to a dataset, you must be in an already initialized project, if necessary read [section 1](#initial-config) to initialize and configure the project.
 Also, you will need to have a dataset already versioned by ML-Git in your repository, see [section 2](#upload-dataset).
 
-<<<<<<< HEAD
-The first step is to configure your metadata & data repository/storage.
-
-```
-$ ml-git repository remote labels add git@github.com:HPInc/hp-mlgit-labels.git
-=======
 The first step is to configure your metadata and data repository/storage.
 
 ```
 $ ml-git repository remote labels add git@github.com:example/your-mlgit-labels.git
->>>>>>> 76ff2b25
 $ ml-git repository storage add mlgit-labels 
 $ ml-git labels init
 ```
@@ -412,11 +350,7 @@
 Then, you can create your first set of labels. As an example, we will use mscoco. ML-Git expects any set of labels to be specified under the _labels/_ directory of your project. Also, it expects a specification file with the name of the _labels_.
 
 ```
-<<<<<<< HEAD
 $ ml-git labels create mscoco-captions --category=computer-vision --category=captions --mutability=mutable --storage-type=s3h --bucket-name=mlgit-labels --version=1
-=======
-$ ml-git labels create mscoco-captions --category=computer-vision --category=captions --mutability=mutable --store-type=s3h --bucket-name=mlgit-labels  --version=1
->>>>>>> 76ff2b25
 ```
 
 After create the entity, you can create the README.md describing your set of labels. Below is the tree of caption labels for the mscoco directory and file structure:
@@ -469,10 +403,10 @@
 
 To create and upload your model, you must be in an already initialized project, if necessary read [section 1](#initial-config) to initialize and configure a project.
 
-The first step is to configure your metadata & data repository/store.
-
-```
-$ ml-git repository remote model add git@github.com:HPInc/hp-mlgit-models.git
+The first step is to configure your metadata & data repository/storage.
+
+```
+$ ml-git repository remote model add git@github.com:example/your-mlgit-models.git
 $ ml-git repository storage add mlgit-models
 $ ml-git models init
 ```
@@ -480,7 +414,7 @@
 To create a model entity, you can run the following command:
 
 ```
-$ ml-git models create imagenet-model --category=computer-vision --category=images --store-type=s3h --mutability=mutable --bucket-name=mlgit-models
+$ ml-git models create imagenet-model --category=computer-vision --category=images --storage-type=s3h --mutability=mutable --bucket-name=mlgit-models
 ```
 
 After creating the model, we add the model file to the data folder. Here below is the directory tree structure:
@@ -493,7 +427,7 @@
 └── imagenet-model.spec
 ```
 
-Now, you're ready to put that new model set under ml-git management. We assume there is an existing imagenet8 dataset and mscoco-captions labels. For this, do:
+Now, you're ready to put that new model set under ML-Git management. We assume there is an existing imagenet8 dataset and mscoco-captions labels. For this, do:
 
 ```
 $ ml-git models add imagenet-model
@@ -586,12 +520,8 @@
 |   |   |-- imagenet8
 |   |   |-- dataset-ex
 ```
-<<<<<<< HEAD
-The ml-git repository contains 3 different datasets, all falling under the same directories _folderA/folderB_ (These directories were defined when the entity was created and can be modified at any time by the user).
-=======
->>>>>>> 76ff2b25
-
-The ML-Git repository contains 3 different datasets, all falling under the same category _computer-vision/images_.
+
+The ML-Git repository contains 3 different datasets, all falling under the same directories _folderA/folderB_ (These directories were defined when the entity was created and can be modified at any time by the user).
 
 In order for ML-Git to manage the different versions of the same dataset. It internally creates a tag based on categories, ML entity name and its version.
 To show all these tag representing the versions of a dataset, simply type the following:
@@ -631,11 +561,7 @@
 $ ml-git datasets checkout imagenet8
 ```
 
-<<<<<<< HEAD
 Getting the data will auto-create a directory structure under _dataset_ directory as shown below. That structure _folderA/folderB_ is actually the structure in which the dataset was versioned.
-=======
-Getting the data will auto-create a directory structure under _dataset_ directory as shown below. That structure _computer-vision/images_ is coming from the categories defined in the dataset spec file. Doing that way allows for easy download many datasets in one single ML-Git project without creating any conflicts.
->>>>>>> 76ff2b25
 
 ```
 folderA
@@ -705,11 +631,7 @@
 ml-git datasets push <yourdataset>
 ```
 
-<<<<<<< HEAD
-This will create a new version of your dataset but will only push the changes to your remote storage (e.g. S3).
-=======
 This will create a new version of your dataset and push the changes to your remote storage (e.g. S3).
->>>>>>> 76ff2b25
 
 **Changing a dataset:**
 
