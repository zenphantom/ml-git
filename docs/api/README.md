--- conflicted
+++ resolved
@@ -341,7 +341,6 @@
 </details>
 
 <details markdown="1">
-<<<<<<< HEAD
 <summary><code> LinkedEntity </code></summary>
 <br>
 
@@ -360,8 +359,6 @@
 
 
 <details markdown="1">
-=======
->>>>>>> 0ad9e12f
 <summary><code> Metadata </code></summary>
 <br>
 
