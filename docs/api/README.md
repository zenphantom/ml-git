# ml-git API #


# <a name="methods"> Methods available in the API </a> #

<details markdown="1">
<summary><code> add </code></summary>
<br>

```python
def add(entity_type, entity_name, bumpversion=False, fsck=False, file_path=[], metric=[], metrics_file=''):
    """This command will add all the files under the directory into the ml-git index/staging area.

    Example:
        add('datasets', 'dataset-ex', bumpversion=True)

    Args:
        entity_type (str): The type of an ML entity. (datasets, labels or models)
        entity_name (str): The name of the ML entity you want to add the files.
        bumpversion (bool, optional): Increment the entity version number when adding more files [default: False].
        fsck (bool, optional): Run fsck after command execution [default: False].
        file_path (list, optional): List of files that must be added by the command [default: all files].
        metric (dictionary, optional): The metric dictionary, example: { 'metric': value } [default: empty].
        metrics_file (str, optional): The metrics file path. It is expected a CSV file containing the metric names in the header and the values in the next line [default: empty].
    """
```
</details>

<details markdown="1">
<summary><code> checkout </code></summary>
<br>

```python
def checkout(entity, tag, sampling=None, retries=2, force=False, dataset=False, labels=False):
    """This command allows retrieving the data of a specific version of an ML entity.

    Example:
        checkout('datasets', 'computer-vision__images3__imagenet__1')

    Args:
        entity (str): The type of an ML entity. (datasets, labels or models)
        tag (str): An ml-git tag to identify a specific version of an ML entity.
        sampling (dict): group: <amount>:<group> The group sample option consists of amount and group used to
                                 download a sample.\n
                         range: <start:stop:step> The range sample option consists of start, stop and step used
                                to download a sample. The start parameter can be equal or greater than zero. The
                                stop parameter can be 'all', -1 or any integer above zero.\n
                         random: <amount:frequency> The random sample option consists of amount and frequency
                                used to download a sample.
                         seed: The seed is used to initialize the pseudorandom numbers.
        retries (int, optional): Number of retries to download the files from the storage [default: 2].
        force (bool, optional): Force checkout command to delete untracked/uncommitted files from the local repository [default: False].
        dataset (bool, optional): If exist a dataset related with the model or labels, this one must be downloaded [default: False].
        labels (bool, optional): If exist labels related with the model, they must be downloaded [default: False].
    
    Returns:
        str: Return the path where the data was checked out.
    """
```
</details>


<details markdown="1">
<summary><code> clone </code></summary>
<br>

```python
def clone(repository_url, folder=None, track=False):
 """This command will clone minimal configuration files from repository-url with valid .ml-git/config.yaml,
    then initialize the metadata according to configurations.

    Example:
        clone('https://git@github.com/mlgit-repository')

    Args:
        repository_url (str): The git repository that will be cloned.
        folder (str, optional): Directory that can be created to execute the clone command. [Default: current path]
        track (bool, optional): Set if the tracking of the cloned repository should be kept. [Default: False]

    """
```
</details>


<details markdown="1">
<summary><code> commit </code></summary>
<br>

```python
def commit(entity, ml_entity_name, commit_message=None, related_dataset=None, related_labels=None):
    """This command commits the index / staging area to the local repository.

    Example:
        commit('datasets', 'dataset-ex')
        
    Args:
        entity (str): The type of an ML entity. (datasets, labels or models)
        ml_entity_name (str): Artefact name to commit.
        commit_message (str, optional): Message of commit.
        related_dataset (str, optional): Artefact name of dataset related to commit.
        related_labels (str, optional): Artefact name of labels related to commit.
    """
```
</details>

<details markdown="1">
<summary><code> create </code></summary>
<br>

```python
def create(entity, entity_name, categories, mutability, **kwargs):
    """This command will create the workspace structure with data and spec file for an entity and set the storage configurations.

        Example:
            create('datasets', 'dataset-ex', categories=['computer-vision', 'images'], mutability='strict')

        Args:
            entity (str): The type of an ML entity. (datasets, labels or models).
            entity_name (str): An ml-git entity name to identify a ML entity.
            categories (list): Artifact's category name.
            mutability (str): Mutability type. The mutability options are strict, flexible and mutable.
            storage_type (str, optional): Data storage type [default: s3h].
            version (int, optional): Number of artifact version [default: 1].
            import_path (str, optional): Path to be imported to the project.
            bucket_name (str, optional): Bucket name.
            import_url (str, optional): Import data from a google drive url.
            credentials_path (str, optional): Directory of credentials.json.
            unzip (bool, optional): Unzip imported zipped files [default: False].
            entity_dir (str, optional): The relative path where the entity will be created inside the ml entity directory [default: empty].
    """
```
</details>



<details markdown="1">
<summary><code> init </code></summary>
<br>

```python
def init(entity):
    """This command will start the ml-git entity.

        Examples:
            init('repository')
            init('datasets')

        Args:
            entity (str): The type of entity that will be initialized. (repository, datasets, labels or models).
    """
```
</details>

<details markdown="1">
<summary><code> push </code></summary>
<br>

```python
def push(entity, entity_name,  retries=2, clear_on_fail=False):
    """This command allows pushing the data of a specific version of an ML entity.

        Example:
            push('datasets', 'dataset-ex')

        Args:
            entity (str): The type of an ML entity. (datasets, labels or models)
            entity_name (str): An ml-git entity name to identify a ML entity.
            retries (int, optional): Number of retries to upload the files to the storage [default: 2].
            clear_on_fail (bool, optional): Remove the files from the storage in case of failure during the push operation [default: False].
         """
```
</details>

<details markdown="1">
<summary><code> remote add </code></summary>
<br>

```python
def remote_add(entity, remote_url, global_configuration=False):
    """This command will add a remote to store the metadata from this ml-git project.

        Examples:
            remote_add('datasets', 'https://git@github.com/mlgit-datasets')

        Args:
            entity (str): The type of an ML entity. (repository, datasets, labels or models).
            remote_url(str): URL of an existing remote git repository.
            global_configuration (bool, optional): Use this option to set configuration at global level [default: False].
    """
```
</details>

<<<<<<< HEAD
<details>
<summary><code> storage add </code></summary>
=======
<details markdown="1">
<summary><code> store add </code></summary>
>>>>>>> 9da9f96f
<br>

```python
def storage_add(bucket_name, bucket_type=StorageType.S3H.value, credentials=None, global_configuration=False, endpoint_url=None):
    """This command will add a storage to the ml-git project.

        Examples:
            storage_add('my-bucket', type='s3h')

        Args:
            bucket_name (str): The name of the bucket in the storage.
            bucket_type (str, optional): Store type (s3h, azureblobh or gdriveh) [default: s3h].
            credentials (str, optional): Name of the profile that stores the credentials or the path to the credentials.
            global_configuration (bool, optional): Use this option to set configuration at global level [default: False].
            endpoint_url (str, optional): Store endpoint url.
    """
```
</details>


# <a name="methods"> API notebooks </a> #

In the api_scripts directory you can find notebooks running the ml-git api for some scenarios. 
To run them, you just need to boot the jupyter notebook in an environment with ml-git installed and navigate to the notebook.<|MERGE_RESOLUTION|>--- conflicted
+++ resolved
@@ -190,13 +190,8 @@
 ```
 </details>
 
-<<<<<<< HEAD
-<details>
+<details markdown="1">
 <summary><code> storage add </code></summary>
-=======
-<details markdown="1">
-<summary><code> store add </code></summary>
->>>>>>> 9da9f96f
 <br>
 
 ```python
