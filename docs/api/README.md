--- conflicted
+++ resolved
@@ -369,20 +369,6 @@
 ```
 </details>
 
-<<<<<<< HEAD
-<details markdown="1">
-<summary><code> EntityVersionRelationships </code></summary>
-<br>
-
-```python
-class Relationship:
-    """Class that's represents the relationships of an ml-entity in a specified version.
-
-    Attributes:
-        version (str): The version of the ml-entity.
-        tag (str): The tag of the ml-entity.
-        relationships (list): List of linked entities of the ml-entity in the specified version.
-=======
 
 <details markdown="1">
 <summary><code> Metadata </code></summary>
@@ -398,13 +384,10 @@
         html_url (str): The html url of the metadata.
         owner_email (str): The owner email of the ml-entity metadata.
         owner_name (str): The owner name of the ml-entity metadata.
->>>>>>> 201b4d3b
-    """
-```
-</details>
-
-<<<<<<< HEAD
-=======
+    """
+```
+</details>
+
 <details markdown="1">
 <summary><code> Storage </code></summary>
 <br>
@@ -419,7 +402,22 @@
     """
 ```
 </details>
->>>>>>> 201b4d3b
+<details markdown="1">
+<summary><code> EntityVersionRelationships </code></summary>
+<br>
+
+```python
+class Relationship:
+    """Class that's represents the relationships of an ml-entity in a specified version.
+
+    Attributes:
+        version (str): The version of the ml-entity.
+        tag (str): The tag of the ml-entity.
+        relationships (list): List of linked entities of the ml-entity in the specified version.
+    """
+```
+</details>
+
 # <a name="methods"> API notebooks </a> #
 
 In the api_scripts directory you can find notebooks running the ML-Git api for some scenarios. 
