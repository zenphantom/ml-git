{
 "cells": [
  {
   "cell_type": "markdown",
   "metadata": {},
   "source": [
    "## Storage reuse with multiple datasets"
   ]
  },
  {
   "cell_type": "markdown",
   "metadata": {},
   "source": [
    "#### This notebook describes a storage reuse scenario with multiple datasets containing common datapoints.\n",
    "\n",
    "When the same file is used in multiple datasets, that file will be added to the bucket only once, in order to optimize the space usage in the bucket. To exemplify this use case, two entities will be created: the people entity contains 10 images with faces of people, while famous entity contains 7 images with faces of famous people, being 5 of them also contained in the people entity.\n",
    "\n",
    "This way, when sending the files to the repository, the 5 images that are being used in the two entities will not be duplicated in the bucket. The two entities will refer to the same image stored in the bucket."
   ]
  },
  {
   "cell_type": "markdown",
   "metadata": {},
   "source": [
    "#### To start using the ml-git api we need to import it into our script"
   ]
  },
  {
   "cell_type": "code",
   "execution_count": null,
   "metadata": {},
   "source": [
    "from ml_git import api"
   ],
   "outputs": []
  },
  {
   "cell_type": "markdown",
   "metadata": {},
   "source": [
    "#### After that, we define some variables that will be used by the notebook"
   ]
  },
  {
   "cell_type": "code",
   "execution_count": null,
   "metadata": {},
   "source": [
    "# The type of entity we are working on\n",
    "entity = 'datasets'\n",
    "\n",
    "# The entity name we are working on\n",
    "entity_name_people = 'people_faces'\n",
    "\n",
    "# The entity name we are working on\n",
    "entity_name_famous = 'famous_faces'"
   ],
   "outputs": []
  },
  {
   "cell_type": "markdown",
   "metadata": {},
   "source": [
    "#### To start, let's take into account that you have a repository with git settings to make the clone. If this is not your scenario, you will need to configure ml-git outside this notebook (At the moment the api does not have the necessary methods to perform this configuration). \n",
    "\n",
    "#### Or you can manually configure the repository using the command line, following the steps in the [First Project](https://github.com/HPInc/ml-git/blob/development/docs/first_project.md) documentation."
   ]
  },
  {
   "cell_type": "code",
   "execution_count": null,
   "metadata": {},
   "source": [
    "repository_url = '/local_ml_git_config_server.git'\n",
    "\n",
    "api.clone(repository_url)"
   ],
   "outputs": []
  },
  {
   "cell_type": "markdown",
   "metadata": {},
   "source": [
    "#### Create the people dataset"
   ]
  },
  {
   "cell_type": "markdown",
   "metadata": {},
   "source": [
    "![dataset](people_faces.jpg)"
   ]
  },
  {
   "cell_type": "code",
   "execution_count": null,
   "metadata": {},
   "source": [
<<<<<<< HEAD
    "!ml-git dataset create people_faces --category=computer-vision --category=images --storage-type=s3h --bucket-name=faces_bucket --version=1 --import='people_faces' --unzip"
=======
    "!ml-git datasets create people_faces --category=computer-vision --category=images --store-type=s3h --bucket-name=faces_bucket --version=1 --import='people_faces' --unzip"
>>>>>>> 9332ad91
   ],
   "outputs": []
  },
  {
   "cell_type": "markdown",
   "metadata": {},
   "source": [
    "#### We can now proceed with the necessary steps to send the new data to storage."
   ]
  },
  {
   "cell_type": "code",
   "execution_count": null,
   "metadata": {},
   "source": [
    "api.add(entity, entity_name_people, bumpversion=True)"
   ],
   "outputs": []
  },
  {
   "cell_type": "markdown",
   "metadata": {},
   "source": [
    "Commit the changes"
   ]
  },
  {
   "cell_type": "code",
   "execution_count": null,
   "metadata": {},
   "source": [
    "# Custom commit message\n",
    "message = 'Commit example'\n",
    "\n",
    "api.commit(entity, entity_name_people, message)"
   ],
   "outputs": []
  },
  {
   "source": [
    "#### As we are using MinIO locally to store the data in the bucket, we were able to check the number of files that are in the local bucket."
   ],
   "cell_type": "markdown",
   "metadata": {}
  },
  {
   "cell_type": "code",
   "execution_count": null,
   "metadata": {},
   "outputs": [],
   "source": [
    "import os\n",
    "\n",
    "def get_bucket_files_count():\n",
    "  print(\"Number of files on bucket: \" +  str(len(os.listdir('../../data/faces_bucket'))))"
   ]
  },
  {
   "cell_type": "markdown",
   "metadata": {},
   "source": [
    "#### Amount of files in the buket before pushing the people dataset"
   ]
  },
  {
   "cell_type": "code",
   "execution_count": null,
   "metadata": {},
   "source": [
    "get_bucket_files_count()"
   ],
   "outputs": []
  },
  {
   "cell_type": "markdown",
   "metadata": {},
   "source": [
    "As we have not yet uploaded any version of our dataset, the bucket is empty.\n",
    "\n",
    "#### Pushing the people dataset"
   ]
  },
  {
   "cell_type": "code",
   "execution_count": null,
   "metadata": {},
   "source": [
    "api.push(entity, entity_name_people)"
   ],
   "outputs": []
  },
  {
   "cell_type": "markdown",
   "metadata": {},
   "source": [
    "#### Amount of files in the buket after pushing the people dataset"
   ]
  },
  {
   "cell_type": "code",
   "execution_count": null,
   "metadata": {},
   "source": [
    "get_bucket_files_count()"
   ],
   "outputs": []
  },
  {
   "cell_type": "markdown",
   "metadata": {},
   "source": [
    "After sending the data, we can observe the presence of 20 blobs related to the 10 images that were versioned. In this case, two blobs were added for each image in our dataset.\n",
    "\n",
    "#### Create the famous dataset\n",
    "\n",
    "Let's create our second dataset that has some images equals to the first dataset."
   ]
  },
  {
   "cell_type": "markdown",
   "metadata": {},
   "source": [
    "![dataset](famous_faces.jpg)"
   ]
  },
  {
   "cell_type": "code",
   "execution_count": null,
   "metadata": {},
   "source": [
<<<<<<< HEAD
    "!ml-git dataset create famous_faces --category=computer-vision --category=images --storage-type=s3h --bucket-name=faces_bucket --version=1 --import='famous_faces' --unzip"
=======
    "!ml-git datasets create famous_faces --category=computer-vision --category=images --store-type=s3h --bucket-name=faces_bucket --version=1 --import='famous_faces' --unzip"
>>>>>>> 9332ad91
   ],
   "outputs": []
  },
  {
   "cell_type": "markdown",
   "metadata": {},
   "source": [
    "#### We can now proceed with the necessary steps to send the new data to storage."
   ]
  },
  {
   "cell_type": "code",
   "execution_count": null,
   "metadata": {},
   "source": [
    "api.add(entity, entity_name_famous, bumpversion=True)"
   ],
   "outputs": []
  },
  {
   "cell_type": "markdown",
   "metadata": {},
   "source": [
    "Commit the changes"
   ]
  },
  {
   "cell_type": "code",
   "execution_count": null,
   "metadata": {},
   "source": [
    "# Custom commit message\n",
    "message = 'Commit example'\n",
    "\n",
    "api.commit(entity, entity_name_famous, message)"
   ],
   "outputs": []
  },
  {
   "cell_type": "markdown",
   "metadata": {},
   "source": [
    "And finally, sending the data"
   ]
  },
  {
   "cell_type": "code",
   "execution_count": null,
   "metadata": {},
   "source": [
    "api.push(entity, entity_name_famous)"
   ],
   "outputs": []
  },
  {
   "cell_type": "markdown",
   "metadata": {},
   "source": [
    "#### Amount of files in the buket after pushing the famous dataset"
   ]
  },
  {
   "cell_type": "code",
   "execution_count": null,
   "metadata": {},
   "source": [
    "get_bucket_files_count()"
   ],
   "outputs": []
  },
  {
   "cell_type": "markdown",
   "source": [
    "As you can see, only 4 blobs were added to our bucket. Of the set of 7 images, only 2 images were different from the other dataset, so ml-git can optimize storage by adding blobs related only to these new images."
   ],
   "metadata": {
    "collapsed": false
   }
  }
 ],
 "metadata": {
  "kernelspec": {
   "display_name": "Python 3",
   "language": "python",
   "name": "python3"
  },
  "language_info": {
   "codemirror_mode": {
    "name": "ipython",
    "version": 3
   },
   "file_extension": ".py",
   "mimetype": "text/x-python",
   "name": "python",
   "nbconvert_exporter": "python",
   "pygments_lexer": "ipython3",
   "version": "3.7.4"
  }
 },
 "nbformat": 4,
 "nbformat_minor": 4
}<|MERGE_RESOLUTION|>--- conflicted
+++ resolved
@@ -96,11 +96,7 @@
    "execution_count": null,
    "metadata": {},
    "source": [
-<<<<<<< HEAD
-    "!ml-git dataset create people_faces --category=computer-vision --category=images --storage-type=s3h --bucket-name=faces_bucket --version=1 --import='people_faces' --unzip"
-=======
-    "!ml-git datasets create people_faces --category=computer-vision --category=images --store-type=s3h --bucket-name=faces_bucket --version=1 --import='people_faces' --unzip"
->>>>>>> 9332ad91
+    "!ml-git datasets create people_faces --category=computer-vision --category=images --storage-type=s3h --bucket-name=faces_bucket --version=1 --import='people_faces' --unzip"
    ],
    "outputs": []
   },
@@ -231,11 +227,7 @@
    "execution_count": null,
    "metadata": {},
    "source": [
-<<<<<<< HEAD
-    "!ml-git dataset create famous_faces --category=computer-vision --category=images --storage-type=s3h --bucket-name=faces_bucket --version=1 --import='famous_faces' --unzip"
-=======
-    "!ml-git datasets create famous_faces --category=computer-vision --category=images --store-type=s3h --bucket-name=faces_bucket --version=1 --import='famous_faces' --unzip"
->>>>>>> 9332ad91
+    "!ml-git datasets create famous_faces --category=computer-vision --category=images --storage-type=s3h --bucket-name=faces_bucket --version=1 --import='famous_faces' --unzip"
    ],
    "outputs": []
   },
