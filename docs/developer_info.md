# Info for ml-git Developers

**Requirements**:


*  Python 3.7
*  [Pipenv](https://github.com/pypa/pipenv)
*  [Git](https://git-scm.com/)
*  [Docker](https://www.docker.com/) (required only for Integration Tests execution)


## Setting tests environment

1. Install Docker:

   *  [Windows](https://docs.docker.com/docker-for-windows/install/)
   *  [Linux](https://docs.docker.com/install/linux/docker-ce/ubuntu/#install-docker-engine---community-1)

   The **Integration Tests** script starts a [MinIO](https://hub.docker.com/r/minio/minio) container on your local machine (port 9000) to be used as store during tests execution.


2. Configure AWS credentials:

   In your home directory (UserProfile), create a **.aws** directory with file **credentials**, inside **.aws/credentials** add the content:

   ```
   [personal]
   aws_access_key_id = fake_access_key
   aws_secret_access_key = fake_secret_key
   [minio]
   aws_access_key_id = fake_access_key						    
   aws_secret_access_key = fake_secret_key	                    
   ```

   

4. Configure git:

   `git config --global user.name "First Name and Last Name"`

   `git config --global user.email "your_name@example.com"`  

# Unit Tests

## Running unit tests

**Linux:**

Execute on terminal:

```
cd ml-git
make unittest
```

**Windows:**

Execute on Powershell or CMD:

```
cd ml-git
.\scripts\run_unit_tests.bat
```



# Integration Tests

## Running Integration Tests

**Linux:**

Execute on terminal:

```
cd ml-git
make integrationtest
```

**Windows:**

Execute on Powershell or CMD:

```
cd ml-git
<<<<<<< HEAD
.\scripts\run_integration_tests.bat
```
=======
cd integration_test
run_test.bat
```

### Google Drive Integration test:

To run google drive integration test you need to create directory **integration_test/credentials-json** and paste your credentials file with name **credentials.json**, and create folder with name **mlgit** in your drive.

Example of credentials.json:
```
{"installed":{"client_id":"fake_client_id     ","project_id":"project","auth_uri":"https://accounts.google.com/o/oauth2/auth","token_uri":"https://oauth2.googleapis.com/token","auth_provider_x509_cert_url":"https://www.googleapis.com/oauth2/v1/certs","client_secret":"fake_client_secret                                       ","redirect_uris":["urn:ietf:wg:oauth:2.0:oob","http://localhost"]}}
```
The Google Drive Integration Tests are set to not run by default (as they require extra setup, as mentioned earlier). To include the integration tests for google drive store during an integration tests run, you should execute `run_test.bat --gdrive` for Windows and `sh run_test.sh --gdrive` for Linux users. 

### Executing a single test file:

To execute integration tests in a specific path, execute `run_test.bat file_path` for Windows and `sh run_test.sh --path=path_to_tests` for Linux users.

**Linux:**
```
sh run_test.sh --path=./test_01_init.py
```

**Windows:**
```
.\run_test.bat .\test_01_init.py
```

> Warning: Currently some integration tests depend on the results of previous tests. Thus, running some tests separately may result in failures, as the dependencies will not be met.
>>>>>>> 28860d5a
<|MERGE_RESOLUTION|>--- conflicted
+++ resolved
@@ -83,17 +83,12 @@
 
 ```
 cd ml-git
-<<<<<<< HEAD
 .\scripts\run_integration_tests.bat
-```
-=======
-cd integration_test
-run_test.bat
 ```
 
 ### Google Drive Integration test:
 
-To run google drive integration test you need to create directory **integration_test/credentials-json** and paste your credentials file with name **credentials.json**, and create folder with name **mlgit** in your drive.
+To run google drive integration test you need to create directory **tests/integration/credentials-json** and paste your credentials file with name **credentials.json**, and create folder with name **mlgit** in your drive.
 
 Example of credentials.json:
 ```
@@ -115,5 +110,4 @@
 .\run_test.bat .\test_01_init.py
 ```
 
-> Warning: Currently some integration tests depend on the results of previous tests. Thus, running some tests separately may result in failures, as the dependencies will not be met.
->>>>>>> 28860d5a
+> Warning: Currently some integration tests depend on the results of previous tests. Thus, running some tests separately may result in failures, as the dependencies will not be met.