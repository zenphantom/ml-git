--- conflicted
+++ resolved
@@ -88,11 +88,7 @@
 
 ### Google Drive Integration test:
 
-<<<<<<< HEAD
 To run google drive integration test you need to create directory **integration_test/credentials-json** and paste your credentials file with name **credentials.json**, and create folder with name **mlgit/test-folder** in your drive and create files **mlgit/B** and **mlgit/test-folder/A** with any content.
-=======
-To run google drive integration test you need to create directory **tests/integration/credentials-json** and paste your credentials file with name **credentials.json**, and create folder with name **mlgit** in your drive.
->>>>>>> fd16c6af
 
 Example of credentials.json:
 ```
