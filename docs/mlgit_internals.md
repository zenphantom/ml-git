# ml-git: architecture and internals #

## metadata & data decoupling ##

The first design concept about ml-git is to decouple the ML entities metadata management from the actual data such that there are 2 main layers in the tool:
1. the metadata management : There are for each ML entities managed under ml-git, the user needs to define a small specification file. These files are then managed by a git repository to retrieve the different versions.

2. the data store management

| ![mlgit-cidv1](mlgit-metadata-data.png) |
|:--:|
| *Figure 1. Decoupling Metadata & Data Management Layers* |


### Content Addressable Storage for ml-git ##

ml-git has been implemented as a Content Addressable Storage, meaning that we can retrieve the information based on the content and not based on the location of the information.

| ![mlgit-cidv1](cidv1.png) |
|:--:|
| *Figure 2. self-describing content-addressed ID* |

Figure 2. shows the basic principle of multihash to obtain a CID which are used under the hood by ml-git to implement its content addressable storage layer.

In a nuthsell, CID, self-describing content-addressed ID enables natural evolution and customization over simple and fixed cryptographic hashing schemes.
As an argument why multihash is a useful feature, is that any cryptographic function ultimately ends being weak. As en example, when collisions have been proven with SHA-1, it's been a challenge for many softwares to use another cryptographic hash (including git).

Summarizing, a CID is :
* a unique identifier/hash of “multihash” content.
* encoding the digest of the original content enabling anyone to retrieve thatcontent wherever it lies (through some routing)
* enabling the integrity check of the retrieved content (thx to multihash and the encoded digest)

| ![mlgit-cidv1](IPLD-CID.png) |
|:--:|
| *Figure 3. IPLD - CID for a file* |

There are a few steps to chunk a file to get an IPLD - CID format:
1. slide the file in piece of, say, 256KB
2. for each slice, compute its digest (currently, ml-git uses sha2-256)
3. obtain the CID for all these digests. These slice of files will be saved in a data store with the computed CID as their filename. 
4. build a json describing all the chunks of the file
5. obtain the CID of that json. That json will also be saved in the data store with the computed CID as its filename.

Note that this last CID is really the only piece of information you need to keep to retrieve the whole image.jpg file.
And last but not least, one can ensure the integrity of the file while downloading by computing the digests of all downloaded chunks and checking against the digest encoded in their CID.

Follow the links below for more information on
* [multihash](https://github.com/multiformats/multihash) 
* [CID](https://github.com/multiformats/cid)
* [IPLD](https://github.com/ipfs/js-ipfs/tree/master/examples/traverse-ipld-graphs)

### Why slicing files in chunks? ###

IPFS uses small chunk size of 256KB … Why?

* __security__ - easy to DOS nodes without forcing small chunks
* __deduplication__ - small chunks can dedup. big ones effectively dont.
* __latency__ - can externalize small pieces already (think a stream)
* __bandwidth__ - optimize the use of bandwidth across many peers
* __performance__ - better perf to hold small pieces in memory. hash along the dag to verify integrity of the whole thing.

the big DOS problem with huge leaves is that malicious nodes can serve bogus stuff for a long time before a node can detect the problem (imagine having to download 4GB before you can check whether any of it is valid). this was super harmful for bittorrent (when people started choosing huge piece sizes), attackers would routinely do this, very cheaply-- just serve bogus random data. smaller chunks are very important here.



## ml-git high-level architecture and metadata ##

| ![mlgit-arch-metadata](ml-git--architecture-and-metadata.png) |
|:--:|
| *Figure 4. ml-git high-level architecture and meta-/data relationships* |

So IPLD/CID has been implemented on top of the S3 driver.
The chunking strategy is a recommendation to turn S3 interactions more efficient when dealing with large files.
It's also interesting to note that if ml-git implements a Thread pool to concurrently upload & download files to a S3 bucket.
Last but not least, it would be possible to further accelerate ml-git interactions with a S3 bucket thanks to AWS CloudFront. (not implemented yet)

### ml-git baseline performance numbers ###

#### CamSeq01 under ml-git  ####

* CamSeq01 size : 92MB
* Locations: website in Cambridge -- S3 bucket in us-east-1 -- me in South Brazil

* Download from website: ~4min22s

* upload to S3 with ml-git :
    * Sequential : 13m24s
    * Concurrent (10 threads) : 6m49s
    * Concurrent (20 threads) : 4m29s
* download to S3 with ml-git :
    * Sequential : 7m21s
    * Concurrent (10 threads) : 1m11s
    * Concurrent (20 threads) : 0m51s

#### MSCoco (all files) under ml-git  ####

* MSCoco :
    * Size : 26GB
    * number of files : 164065 ; chunked into ~400-500K blobs (todo: exact blob count)
* Locations: original dataset: unknown -- S3 bucket in us-east-1 -- me in South Brazil

* Download from website: unknown

* upload to S3 with ml-git :
    * Concurrent (10 threads) : 12h30m
* download to S3 with ml-git :
    * Concurrent (10 threads) : 10h45m

#### MSCoco (zip files) under ml-git  ####

* MSCoco :
    * Size : 25GB
    * number of files : 3 (train.zip, test.zip, val.zip) ; 102299 blobs
* Locations: original dataset: unknown -- S3 bucket in us-east-1 -- me in South Brazil

* Download from website: unknown

* upload to S3 with ml-git :
    * Concurrent (10 threads) : 4h35m
* download to S3 with ml-git :
    * Concurrent (10 threads) : 3h39m

A couple of comments:
1) even though Python GIL is a challenge for true concurrency in the python interpreter, it still is very helpful and provides a significant improvement for ml-git performance,
2) not surprisingly, the number of files will affect the overall performance as it means there will be many more connections to AWS.
However, ml-git should implement rather soon an option to download some dataset partially (sampling) to enable CI/CD workflows for which some ML engineers may run some experiments locally on their own machine.
For that reason, it is intereseting to avoid downloading the full dataset if it's very large. That option would not be supported if the dataset is uploaded as a few zip files.

## ml-git add, commit, push commands internals ##

| ![mlgit-command-internals](ml-git--command-internals.png) |
|:--:|
| *Figure 5. ml-git commands internals* |



# <a>Description ml-git commands internals</a>



### <a>Commands</a>:

- [ml-git init](#mlgit_init)
- [ml-git config](#mlgit_config)
- [ml-git <ml-entity> remote (add|del)](#mlgit_remote)
- [ml-git store](#mlgit_store)
- [ml-git <ml-entyt> init](#mlgit_entity_init)
- [ml-git <ml-entity> add](#mlgit_add)
- [ml-git <ml-entity> branch](#mlgit_branch)
- [ml-git <ml-entity> checkout](#mlgit_checkout)
- [ml-git <ml-entity> commit](#mlgit_commit)
- [ml-git <ml-entity> fetch](#mlgit_fetch)
- [ml-git <ml-entity> fsck](#mlgit_fsck)
- [ml-git <ml-entity> gc](#mlgit_gc)
- [ml-git <ml-entity> get](#mlgit_get)
- [ml-git <ml-entity> init](#mlgit_ml_init)
- [ml-git <ml-entity> list](#mlgit_list)
- [ml-git <ml-entity> push](#mlgit_push)
- [ml-git <ml-entity> reset](#mlgit_reset)
- [ml-git <ml-entity> show](#mlgit_show)
- [ml-git <ml-entity> status](#mlgit_status)
- [ml-git <ml-entity> tag](#mlgit_tag)
- [ml-git <ml-entity> update](#mlgit_update)



## <a>ml-git --help</a>

###### Description:

ml-git --help is a [**docstring**](https://www.python.org/dev/peps/pep-0257/) message, its used by **[docopt](https://github.com/docopt/docopt)** lib for create a parser to cli commands. 

## <a name="mlgit_version">ml-git --version</a>

###### Description:

Show version passed as parameter in docopt function.

## <a name="mlgit_init">ml-git init</a>

###### Description:

ml-git init verify if the current directory has **.ml-git**, where configuration files goes, and if doesn't have it, ml-git will create the directory and save **config.yaml** inside, with the informations provided by a *dict* in project code. 

###### Directory structure:

```
ml-git-project/
└── .ml-git/
    ├─── config.yaml
```



###### config.yaml structure:

```
dataset:
  git: ssh://git@github.com/standel/ml-datasets <-- git project url
store:
  s3: <-- store type (AWS)
    mlgit-datasets: <-- bucket name
      aws-credentials:
        profile: mlgit
      region: us-east-1
```



## <a name="mlgit_config">ml-git config</a>

###### Description:

Command try to load the configurations from the file **.ml-git/config.yaml**. If the file is found, it will show the configurations read from the file, if not it will show the default configurations in the project.



## <a name="mlgit_remote">ml-git \<ml-entity\> remote (add|del)</a>

###### Add:

Ex: `ml-git dataset remote add ssh://git@github.com/standel/mlgit-datasets`

This command load the configuration file **.ml-git/config.yaml** and change the attribute **git** to the **url** specified on arguments, then save it. This command require that you have executed `ml-git init` before.

###### Del:

Not implemented yet.



## <a name="mlgit_store">ml-git store</a>

###### Add:

ml-git store verify option [`[--type=<store-type>]`](#store-type),  then open existent file **.ml-git/config.yaml** and append aws-credentials with the new **credentials**.

You must have **AWS CLI** installed and configured with your credentials.

###### AWS CLI installation guide:

https://docs.aws.amazon.com/pt_br/cli/latest/userguide/cli-chap-install.html

###### How to configure aws credentials:

https://docs.aws.amazon.com/pt_br/cli/latest/userguide/cli-chap-configure.html

###### Del:

Not implemented yet.



## <a name="mlgit_entity_init">ml-git \<ml-entity\> init</a>

###### Description:

When ml-git init is executed, it will read **.ml-git/config.yaml** to get the git repository url. ml-git will create directory .ml-git/**[\<ml-entity\>](#ml_enitity)/metadata** if doesn't exists and **clone** the repository into it.

```
ml-git_project/
└── .ml-git/
    └── <ml-entity>/
        └── metadata/ <-- The example command clone git repository here.
```

*Obs: Must have executed ml-git init before, to create ml-git initial configuration files.*



## <a name="mlgit_add">ml-git \<ml-entity\> add \<ml-entity-name\></a>

ml-git add search for metadata (.spec file) inside ml-git index corresponding to [ml-entity-name](#entity_name) (mandatory use):

```
ml-git_project/
└── .ml-git/
|   └── <ml-entity>/
|      └── index/
|         └── metadata/
|            └── <ml-entity-name>/ <-- Search .spec file
|               ├── <ml-entity-name>.spec
└── <ml-entity>/
```

 Then compares the tag of .spec file with the tag of git repository:

```
ml-git_project/
└── .ml-git/
|   └── <ml-entity>/
|      └── index/
|      |  └── metadata/
|      |     └── <ml-entity-name>/
|      |        ├── <ml-entity-name>.spec
|      └── metadata/ <- Check tag in git repository
└── <ml-entity>/
```

If the ml-git tag doesn't exist in git repository, the files chunked and multihashed will be added to:

```
ml-git_project/
└── .ml-git/
|   └── <ml-entity>/
|      └── index/
|      |  └── hashfs/ <-- Chunk files
|      |  └── metadata/
|      |     └── <ml-entity-name>/
|      |        ├── <ml-entity-name>.spec
|      └── metadata/ <- Check tag in git repository
└── <ml-entity>/
```

 and  create the **MANIFEST.yaml** in:

```
ml-git_project/
└── .ml-git/
|   └── <ml-entity>/
|      └── index/
|      |  └── hashfs/ <-- Chunk files
|      |  └── metadata/
|      |     └── <entity-name>/
|      |        ├── <ml-entity-name>.spec
|      |        ├── MANIFEST.yaml < -- Manifest created
|      └── metadata/ <- Check tag in git repository
└── <ml-entity>/
```

The content of **MANIFEST.yaml** is a set of multihash's files.  Then ml-git **caches** the chunked objects with hard links in:

```
ml-git_project/
└── .ml-git/
|   └── <ml-entity>/
|      └── index/
|      |  └── hashfs/ <-- Chunk files
|      |  └── metadata/
|      |     └── <ml-entity-name>/
|      |        ├── <entity-name>.spec
|      |        ├── MANIFEST.yaml < -- Manifest created
|      └── metadata/ <- Check tag in git repository
|      └── cache/
|         └── hashfs/ <- Hard link of chunked files
└── <ml-entity>/
```



## <a name="mlgit_branch">ml-git \<ml-entity\> branch \<ml-entity-name\></a>

Search for **HEAD** file in:

```
ml-git_project/
└── .ml-git/
|   └── <ml-entity>/
|      └── index/
|      └── metadata/
|      └── cache/
|      └── refs/
|         └── <ml-entity-name>/
|            ├── HEAD <-- Search here.
└── <ml-entity>/
```

 Parse HEAD file as yaml and list the tags and their corresponding SHA-1.

HEAD structure example:

```
computer-vision__images__imagenet8__1: 00da0d518914cfaeb765633f68ade09a5d80b252
```

## <a name="mlgit_checkout">ml-git \<ml-entity\> checkout</a>

**TODO**

## <a name="mlgit_commit">ml-git \<ml-entity\> commit \<ml-entity-name></a>

Move chunks from ml-git index to ml-git objects. First commit verifies ml-git tag existence (just like [ml-git add](#mlgit_add) does), then use hard link to link the chunked files with **.ml-git/objects** and unlink **.ml-git/\<ml-entity\>/index**.

After moving the objects, in metadata commit process, ml-git moves **MANIFEST.yaml** with hard link as detailed below:

```
ml-git_project/
└── .ml-git/
|   └── <ml-entity>/
|      └── index/
|      |  └── metadata/
|      |     └── <ml-entity-name>/
|      |        ├── MANIFEST.yaml < -- Unlink here
|      └── metadata/
|         └── <categopries>*/
|            ├── MANIFEST.yaml < -- Link to here
└── <ml-entity>/
```

Get content of \<ml-entity-name\>.spec (structure with representational values):

```
dataset:
  categories:
    - computer-vision
    - images
  manifest:
    store: s3h://mlgit-datasets
  name: imagenet8
  version: 1
```

And insert new attribute:

```
dataset:
  categories:
  - computer-vision
  - images
  manifest:
    files: MANIFEST.yaml
    store: s3h://mlgit-datasets
  name: imagenet8
  version: 1
```

 Then save file in:

```
ml-git_project/
└── .ml-git/
|   └── <ml-entity>/
|      └── index/
|      |  └── metadata/
|      |     └── <ml-entity-name>/
|      |        ├── MANIFEST.yaml
|      |        ├── <ml-entity-name>.spec < -- Copy content and change
|      └── metadata/
|         └── <categopries>*/
|            ├── MANIFEST.yaml
|            ├── <ml-entity-name>.spec < -- Save here
└── <ml-entity>/
```

After committing the .spec file and MANIFEST.yaml, ml-git updates the HEAD of repository with tag's SHA-1.

HEAD structure:

```
computer-vision__images__imagenet8__1: 00da0d518914cfaeb765633f68ade09a5d80b252
```
HEAD directory:

```
ml-git_project/
└── .ml-git/
|   └── <ml-entity>/
|      └── index/
|      |  └── metadata/
|      |     └── <entity-name>/
|      |        ├── MANIFEST.yaml
|      |        ├── <entity-name>.spec < -- Copy content and change
|      └── refs/
|      |  └── <ml-entity-name>/
|      |      ├── HEAD  <-- Update tag with SHA-1 here.
|      └── metadata/
|         └── <categopries>*/
|            ├── MANIFEST.yaml
|            ├── <ml-entity-name>.spec < -- Save here
└── <ml-entity>/
```

***** *Categories path is a tree of categories paths described in .spec file. (Ex: categories/images/MANIFEST.yaml)*.

## <a name="mlgit_fetch">ml-git \<ml-entity\> fetch</a>

**TODO**

## <a name="mlgit_fsck">ml-git \<ml-entity\> fsck</a>

Reads objects in:

```
ml-git_project/
└── .ml-git/
    └── <ml-entity>/
       └── index/
       |  └── hashfs/ <-- Objects here
       └── objects/
          └── hashfs/ <-- Objects here
```

Applies SHA2 to content of objects , uses multihash to generate the CID, and compares the CID with the file name, if it is different it mean that the file is corrupted, so ml-git fsck show the number of corrupted files and in which directory. When object is valid but not in originally directory, ml-git accept that it's corrupted.

## <a name="mlgit_gc">ml-git \<ml-entity\> gc</a>

**TODO**

## <a name="mlgit_get">ml-git \<ml-entity\> get \<ml-entity-tag\></a>

Break up the \<ml-entity-tag\> into categories, specname and version, if the \<ml-entity-tag\> is the current tag, the command show the message *"Repository: already at tag [\<ml-entity-tag\>]"*, otherwise execute git checkout to the **\<ml-entity-tag\>**, then verify if cache has tag's objects:

```
ml-git_project/
└── .ml-git/
    └── <ml-entity>/
       └── cache/
          └── hashfs/ <-- Objects here
```

When objects not found in cache, the command download the blobs from data store to the workspace:

```
ml-git_project/
└── .ml-git/
|   └── <ml-entity>/
|      └── cache/
|         └── hashfs/
└── <ml-entity>/
   └── <categories>*/
      └── <ml-entity-name>/ < -- Workspace
```

When objects is found  in cache, the command update the objects hard link to the workspace:

```
ml-git_project/
└── .ml-git/
|   └── <ml-entity>/
|      └── cache/ <-- Check here
└── <ml-entity>/
   └── <categories>*/
      └── <ml-entity-name>/ <-- Update here
```

Then update the HEAD with **\<ml-entity-tag\>** and SHA-1, then execute git checkout to branch *master*.

## <a name="mlgit_list">ml-git \<ml-entity\> list</a>

**TODO**

## <a name="mlgit_push">ml-git \<ml-entity\> push</a>

Verify the git global configuration, and try upload **objects** from local repository to data store creating a thread pool with maximum of ten workers. This process use store configuration from spec file and AWS credentials.

.spec file:

```
dataset:
  categories:
    - computer-vision
    - images
  manifest:
    store: s3h://mlgit-datasets < -- store configuration
  name: imagenet8
  version: 1
```

Directory:

```
ml-git_project/
└── .ml-git/
|   └── <ml-entity>/
|      └── index/
|      └── metadata/
|      └── objects/ < -- Files to be uploaded.
└── <ml-entity>/
    └── <ml-entity-name>/
       ├── <ml-entity-name>.spec < -- Spec file with store configuration.
```

After the upload process, ml-git executes **git push** from local repository **.ml-git/dataset/metadata** to the remote repository configured in **config.yaml**.

## <a name="mlgit_reset">ml-git \<ml-entity\> reset</a>

**TODO**

## <a name="mlgit_show">ml-git \<ml-entity\> show \<ml-entity-name\></a>

Verify **tag** and **SHA-1** in HEAD:

```
ml-git_project/
└── .ml-git/
    └── <ml-entity>/
       └── index/
       └── metadata/
       └── objects/
       └── refs/
          └── <ml-entity-name>/
             ├── HEAD < -- Verify tag
```

If tag was not found, the command return the message *"Local Repository: no HEAD for [\<ml-entity-name\>]"*, otherwise do git checkout to the **tag** and search for all **\<ml-entity-name\>.spec** file in: 

```
ml-git_project/
└── .ml-git/
    └── <ml-entity>/
       └── index/
       └── metadata/
       |  └── <categories>*/
       |     └── <ml-entity-name>/ <-- Search all .spec file here
       └── objects/
       └── refs/
```

After found all .spec files the command show each one contents, then execute git checkout to branch *master*.

***** *Categories path is a tree of categories paths described in .spec file.*

## <a name="mlgit_status">ml-git \<ml-entity\> status \<ml-entity-name></a>

Displays paths that have differences between the index file and the current
HEAD commit, paths that have differences between the working tree and the index
file, and paths in the working tree that are not tracked by ml-git.

<<<<<<< HEAD
First is described the files **tracked** to be commited.
Those files are those ones in the manifest file.
There are two types: 
* New files - Those files are at the entities directory and hard-linked with those ones at index directory.
These files are also listed in manifest file.
* Deleted file. - Files who was deleted from the entities directory, but still are into the manifest file.
=======
The first section lists the files **tracked** and ready to be commited.
This list is extracted from the manifest file.
There are two types of files: 
* New files - Those files are at the entities directory and in the manifest file.
* Deleted file. - Files who were deleted from the entities directory, but are still in the manifest file.
>>>>>>> a1b7fa3d
```
ml-git_project/
└── <ml-entity>/
    └── <ml-entity-name>/
       ├── <-- Files Checked
```

```
ml-git_project/
└── .ml-git/
    └── <ml-entity>/
       └── index/
       |  └── <metadata>/
       |     └── <ml-entity-name> <-- Hard link poited to files located here
       |         └── MANIFEST.yaml <-- Files listed here
```

<<<<<<< HEAD
Then are described the **untracked** files.
These files are located under the entities directory and listed if they have more than one hard-link.

=======
The second section lists the **untracked** files.
These files are located under the entities directory and are listed only if they have more than one hard-link.
```
ml-git_project/
└── <ml-entity>/
    └── <ml-entity-name>/
       ├── > Files checked
```
>>>>>>> a1b7fa3d
## <a name="mlgit_tag">ml-git \<ml-entity\> tag</a>

**TODO**

## <a name="mlgit_update">ml-git \<ml-entity\> update</a>

Locate metadata directory where is git repository:

```
ml-git_project/
└── .ml-git/
    └── <ml-entity>/
       └── metadata/
          └── .git < -- Git repository goes here.
```

Then ml-git execute  "git pull" on "origin" to update all metadatas from remote repository.



# ml-git options



#### <a name="store-type">\[--type=\<store-type\>\]</a>

Valid values are **s3** or **s3h**. When an invalid value is used the application stop with message *"store add: unknown data store type..."*.



#### <a name="ml_entity">\<ml-entity\></a>

Entity type, should be **dataset**, **labels** or **model**.



#### <a name="entity_name">\<ml-entity-name\></a>

Name of machine learning project.<|MERGE_RESOLUTION|>--- conflicted
+++ resolved
@@ -616,20 +616,13 @@
 HEAD commit, paths that have differences between the working tree and the index
 file, and paths in the working tree that are not tracked by ml-git.
 
-<<<<<<< HEAD
 First is described the files **tracked** to be commited.
 Those files are those ones in the manifest file.
 There are two types: 
 * New files - Those files are at the entities directory and hard-linked with those ones at index directory.
 These files are also listed in manifest file.
 * Deleted file. - Files who was deleted from the entities directory, but still are into the manifest file.
-=======
-The first section lists the files **tracked** and ready to be commited.
-This list is extracted from the manifest file.
-There are two types of files: 
-* New files - Those files are at the entities directory and in the manifest file.
-* Deleted file. - Files who were deleted from the entities directory, but are still in the manifest file.
->>>>>>> a1b7fa3d
+
 ```
 ml-git_project/
 └── <ml-entity>/
@@ -647,20 +640,9 @@
        |         └── MANIFEST.yaml <-- Files listed here
 ```
 
-<<<<<<< HEAD
 Then are described the **untracked** files.
 These files are located under the entities directory and listed if they have more than one hard-link.
 
-=======
-The second section lists the **untracked** files.
-These files are located under the entities directory and are listed only if they have more than one hard-link.
-```
-ml-git_project/
-└── <ml-entity>/
-    └── <ml-entity-name>/
-       ├── > Files checked
-```
->>>>>>> a1b7fa3d
 ## <a name="mlgit_tag">ml-git \<ml-entity\> tag</a>
 
 **TODO**
