# ML-Git: architecture and internals #

## Metadata & data decoupling ##

ML-Git's first design concept is to decouple the ML entities' metadata management from the actual data. So, the tool has two main layers:

<<<<<<< HEAD
2. the data storage management
=======
1. The metadata management, is responsible for organize the ML entities (Models, Datasets, and Labels) through specification files. Then, these files are managed by a git repository to store and retrieve versions of the ML entities. 

2. The data store, is responsible to keep the files of the ML entities.
>>>>>>> 76ff2b25

| ![mlgit-cidv1](mlgit-metadata-data.png) |
|:--:|
| *Figure 1. Decoupling Metadata & Data Management Layers* |

### Content Addressable Storage for ML-Git ##

ML-Git has been implemented as a Content Addressable Storage (CAS), meaning that we can retrieve the information based on the content and not based on the information's location.

| ![mlgit-cidv1](cidv1.png) |
|:--:|
| *Figure 2. Self-Describing Content-Addressed ID* |

Figure 2 shows the basic principle of multihash to obtain a Content Identifier (CID) which is used under the hood by ML-Git to implement its CAS layer.

In a nutshell, CID is a self-describing content-addressed identifier that enables natural evolution and customization over simple and fixed cryptographic hashing schemes.
An argument why multihash is a valuable feature is that any cryptographic function ultimately ends being weak. It's been a challenge for many software to use another cryptographic hash (including git). For example, when collisions have been proven with SHA-1.

Summarizing, a CID is:

* A unique identifier/hash of “multihash” content.
* Encoding the digest of the original content enabling anyone to retrieve thatcontent wherever it lies (through some routing).
* Enabling the integrity check of the retrieved content (thx to multihash and the encoded digest).

| ![mlgit-cidv1](IPLD-CID.png) |
|:--:|
| *Figure 3. IPLD - CID for a file* |

There are a few steps to chunk a file to get an IPLD - CID format:
<<<<<<< HEAD
1. slide the file in piece of, say, 256KB
2. for each slice, compute its digest (currently, ml-git uses sha2-256)
3. obtain the CID for all these digests. These slice of files will be saved in a data storage with the computed CID as their filename. 
4. build a json describing all the chunks of the file
5. obtain the CID of that json. That json will also be saved in the data storage with the computed CID as its filename.
=======
>>>>>>> 76ff2b25

1. Slide the file in piece of, say, 256KB.
2. For each slice, compute its digest (currently, ml-git uses sha2-256).
3. Obtain the CID for all these digests. These slice of files will be saved in a data store with the computed CID as their filename. 
4. Build a json describing all the chunks of the file.
5. Obtain the CID of that json. That json will also be saved in the data store with the computed CID as its filename.

Note that this last CID is the only piece of information you need to keep to retrieve the whole image.jpg file.
And last but not least, one can ensure the integrity of the file while downloading by computing the digests of all downloaded chunks and checking against the digest encoded in their CID.

Below, you can find useful links for more information on:

* [Multihash](https://github.com/multiformats/multihash) 
* [CID](https://github.com/multiformats/cid)
* [IPLD](https://github.com/ipfs/js-ipfs/tree/master/examples/traverse-ipld-graphs)

### Why slicing files in chunks? ###

IPFS uses small chunk size of 256KB … Why?

* __security__ - easy to DOS nodes without forcing small chunks
* __deduplication__ - small chunks can dedup. big ones effectively dont.
* __latency__ - can externalize small pieces already (think a stream)
* __bandwidth__ - optimize the use of bandwidth across many peers
* __performance__ - better perf to hold small pieces in memory. Hash along the dag to verify integrity of the whole thing.

The big DOS problem with huge leaves is that malicious nodes can serve bogus stuff for a long time before a node can detect the problem (imagine having to download 4GB before you can check whether any of it is valid). This was super harmful for bittorrent (when people started choosing huge piece sizes), attackers would routinely do this, very cheaply - just serve bogus random data. This is why smaller chunks are used in our approach.

## ML-Git high-level architecture and metadata ##

| ![mlgit-arch-metadata](ml-git--architecture-and-metadata.png) |
|:--:|
| *Figure 4. ML-Git high-level architecture and metadata relationships* |

So IPLD/CID has been implemented on top of the S3 driver.
The chunking strategy is a recommendation to turn S3 interactions more efficient when dealing with large files.
It's also interesting to note that if ML-Git implements a Thread pool to concurrently upload & download files to a S3 bucket.
Last, it would be possible to further accelerate ML-Git interactions with a S3 bucket through the AWS CloudFront. (not implemented yet)

### ML-Git baseline performance numbers ###

#### CamSeq01 under ML-Git  ####

* CamSeq01 size : 92MB
* Locations: website in Cambridge -- S3 bucket in us-east-1 -- me in South Brazil
* Download from website: ~4min22s
* Upload to S3 with ml-git : 6m49s
* Download to S3 with ml-git : 1m11s

#### MSCoco (all files) under ML-Git  ####

* MSCoco :
    * Size : 26GB
    * Number of files : 164065 ; chunked into ~400-500K blobs (todo: exact blob count)
* Locations: original dataset: unknown -- S3 bucket in us-east-1 -- me in South Brazil
* Download from website: unknown
* Upload to S3 with ml-git : 12h30m
* Download to S3 with ml-git : 10h45m

#### MSCoco (zip files) under ML-Git  ####

* MSCoco :
    * Size : 25GB
    * number of files : 3 (train.zip, test.zip, val.zip) ; 102299 blobs
* Locations: original dataset: unknown -- S3 bucket in us-east-1 -- me in South Brazil
* Download from website: unknown
* Upload to S3 with ml-git : 4h35m
* Download to S3 with ml-git : 3h39m

A couple of comments:

1. Even though Python GIL is a challenge for true concurrency in the Python interpreter, it still is very helpful and provides a significant improvement for ML-Git performance.
2. Not surprisingly, the number of files will affect the overall performance as it means there will be many more connections to AWS.
However, ML-Git have an option to download some dataset partially (checkout with sampling) to enable CI/CD workflows for which some ML engineers may run some experiments locally on their own machine.
For that reason, it is interesting to avoid downloading the full dataset if it's very large. This option is not applicable if the data set was loaded as some zip files.

## ML-Git add, commit, push commands internals ##

| ![mlgit-command-internals](ml-git--command-internals.png) |
|:--:|
| *Figure 5. ML-Git commands internals* |

# <a>Description ML-Git internal commands</a>

### <a>Commands</a>:

<details markdown="1">
<summary> <code>ml-git --help</code> </summary>
Display help information about ML-Git commands. 
<br>
</details>

<details markdown="1">
<summary> <code>ml-git --version</code> </summary>
Show version passed as parameter in click function.
<br>
</details>

<details markdown="1">
<summary> <code>ml-git &lt;ml-entity&gt; add</code> </summary>

ml-git add search for metadata (.spec file) inside ml-git index corresponding to ml-entity-name (mandatory use):

```
ml-git_project/
└── .ml-git/
|   └── <ml-entity>/
|      └── index/
|         └── metadata/
|            └── <ml-entity-name>/ <-- Search .spec file
|               ├── <ml-entity-name>.spec
└── <ml-entity>/
```

 Then compares the tag of .spec file with the tag of git repository:

```
ml-git_project/
└── .ml-git/
|   └── <ml-entity>/
|      └── index/
|      |  └── metadata/
|      |     └── <ml-entity-name>/
|      |        ├── <ml-entity-name>.spec
|      └── metadata/ <- Check tag in git repository
└── <ml-entity>/
```

If the ml-git tag doesn't exist in git repository, ml-git create **INDEX.yaml** and **MANIFEST.yaml**:

```
ml-git_project/
└── .ml-git/
|   └── <ml-entity>/
|      └── index/
|      |  └── metadata/
|      |     └── <ml-entity-name>/
|      |        ├── <ml-entity-name>.spec
|      |        ├── INDEX.yaml <-- INDEX.yaml created.
|      |        ├── MANIFEST.yaml < -- Manifest created.
|      └── metadata/ <- Check tag in git repository
└── <ml-entity>/
```

The content of **MANIFEST.yaml** is a set of added multihash's files.

Then ml-git **caches** the file with hard links in cache path and add chunked files in **objects**:

```
ml-git_project/
└── .ml-git/
|   └── <ml-entity>/
|      └── index/
|      |  └── metadata/
|      |     └── <ml-entity-name>/
|      |        ├── <entity-name>.spec
|      |        ├── INDEX.yaml <-- INDEX.yaml created.
|      |        ├── MANIFEST.yaml < -- Manifest created
|      └── metadata/
|      └── cache/
|         └── hashfs/ <- Hard link of chunked files
|      └── objects/
|      |  └── hashfs/ <-- Chunk files
└── <ml-entity>/
```

**MANIFESTEST.yaml** structure example:

```
zdj7WWMZbq7cgw76BGeqoNUGFRkyw59p4Y6zD5eb8cyWL6MW5: !!set
  data/1.jpg: null
zdj7WWgUF7spcvxkBEN49gh44ZUMzbYMG9Mm5RPGU8bsXEDTu: !!set
  data/test.txt: null
zdj7WX8pZHGEAHXuzdJc2dwRXpyABuZznSx3BW867DA53Vksf: !!set
  data/8.jpg: null
zdj7WYF38pFqHrvQPnD3FXMw76UDbMaZkSXJ4qMZci1nxWqiU: !!set
  data/2.jpg: null
```

**INDEX.yaml** structure example:

```
data/1.jpg:
  ctime: 1582208519.35017 <-- Creation time.
  hash: zdj7WWMZbq7cgw76BGeqoNUGFRkyw59p4Y6zD5eb8cyWL6MW5
  mtime: 1582208519.3581703 <-- Modification time.
  status: a <-- Status file, (a, u, c)
data/test.txt:
  ctime: 1582208519.3521693
  hash: zdj7WWgUF7spcvxkBEN49gh44ZUMzbYMG9Mm5RPGU8bsXEDTu
  mtime: 1582208519.3561785
  status: a
data/8.jpg:
  ctime: 1582208519.3531702
  hash: zdj7WX8pZHGEAHXuzdJc2dwRXpyABuZznSx3BW867DA53Vksf
  mtime: 1582208519.4149985
  status: a
data/2.jpg:
  ctime: 1582208519.3551724
  hash: zdj7WYF38pFqHrvQPnD3FXMw76UDbMaZkSXJ4qMZci1nxWqiU
  mtime: 1582208519.5029979
  status: a
```

</details>

<details markdown="1">
<summary> <code>ml-git &lt;ml-entity&gt; branch</code> </summary>

Search for **HEAD** file in:

```
ml-git_project/
└── .ml-git/
|   └── <ml-entity>/
|      └── index/
|      └── metadata/
|      └── cache/
|      └── refs/
|         └── <ml-entity-name>/
|            ├── HEAD <-- Search here.
└── <ml-entity>/
```

 Parse **HEAD** file as yaml and list the tags and their corresponding SHA-1.

**HEAD** structure example:

```
computer-vision__images__imagenet8__1: 00da0d518914cfaeb765633f68ade09a5d80b252
```


</details>

<details markdown="1">
<summary> <code>ml-git &lt;ml-entity&gt; checkout</code> </summary>

```
ml-git (datasets|labels|models) checkout ML_ENTITY_TAG|ML_ENTITY
```

You can use this command by passing a specific tag or just the name of the entity as an argument.

If you use the name of the entity, ml-git will checkout the latest available version of that entity.

If you use a tag, the ml-git break up the ML_ENTITY into categories, specname and version, if the ML_ENTITY_TAG is the current tag, the command show the message *"Repository: already at tag [\<ml-entity-tag\>]"*, otherwise execute git checkout to the **ML_ENTITY_TAG**, then verify if cache has tag's objects:

```
ml-git_project/
└── .ml-git/
    └── <ml-entity>/
       └── cache/
          └── hashfs/ <-- Objects here
```

When objects not found in cache, the command download the blobs from data storage to the workspace:

```
ml-git_project/
└── .ml-git/
|   └── <ml-entity>/
|      └── cache/
|         └── hashfs/
└── <ml-entity>/
   └── <categories>*/
      └── <ml-entity-name>/ < -- Workspace
```

When objects is found  in cache, the command update the objects hard link to the workspace:

```
ml-git_project/
└── .ml-git/
|   └── <ml-entity>/
|      └── cache/ <-- Check here
└── <ml-entity>/
   └── <categories>*/
      └── <ml-entity-name>/ <-- Update here
```

Then update the HEAD with **ML_ENTITY_TAG** and SHA-1, then execute git checkout to branch *master*.

#### <a name="mlgit_checkout_sample">ml-git \<ml-entity\> checkout \<ml-entity-tag\>  [--sample-type=\<sample\>] [--sampling] [--seed]</a>

This command has three types of sampling options available only for dataset: ```--sample-type=group --seed```,```--sample-type=random --seed```,```--sample-type=range``` .
We use [random.sample(population, k)](https://docs.python.org/3.7/library/random.html#random.sample) to return a sample of the size k from the population elements. We use [random.seed()](https://docs.python.org/3.7/library/random.html#random.sample) to set the seed so that the sample generated by `random.sample()` can be reproduced between experiments. We use the [range()](https://docs.python.org/3.7/library/stdtypes.html?highlight=range#range) object to take samples from a given range.


```Note:``` 
If you use this option ml-git will not allow you to make changes to the entity and create a new tag. 


#### Exemple:

![dataset](dataset.png)



Let's assume that we have a dataset that contains 12 files.

````ml-git datasets checkout computer-vision__images__dataset-ex__22 --sample-type=group --sampling=2:5 --seed=1```` : This command selects 2 files randomly from every group of five files to download.

![group-sample](group-sample.png)

````ml-git datasets checkout computer-vision__images__dataset-ex__22 --sample-type=random --sampling=2:6 --seed=1```` : This command makes a sample = (amount * len (dataset))% frequency ratio, sample = 4, so four files are selected randomly to download.  

![random-sample](random-sample.png)

````ml-git datasets checkout computer-vision__images__dataset-ex__22 --sample-type=range --sampling=2:11:2```` : This command selects the files at indexes generated by `range(start=2, stop=11, step=2)`.

![range-sample](range-sample.png)


</details>

<details markdown="1">
<summary> <code>ml-git &lt;ml-entity&gt; commit </code></summary>

Firstly commit verifies ml-git tag existence, then updates status file in ``.ml-git/<ml-entity>/index/metadata/<ml-entity-name>/INDEX.yaml`` and merge the metadata ``.ml-git/<ml-entity>/index/metadata/<ml-entity-name>/MAFINEST.yaml`` with ``.ml-git/<ml-entity>/metadata/<ml-entity-name>/MAFINEST.yaml``.

Update **INDEX.yaml**:
```
data/1.jpg:
  ctime: 1582208519.35017
  hash: zdj7WWMZbq7cgw76BGeqoNUGFRkyw59p4Y6zD5eb8cyWL6MW5
  mtime: 1582208519.3581703
  status: a <- Change status 'a' to 'u'.
data/10.jpg:
  ctime: 1582208519.3561785
  hash: zdj7WZrTe7SU5oFQc8kr1kNiAkb5TBeMP1vgcXM1fvfgn5jq5
  mtime: 1582208519.6050372
  status: u
data/2.jpg:
  ctime: 1582208519.3551724
  hash: zdj7WYF38pFqHrvQPnD3FXMw76UDbMaZkSXJ4qMZci1nxWqiU
  mtime: 1582208519.5029979
  status: u
```

Merge the metadata ``.ml-git/<ml-entity>/index/metadata/<ml-entity-name>/MAFINEST.yaml`` with ``.ml-git/<ml-entity>/metadata/<ml-entity-name>/MAFINEST.yaml``:

```
ml-git_project/
└── .ml-git/
|   └── <ml-entity>/
|      └── index/
|      |  └── metadata/
|      |     └── <ml-entity-name>/
|      |        ├── MANIFEST.yaml < -- (1) Get data from here
|      └── metadata/
|         └── <categopries>*/
|            ├── MANIFEST.yaml < -- Union data (1) here, and delete (1).
└── <ml-entity>/
```

Get content of \<ml-entity-name\>.spec (structure with representational values):

```
dataset:
  categories:
    - computer-vision
    - images
  mutability: strict
  manifest:
    storage: s3h://mlgit-datasets
  name: imagenet8
  version: 1
```

And insert new attribute:

```
dataset:
  categories:
  - computer-vision
  - images
  mutability: strict
  manifest:
    files: MANIFEST.yaml
    storage: s3h://mlgit-datasets
  name: imagenet8
  version: 1
```

 Then save file in:

```
ml-git_project/
└── .ml-git/
|   └── <ml-entity>/
|      └── index/
|      |  └── metadata/
|      |     └── <ml-entity-name>/
|      |        ├── MANIFEST.yaml
|      |        ├── <ml-entity-name>.spec < -- Copy content and change
|      └── metadata/
|         └── <categopries>*/
|            ├── MANIFEST.yaml
|            ├── <ml-entity-name>.spec < -- Save here
└── <ml-entity>/
```

After committing the .spec file and MANIFEST.yaml, ml-git updates the HEAD of repository with tag's SHA-1.

HEAD structure:

```
computer-vision__images__imagenet8__1: 00da0d518914cfaeb765633f68ade09a5d80b252
```
HEAD directory:

```
ml-git_project/
└── .ml-git/
|   └── <ml-entity>/
|      └── index/
|      |  └── metadata/
|      |     └── <entity-name>/
|      |        ├── MANIFEST.yaml
|      |        ├── <entity-name>.spec < -- Copy content and change
|      └── refs/
|      |  └── <ml-entity-name>/
|      |      ├── HEAD  <-- Update tag with SHA-1 here.
|      └── metadata/
|         └── <entity-dir>*/
|            ├── MANIFEST.yaml
|            ├── <ml-entity-name>.spec < -- Save here
└── <ml-entity>/
```

***** *Entity dir path is a tree of directories in which the entity was versioned (Ex: folderA/folderB/MANIFEST.yaml)*.

</details>

<details markdown="1">
<summary> <code>ml-git &lt;ml-entity&gt; create </code></summary>

```
ml-git (datasets|labels|models) create ARTEFACT_NAME
```

Create the the workspace structure as follow:

```
ml-git_project/
└── .ml-git/
    └──config.yaml  
    <ml-entity>
    └── ARTEFACT_NAME/
        └── data/
        └── ARTEFACT_NAME.spec
        └── README.md
```

The parameters passed ```--category``` and ```--version``` are used to fill the spec file.

The parameter ```--mutability``` must be used to define the entity's mutability, which can be: strict, flexible, mutable.
If you want to know more about each type of mutability and how it works, please take a look at [mutability helper documentation](mutability_helper.md).

The parameter ```--import``` is used to import files from a src folder to data folder.
The optional parameter ```--wizard-questions``` if passed, ask interactive questions at console for git & storage configurations and update the config.yaml file.
The parameter ```--storage-type``` must be used to define the entity's storage, which can be: s3h, azureblobh, gdriveh.

The parameter ```--import-url``` is used to import files from Google Drive to data folder. 
Using this option it will be necessary to inform the path to your google drive credentials through the ```credentials-path``` argument. 
In addition, you can use the ```--unzip``` option to unzip the files imported.



</details>

<details markdown="1">
<summary> <code>ml-git &lt;ml-entity&gt; export</code> </summary>

This command allows you to export files from one storage (S3|MinIO) to another (S3|MinIO).

```
ml-git (datasets|labels|models) export ML_ENTITY_TAG BUCKET_NAME
```

Initially, it checks if the user is in an initialized ml-git project. With the ```entity tag```, ```--credentials```, ```--region```, ```--endpoint```, ```--retry``` and ```bucket name```  arguments, ml-git connects to the storage (S3|MinIO) bucket. Then the files are exported to the target storage (S3|MinIO) bucket.

</details>

<details markdown="1">
<summary> <code>ml-git &lt;ml-entity&gt; fetch</code> </summary>

```
ml-git (datasets|labels|models) fetch ML_ENTITY_TAG
```

Break up the ML_ENTITY_TAG into categories, specname and version, then verify if cache has tag's objects, if not, download the blobs.

```
ml-git_project/
└── .ml-git/
    └── <ml-entity>/
       └── cache/
          └── hashfs/ <-- Objects here
```
</details>

<details markdown="1">
<summary> <code>ml-git &lt;ml-entity&gt; fsck </code></summary>
<br>

Reads objects in:

```
ml-git_project/
└── .ml-git/
    └── <ml-entity>/
       └── index/
       |  └── hashfs/ <-- Objects here
       └── objects/
          └── hashfs/ <-- Objects here
```

Applies SHA2 to content of objects , uses multihash to generate the CID, and compares the CID with the file name, if it is different it mean that the file is corrupted, so ml-git fsck show the number of corrupted files and in which directory. When object is valid but not in originally directory, ml-git accept that it's corrupted.

</details>

<details markdown="1">
<summary> <code>ml-git &lt;ml-entity&gt; import</code> </summary>
This command allows you to download a file or directory from the S3 bucket.

```
ml-git (datasets|labels|models) import BUCKET_NAME ENTITY_DIR
```

Initially checks if the user is in an initialized ml-git project. With the --credentials, --region (optional), --path and bucket name arguments ml-git connects to the S3 bucket. The S3 files for the file or directory specified in --path or --object will be downloaded. The files will be saved in the directory specified by the user in ENTITY_DIR, if not exists, the path will be created.

</details>

<details markdown="1">
<summary> <code>ml-git &lt;ml-entity&gt; init</code> </summary>

When ml-git init is executed, it will read **.ml-git/config.yaml** to get the git repository url. ml-git will create directory .ml-git/**\<ml-entity\>/metadata** if doesn't exists and **clone** the repository into it.

```
ml-git_project/
└── .ml-git/
    └── <ml-entity>/
        └── metadata/ <-- The example command clone git repository here.
```

*Obs: Must have executed ml-git init before, to create ml-git initial configuration files.*


</details>

<details markdown="1">
<summary> <code>ml-git &lt;ml-entity&gt; list </code></summary>

That command will list all \<ml-entity\> under management in the ml-git repository. To do this, ml-git goes through the metadata directory to identify the structure of directories and entities that are under management.

```
ml-git_project/
└── .ml-git/
|   └── <ml-entity>/
|      └── metadata/ <-- Check here the directory structure
|         └── computer-vision/
|            └── images/
|               └── imagenet8/
```


```
$ ml-git datasets list
ML dataset
|-- computer-vision
|   |-- images
|   |   |-- imagenet8
```


</details>


<details markdown="1">
<summary><code>ml-git &lt;ml-entity&gt; log </code></summary>
<br>

```
Usage: ml-git dataset log [OPTIONS] ML_ENTITY_NAME

  This command shows ml-entity-name's commit information like author, date,
  commit message.

Options:
  --stat      Show amount of files and size of an ml-entity.
  --fullstat  Show added and deleted files.
  --help      Show this message and exit.
```

Example:
```
ml-git dataset log dataset-ex
```

</details>

<details markdown="1">
<summary> <code>ml-git &lt;ml-entity&gt; push</code> </summary>

```
ml-git (datasets|labels|models) push ML_ENTITY_NAME
```

Verify the git global configuration, and try upload **objects** from local repository to data storage creating a thread pool with maximum of ten workers. This process use stored configuration from spec file and AWS credentials.

.spec file:

```
dataset:
  categories:
    - computer-vision
    - images
  manifest:
    storage: s3h://mlgit-datasets < -- storage configuration
  name: imagenet8
  version: 1
```

Directory:

```
ml-git_project/
└── .ml-git/
|   └── <ml-entity>/
|      └── index/
|      └── metadata/
|      └── objects/ < -- Files to be uploaded.
└── <ml-entity>/
    └── <ml-entity-name>/
       ├── <ml-entity-name>.spec < -- Spec file with storage configuration.
```

After the upload process, ml-git executes **git push** from local repository **.ml-git/dataset/metadata** to the remote repository configured in **config.yaml**.

</details>

<details markdown="1">
<summary> <code>ml-git &lt;ml-entity&gt; remote-fsck </code></summary>

Starting point of a remote fsck is to identify all the IPLD files contained in the MANIFEST file associated with the specified artefact spec (\<ml-artefact-name\>) and then executes the following steps:

* Verify the existence of all these IPLDs in the remote storage
    * If one IPLD does not exist and it is present in the local repository, upload it to the remote storage
* If the IPLD is present in the local repository:
    * Open it and identify all blobs associated with that IPLD.
    * Verify the existence of these blobs in the remote storage.
    * If one blob does not exist and it is present in the local repository, upload it to the remote storage.
* If the IPLD is NOT present in the local repository and --thorough option is set
    * Download the IPLD
    * Open it and identify all blobs associated with that IPLD.
    * Verify the existence of these blobs in the remote storage.
    * If one blob does not exist and it is present in the local repository, upload it to the remote storage.

``[--paranoid]``: 
Paranoid mode adds an additional step that will download all IPLD and its associated IPLD links to verify the content by computing the multihash of all these.<br />
<br />
``[--thorough] ``:
Ml-git will try to download the IPLD if it is not present in the local repository to verify the existence of all contained IPLD links associated.


</details>

<details markdown="1">
<summary> <code>ml-git &lt;ml-entity&gt; reset </code></summary>

In ml-git project (as in git) we have three areas to manage and track the changes of the data.<br />
The workspace - where the data itself is added, deleted or updated.
```
ml-git_project/
└── .ml-git/
└── <ml-entity>/
    └──<ml-entity-name>
        └──HERE

```
That staged area  - Where the changes are added and tracked.
```
ml-git_project/
└── .ml-git/
    └── <ml-entity>/
       └── index/
           └──HERE
       └── metadata/ 
```
The committed area - Where the data are packed to push.
```
ml-git_project/
└── .ml-git/
    └── <ml-entity>/
       └── index/
       └── metadata/
           └──HERE 
```

Depending how to commands are passed we manage this three areas accordingly.<br />
The Default option is HEAD.
</details>

<details markdown="1">
<summary> <code>ml-git &lt;ml-entity&gt; show</code> </summary>

Verify **tag** and **SHA-1** in HEAD:

```
ml-git_project/
└── .ml-git/
    └── <ml-entity>/
       └── index/
       └── metadata/
       └── objects/
       └── refs/
          └── <ml-entity-name>/
             ├── HEAD < -- Verify tag
```

If tag was not found, the command return the message *"Local Repository: no HEAD for [\<ml-entity-name\>]"*, otherwise do git checkout to the **tag** and search for all **\<ml-entity-name\>.spec** file in: 

```
ml-git_project/
└── .ml-git/
    └── <ml-entity>/
       └── index/
       └── metadata/
       |  └── <entity-dir>*/
       |     └── <ml-entity-name>/ <-- Search all .spec file here
       └── objects/
       └── refs/
```

After found all .spec files the command show each one contents, then execute git checkout to branch *master*.

***** *Entity dir path is a tree of directories in which the entity was versioned (Ex: folderA/folderB/MANIFEST.yaml)*.


</details>

<details markdown="1">
<summary> <code>ml-git &lt;ml-entity&gt; status </code></summary>

Displays paths that have differences between the index file and the current
HEAD commit, paths that have differences between the working tree and the index
file, and paths in the working tree that are not tracked by ML-Git.

First is described the files **tracked** to be commited.
Those files are those ones in the manifest file.
There are two types:

* New files - Those files are at the entities directory and hard-linked with those ones at index directory.
These files are also listed in manifest file.
* Deleted file. - Files who was deleted from the entities directory, but still are into the manifest file.

```
ml-git_project/
└── <ml-entity>/
    └── <ml-entity-name>/
       ├── <-- Files Checked
```

```
ml-git_project/
└── .ml-git/
    └── <ml-entity>/
       └── index/
       |  └── <metadata>/
       |     └── <ml-entity-name> <-- Hard link poited to files located here
       |         └── MANIFEST.yaml <-- Files listed here
```

Then are described the **untracked** files.
These files are located under the entities directory and listed if they have more than one hard-link.

</details>

<details markdown="1">
<summary> <code>ml-git &lt;ml-entity&gt; tag add</code></summary>

```
ml-git (datasets|labels|models) tag add dataset-ex my_tag
```

You can use this command to associate a tag to a commit.

</details>

<details markdown="1">
<summary> <code>ml-git &lt;ml-entity&gt; tag list </code></summary>

This command lists the tags of an entity. To do this, it access the metadata of an entity to get the git repository and then executes git commands to list local tags.

```
ml-git_project/
└── .ml-git/
    └── <ml-entity>/
       └── index/
       └── metadata/
          └── .git/  < -- Git repository
       └── objects/
       └── refs/
```

</details>

<details markdown="1">
<summary> <code>ml-git &lt;ml-entity&gt; update </code></summary>
Locate metadata directory where is git repository:

```
ml-git_project/
└── .ml-git/
    └── <ml-entity>/
       └── metadata/
          └── .git < -- Git repository goes here.
```

Then, ML-Git execute  "git pull" on "origin" to update all metadatas from remote repository.

</details>

<details markdown="1">
<summary> <code>ml-git &lt;ml-entity&gt; unlock </code></summary>
<br>

This command add read and write permissions to file or directory. 
So that if you are working with a flexible mutability repository you will be allowed to make changes to the unlocked file without making it corrupt.
If you are working with a strict repository, changing files is not allowed, so the unlock command is not performed. In the case of a mutable repository, the files are already unlocked for modification, so it is unnecessary to execute the unlock command.
You should only use this command for the flexible mutability option.

</details>

<details markdown="1">
<summary> <code>ml-git clone &lt;repository-url&gt;</code> </summary>

The command clones the git repository which should contain a directory **.ml-git**, then initialize the metadata according to configurations. ml-git will create directory .ml-git/**[\<ml-entity\>](#ml_enitity)/metadata** if doesn't exists and **clone** the repository into it.

```
ml-git_project/
└── .ml-git/
    └── <ml-entity>/
        └── metadata/
```

**Options**:

`--folder`:
The configuration files are cloned in specified folder.

`--track`:
The ml-git clone preserves **.git** folder in the same directory of cloned configuration files.

```
ml-git_project/
└── .ml-git/
    └── <ml-entity>/
       └── metadata/
          └── .git
```

</details>

<details markdown="1">
<summary> <code>ml-git login</code> </summary>

This command generates new Aws credentials in the __/.aws__ directory. 

Note: 

</details>

<details markdown="1">
<summary> <code>ml-git repository config </code></summary>
Command try to load the configurations from the file **.ml-git/config.yaml**. 

If the file is found, it will show the configurations read from the file, if not it will show the default configurations in the project.
</details>

<details markdown="1">
<summary> <code>ml-git repository gc</code> </summary>
<br>

```
ml-git repository gc
```

This command will scan the metadata in each entity's index directory to identify which objects are being used by the user's worskpace.
After this check, objects that are not being used and that are contained in the cache and object directories will be removed.

```
ml-git_project/
└── .ml-git/
    └── <ml-entity>/
       └── index/
       |  └── metadata/
       └── cache/
       |  └── hashfs/ <-- Objects here
       └── objects/
          └── hashfs/ <-- Objects here
```

</details>

<details markdown="1">
<summary> <code>ml-git repository init</code> </summary>

ml-git repository init verify if the current directory has **.ml-git**, where configuration files goes, and if doesn't have it, ml-git will create the directory and save **config.yaml** inside, with the informations provided by a *dict* in project code. 

**Directory structure**:
```
ml-git-project/
└── .ml-git/
    ├─── config.yaml
```

**config.yaml structure**:
```
datasets:
  git: git@github.com:standel/ml-datasets.git <-- git project url
storages:
  s3: <-- storage type (AWS)
    mlgit-datasets: <-- bucket name
      aws-credentials:
        profile: mlgit
      region: us-east-1
```
</details>

<details markdown="1">
<summary> <code>ml-git repository remote &lt;ml-entity&gt; add </code></summary>

This command load the configuration file **.ml-git/config.yaml** and change the attribute **git** to the **url** specified on arguments, then save it. This command require that you have executed ```ml-git init``` before.

</details>

<details markdown="1">
<summary> <code>ml-git repository remote &lt;ml-entity&gt; del</code> </summary>

This command load the configuration file **.ml-git/config.yaml** and change the attribute **git** to empty, the save it.

```
ml-git_project/
└── .ml-git/
    └── <ml-entity>/
       └── metadata/ 
          └── .git <- Change actual origin url to a blank url.
```

</details>

<details markdown="1">
<<<<<<< HEAD
<summary> <code>ml-git repository storage add </code></summary>

ml-git storage verify option [`[--type=<storage-type>]`](#storage-type),  then open existent file **.ml-git/config.yaml** and append the new storage.
=======
<summary><code> ml-git repository store add </code> (DEPRECATED)</summary>
<br>

```
Usage: ml-git repository store add [OPTIONS] BUCKET_NAME

  [DEPRECATED]: Add a storage BUCKET_NAME to ml-git

Options:
  --credentials TEXT              Profile name for storage credentials
  --region TEXT                   Aws region name for S3 bucket
  --type [s3h|s3|azureblobh|gdriveh]
                                  Storage type (s3h, s3, azureblobh, gdriveh
                                  ...) [default: s3h]
  --endpoint-url TEXT             Storage endpoint url
  -g, --global                    Use this option to set configuration at
                                  global level
  --verbose                       Debug mode
```

Example:
```
$ ml-git repository store add minio --endpoint-url=<minio-endpoint-url>
```

Use this command to add a data storage to a ML-Git project.
>>>>>>> 76ff2b25

**Note: Command deprecated, use storage instead store.**

</details>

<details markdown="1">
<summary><code> ml-git repository store del </code>(DEPRECATED)</summary>
<br>

<<<<<<< HEAD
<summary> <code>ml-git repository storage del </code></summary>
=======
```
Usage: ml-git repository store del [OPTIONS] BUCKET_NAME
>>>>>>> 76ff2b25

  [DEPRECATED]: Delete a store BUCKET_NAME from ml-git

Options:
  --type [s3h|s3|azureblobh|gdriveh]  Store type (s3h, s3, azureblobh, gdriveh ...) [default:
                              s3h]
  --help                      Show this message and exit.
```

Example:
```
<<<<<<< HEAD
datasets:
  git: git@github.com:standel/ml-datasets.git <-- git project url
storages:
  s3: <-- storage type (AWS)
    mlgit-datasets: <-- bucket name
      aws-credentials:
        profile: mlgit
      region: us-east-1
```
Then verify if the storage exists in the file. Remove if exists.
=======
$ ml-git repository store del minio
```

**Note: Command deprecated, use storage instead store.**

</details>

<details markdown="1">
<summary><code> ml-git repository storage add </code></summary>
<br>

```
Usage: ml-git repository storage add [OPTIONS] BUCKET_NAME

  Add a storage BUCKET_NAME to ml-git

Options:
  --credentials TEXT              Profile name for storage credentials
  --region TEXT                   Aws region name for S3 bucket
  --type [s3h|s3|azureblobh|gdriveh]
                                  Storage type (s3h, s3, azureblobh, gdriveh
                                  ...) [default: s3h]
  --endpoint-url TEXT             Storage endpoint url
  -g, --global                    Use this option to set configuration at
                                  global level
  --verbose                       Debug mode
```

Example:
```
$ ml-git repository storage add minio --endpoint-url=<minio-endpoint-url>
```

Use this command to add a data storage to a ML-Git project.

</details>

<details markdown="1">
<summary><code> ml-git repository storage del </code></summary>
<br>

```
Usage: ml-git repository storage del [OPTIONS] BUCKET_NAME

  Delete a storage BUCKET_NAME from ml-git

Options:
  --type [s3h|s3|azureblobh|gdriveh]  Storage type (s3h, s3, azureblobh, gdriveh ...) [default:
                              s3h]
  --help                      Show this message and exit.
```

Example:
```
$ ml-git repository storage del minio
```

</details>

<details markdown="1">
<summary><code> ml-git repository update </code></summary>
<br>

```
Usage: ml-git repository update

  This command updates the metadata for all entities.
```

Example:
```
$ ml-git repository update
```

>>>>>>> 76ff2b25
</details><|MERGE_RESOLUTION|>--- conflicted
+++ resolved
@@ -4,13 +4,9 @@
 
 ML-Git's first design concept is to decouple the ML entities' metadata management from the actual data. So, the tool has two main layers:
 
-<<<<<<< HEAD
-2. the data storage management
-=======
 1. The metadata management, is responsible for organize the ML entities (Models, Datasets, and Labels) through specification files. Then, these files are managed by a git repository to store and retrieve versions of the ML entities. 
 
-2. The data store, is responsible to keep the files of the ML entities.
->>>>>>> 76ff2b25
+2. The data storage, is responsible to keep the files of the ML entities.
 
 | ![mlgit-cidv1](mlgit-metadata-data.png) |
 |:--:|
@@ -40,20 +36,12 @@
 | *Figure 3. IPLD - CID for a file* |
 
 There are a few steps to chunk a file to get an IPLD - CID format:
-<<<<<<< HEAD
-1. slide the file in piece of, say, 256KB
-2. for each slice, compute its digest (currently, ml-git uses sha2-256)
-3. obtain the CID for all these digests. These slice of files will be saved in a data storage with the computed CID as their filename. 
-4. build a json describing all the chunks of the file
-5. obtain the CID of that json. That json will also be saved in the data storage with the computed CID as its filename.
-=======
->>>>>>> 76ff2b25
 
 1. Slide the file in piece of, say, 256KB.
 2. For each slice, compute its digest (currently, ml-git uses sha2-256).
-3. Obtain the CID for all these digests. These slice of files will be saved in a data store with the computed CID as their filename. 
+3. Obtain the CID for all these digests. These slice of files will be saved in a data storage with the computed CID as their filename. 
 4. Build a json describing all the chunks of the file.
-5. Obtain the CID of that json. That json will also be saved in the data store with the computed CID as its filename.
+5. Obtain the CID of that json. That json will also be saved in the data storage with the computed CID as its filename.
 
 Note that this last CID is the only piece of information you need to keep to retrieve the whole image.jpg file.
 And last but not least, one can ensure the integrity of the file while downloading by computing the digests of all downloaded chunks and checking against the digest encoded in their CID.
@@ -1003,18 +991,13 @@
 </details>
 
 <details markdown="1">
-<<<<<<< HEAD
-<summary> <code>ml-git repository storage add </code></summary>
-
-ml-git storage verify option [`[--type=<storage-type>]`](#storage-type),  then open existent file **.ml-git/config.yaml** and append the new storage.
-=======
-<summary><code> ml-git repository store add </code> (DEPRECATED)</summary>
+<summary><code> ml-git repository storage add </code></summary>
 <br>
 
 ```
-Usage: ml-git repository store add [OPTIONS] BUCKET_NAME
-
-  [DEPRECATED]: Add a storage BUCKET_NAME to ml-git
+Usage: ml-git repository storage add [OPTIONS] BUCKET_NAME
+
+  Add a storage BUCKET_NAME to ml-git
 
 Options:
   --credentials TEXT              Profile name for storage credentials
@@ -1030,79 +1013,6 @@
 
 Example:
 ```
-$ ml-git repository store add minio --endpoint-url=<minio-endpoint-url>
-```
-
-Use this command to add a data storage to a ML-Git project.
->>>>>>> 76ff2b25
-
-**Note: Command deprecated, use storage instead store.**
-
-</details>
-
-<details markdown="1">
-<summary><code> ml-git repository store del </code>(DEPRECATED)</summary>
-<br>
-
-<<<<<<< HEAD
-<summary> <code>ml-git repository storage del </code></summary>
-=======
-```
-Usage: ml-git repository store del [OPTIONS] BUCKET_NAME
->>>>>>> 76ff2b25
-
-  [DEPRECATED]: Delete a store BUCKET_NAME from ml-git
-
-Options:
-  --type [s3h|s3|azureblobh|gdriveh]  Store type (s3h, s3, azureblobh, gdriveh ...) [default:
-                              s3h]
-  --help                      Show this message and exit.
-```
-
-Example:
-```
-<<<<<<< HEAD
-datasets:
-  git: git@github.com:standel/ml-datasets.git <-- git project url
-storages:
-  s3: <-- storage type (AWS)
-    mlgit-datasets: <-- bucket name
-      aws-credentials:
-        profile: mlgit
-      region: us-east-1
-```
-Then verify if the storage exists in the file. Remove if exists.
-=======
-$ ml-git repository store del minio
-```
-
-**Note: Command deprecated, use storage instead store.**
-
-</details>
-
-<details markdown="1">
-<summary><code> ml-git repository storage add </code></summary>
-<br>
-
-```
-Usage: ml-git repository storage add [OPTIONS] BUCKET_NAME
-
-  Add a storage BUCKET_NAME to ml-git
-
-Options:
-  --credentials TEXT              Profile name for storage credentials
-  --region TEXT                   Aws region name for S3 bucket
-  --type [s3h|s3|azureblobh|gdriveh]
-                                  Storage type (s3h, s3, azureblobh, gdriveh
-                                  ...) [default: s3h]
-  --endpoint-url TEXT             Storage endpoint url
-  -g, --global                    Use this option to set configuration at
-                                  global level
-  --verbose                       Debug mode
-```
-
-Example:
-```
 $ ml-git repository storage add minio --endpoint-url=<minio-endpoint-url>
 ```
 
@@ -1147,5 +1057,4 @@
 $ ml-git repository update
 ```
 
->>>>>>> 76ff2b25
 </details>