# ML-Git: architecture and internals #

## Metadata & data decoupling ##

ML-Git's first design concept is to decouple the ML entities' metadata management from the actual data. So, the tool has two main layers:

1. The metadata management, is responsible for organize the ML entities (Models, Datasets, and Labels) through specification files. Then, these files are managed by a git repository to store and retrieve versions of the ML entities. 

2. The data storage, is responsible to keep the files of the ML entities.

| ![mlgit-cidv1](mlgit-metadata-data.png) |
|:--:|
| *Figure 1. Decoupling Metadata & Data Management Layers* |

### CAS for ML-Git ##

ML-Git has been implemented as a Content Addressable Storage (CAS), meaning that we can retrieve the information based on the content and not based on the information's location.

| ![mlgit-cidv1](cidv1.png) |
|:--:|
| *Figure 2. Self-Describing Content-Addressed ID* |

Figure 2 shows the basic principle of multihash to obtain a Content Identifier (CID) which is used under the hood by ML-Git to implement its CAS layer.

In a nutshell, CID is a self-describing content-addressed identifier that enables natural evolution and customization over simple and fixed cryptographic hashing schemes.
An argument why multihash is a valuable feature is that any cryptographic function ultimately ends being weak. It's been a challenge for many software to use another cryptographic hash (including git). For example, when collisions have been proven with SHA-1.

Summarizing, a CID is:

* A unique identifier/hash of “multihash” content.
* Encoding the digest of the original content enabling anyone to retrieve thatcontent wherever it lies (through some routing).
* Enabling the integrity check of the retrieved content (thx to multihash and the encoded digest).

| ![mlgit-cidv1](IPLD-CID.png) |
|:--:|
| *Figure 3. IPLD - CID for a file* |

There are a few steps to chunk a file to get an IPLD - CID format:

1. Slide the file in piece of, say, 256KB.
2. For each slice, compute its digest (currently, ml-git uses sha2-256).
3. Obtain the CID for all these digests. These slice of files will be saved in a data storage with the computed CID as their filename. 
4. Build a json describing all the chunks of the file.
5. Obtain the CID of that json. That json will also be saved in the data storage with the computed CID as its filename.

Note that this last CID is the only piece of information you need to keep to retrieve the whole image.jpg file.
And last but not least, one can ensure the integrity of the file while downloading by computing the digests of all downloaded chunks and checking against the digest encoded in their CID.

Below, you can find useful links for more information on:

* [Multihash](https://github.com/multiformats/multihash) 
* [CID](https://github.com/multiformats/cid)
* [IPLD](https://github.com/ipfs/js-ipfs/tree/master/examples/traverse-ipld-graphs)

### Why slicing files in chunks? ###

IPFS uses small chunk size of 256KB … Why?

* __security__ - easy to DOS nodes without forcing small chunks
* __deduplication__ - small chunks can dedup. big ones effectively dont.
* __latency__ - can externalize small pieces already (think a stream)
* __bandwidth__ - optimize the use of bandwidth across many peers
* __performance__ - better perf to hold small pieces in memory. Hash along the dag to verify integrity of the whole thing.

The big DOS problem with huge leaves is that malicious nodes can serve bogus stuff for a long time before a node can detect the problem (imagine having to download 4GB before you can check whether any of it is valid). This was super harmful for bittorrent (when people started choosing huge piece sizes), attackers would routinely do this, very cheaply - just serve bogus random data. This is why smaller chunks are used in our approach.

## High-level architecture and metadata ##

| ![mlgit-arch-metadata](ml-git--architecture-and-metadata.png) |
|:--:|
| *Figure 4. ML-Git high-level architecture and metadata relationships* |

So IPLD/CID has been implemented on top of the S3 driver.
The chunking strategy is a recommendation to turn S3 interactions more efficient when dealing with large files.
It's also interesting to note that if ML-Git implements a Thread pool to concurrently upload & download files to a S3 bucket.
Last, it would be possible to further accelerate ML-Git interactions with a S3 bucket through the AWS CloudFront (not implemented yet).

## ML-Git baseline performance numbers ###

### CamSeq01 under ML-Git  ####

* CamSeq01 size : 92MB
* Locations: website in Cambridge -- S3 bucket in us-east-1 -- me in South Brazil
* Download from website: ~4min22s
* Upload to S3 with ml-git : 6m49s
* Download to S3 with ml-git : 1m11s

### MSCoco (all files) under ML-Git  ####

* MSCoco :
    * Size : 26GB
    * Number of files : 164065 ; chunked into ~400-500K blobs (todo: exact blob count)
* Locations: original dataset: unknown -- S3 bucket in us-east-1 -- me in South Brazil
* Download from website: unknown
* Upload to S3 with ml-git : 12h30m
* Download to S3 with ml-git : 10h45m

### MSCoco (zip files) under ML-Git  ####

* MSCoco :
    * Size : 25GB
    * number of files : 3 (train.zip, test.zip, val.zip) ; 102299 blobs
* Locations: original dataset: unknown -- S3 bucket in us-east-1 -- me in South Brazil
* Download from website: unknown
* Upload to S3 with ml-git : 4h35m
* Download to S3 with ml-git : 3h39m

A couple of comments:

1. Even though Python GIL is a challenge for true concurrency in the Python interpreter, it still is very helpful and provides a significant improvement for ML-Git performance.
2. Not surprisingly, the number of files will affect the overall performance as it means there will be many more connections to AWS.
However, ML-Git have an option to download some dataset partially (checkout with sampling) to enable CI/CD workflows for which some ML engineers may run some experiments locally on their own machine.
<<<<<<< HEAD
For that reason, it is interesting to avoid downloading the full dataset if it's very large. This option is not applicable if the data set was loaded as some zip files.

## ML-Git add, commit, push commands internals ##

| ![mlgit-command-internals](ml-git--command-internals.png) |
|:--:|
| *Figure 5. ML-Git commands internals* |

# <a>Description ML-Git internal commands</a>

### <a>Commands</a>:

<details markdown="1">
<summary> <code>ml-git --help</code> </summary>
Display help information about ML-Git commands. 
<br>
</details>

<details markdown="1">
<summary> <code>ml-git --version</code> </summary>
Show version passed as parameter in click function.
<br>
</details>

<details markdown="1">
<summary> <code>ml-git &lt;ml-entity&gt; add</code> </summary>

ml-git add search for metadata (.spec file) inside ml-git index corresponding to ml-entity-name (mandatory use):

```
ml-git_project/
└── .ml-git/
|   └── <ml-entity>/
|      └── index/
|         └── metadata/
|            └── <ml-entity-name>/ <-- Search .spec file
|               ├── <ml-entity-name>.spec
└── <ml-entity>/
```

 Then compares the tag of .spec file with the tag of git repository:

```
ml-git_project/
└── .ml-git/
|   └── <ml-entity>/
|      └── index/
|      |  └── metadata/
|      |     └── <ml-entity-name>/
|      |        ├── <ml-entity-name>.spec
|      └── metadata/ <- Check tag in git repository
└── <ml-entity>/
```

If the ml-git tag doesn't exist in git repository, ml-git create **INDEX.yaml** and **MANIFEST.yaml**:

```
ml-git_project/
└── .ml-git/
|   └── <ml-entity>/
|      └── index/
|      |  └── metadata/
|      |     └── <ml-entity-name>/
|      |        ├── <ml-entity-name>.spec
|      |        ├── INDEX.yaml <-- INDEX.yaml created.
|      |        ├── MANIFEST.yaml < -- Manifest created.
|      └── metadata/ <- Check tag in git repository
└── <ml-entity>/
```

The content of **MANIFEST.yaml** is a set of added multihash's files.

Then ml-git **caches** the file with hard links in cache path and add chunked files in **objects**:

```
ml-git_project/
└── .ml-git/
|   └── <ml-entity>/
|      └── index/
|      |  └── metadata/
|      |     └── <ml-entity-name>/
|      |        ├── <entity-name>.spec
|      |        ├── INDEX.yaml <-- INDEX.yaml created.
|      |        ├── MANIFEST.yaml < -- Manifest created
|      └── metadata/
|      └── cache/
|         └── hashfs/ <- Hard link of chunked files
|      └── objects/
|      |  └── hashfs/ <-- Chunk files
└── <ml-entity>/
```

**MANIFESTEST.yaml** structure example:

```
zdj7WWMZbq7cgw76BGeqoNUGFRkyw59p4Y6zD5eb8cyWL6MW5: !!set
  data/1.jpg: null
zdj7WWgUF7spcvxkBEN49gh44ZUMzbYMG9Mm5RPGU8bsXEDTu: !!set
  data/test.txt: null
zdj7WX8pZHGEAHXuzdJc2dwRXpyABuZznSx3BW867DA53Vksf: !!set
  data/8.jpg: null
zdj7WYF38pFqHrvQPnD3FXMw76UDbMaZkSXJ4qMZci1nxWqiU: !!set
  data/2.jpg: null
```

**INDEX.yaml** structure example:

```
data/1.jpg:
  ctime: 1582208519.35017 <-- Creation time.
  hash: zdj7WWMZbq7cgw76BGeqoNUGFRkyw59p4Y6zD5eb8cyWL6MW5
  mtime: 1582208519.3581703 <-- Modification time.
  status: a <-- Status file, (a, u, c)
data/test.txt:
  ctime: 1582208519.3521693
  hash: zdj7WWgUF7spcvxkBEN49gh44ZUMzbYMG9Mm5RPGU8bsXEDTu
  mtime: 1582208519.3561785
  status: a
data/8.jpg:
  ctime: 1582208519.3531702
  hash: zdj7WX8pZHGEAHXuzdJc2dwRXpyABuZznSx3BW867DA53Vksf
  mtime: 1582208519.4149985
  status: a
data/2.jpg:
  ctime: 1582208519.3551724
  hash: zdj7WYF38pFqHrvQPnD3FXMw76UDbMaZkSXJ4qMZci1nxWqiU
  mtime: 1582208519.5029979
  status: a
```

</details>

<details markdown="1">
<summary> <code>ml-git &lt;ml-entity&gt; branch</code> </summary>

Search for **HEAD** file in:

```
ml-git_project/
└── .ml-git/
|   └── <ml-entity>/
|      └── index/
|      └── metadata/
|      └── cache/
|      └── refs/
|         └── <ml-entity-name>/
|            ├── HEAD <-- Search here.
└── <ml-entity>/
```

 Parse **HEAD** file as yaml and list the tags and their corresponding SHA-1.

**HEAD** structure example:

```
computer-vision__images__imagenet8__1: 00da0d518914cfaeb765633f68ade09a5d80b252
```


</details>

<details markdown="1">
<summary> <code>ml-git &lt;ml-entity&gt; checkout</code> </summary>

```
ml-git (datasets|labels|models) checkout ML_ENTITY_TAG|ML_ENTITY
```

You can use this command by passing a specific tag or just the name of the entity as an argument.

If you use the name of the entity, ml-git will checkout the latest available version of that entity.

If you use a tag, the ml-git break up the ML_ENTITY into categories, specname and version, if the ML_ENTITY_TAG is the current tag, the command show the message *"Repository: already at tag [\<ml-entity-tag\>]"*, otherwise execute git checkout to the **ML_ENTITY_TAG**, then verify if cache has tag's objects:

```
ml-git_project/
└── .ml-git/
    └── <ml-entity>/
       └── cache/
          └── hashfs/ <-- Objects here
```

When objects not found in cache, the command download the blobs from data storage to the workspace:

```
ml-git_project/
└── .ml-git/
|   └── <ml-entity>/
|      └── cache/
|         └── hashfs/
└── <ml-entity>/
   └── <categories>*/
      └── <ml-entity-name>/ < -- Workspace
```

When objects is found  in cache, the command update the objects hard link to the workspace:

```
ml-git_project/
└── .ml-git/
|   └── <ml-entity>/
|      └── cache/ <-- Check here
└── <ml-entity>/
   └── <categories>*/
      └── <ml-entity-name>/ <-- Update here
```

Then update the HEAD with **ML_ENTITY_TAG** and SHA-1, then execute git checkout to branch *master*.

#### <a name="mlgit_checkout_sample">ml-git \<ml-entity\> checkout \<ml-entity-tag\>  [--sample-type=\<sample\>] [--sampling] [--seed]</a>

This command has three types of sampling options available only for dataset: ```--sample-type=group --seed```,```--sample-type=random --seed```,```--sample-type=range``` .
We use [random.sample(population, k)](https://docs.python.org/3.6/library/random.html#random.sample) to return a sample of the size k from the population elements. We use [random.seed()](https://docs.python.org/3.6/library/random.html#random.sample) to set the seed so that the sample generated by `random.sample()` can be reproduced between experiments. We use the [range()](https://docs.python.org/3.6/library/stdtypes.html?highlight=range#range) object to take samples from a given range.


```Note:``` 
If you use this option ml-git will not allow you to make changes to the entity and create a new tag. 


#### Exemple:

![dataset](dataset.png)



Let's assume that we have a dataset that contains 12 files.

````ml-git datasets checkout computer-vision__images__dataset-ex__22 --sample-type=group --sampling=2:5 --seed=1```` : This command selects 2 files randomly from every group of five files to download.

![group-sample](group-sample.png)

````ml-git datasets checkout computer-vision__images__dataset-ex__22 --sample-type=random --sampling=2:6 --seed=1```` : This command makes a sample = (amount * len (dataset))% frequency ratio, sample = 4, so four files are selected randomly to download.  

![random-sample](random-sample.png)

````ml-git datasets checkout computer-vision__images__dataset-ex__22 --sample-type=range --sampling=2:11:2```` : This command selects the files at indexes generated by `range(start=2, stop=11, step=2)`.

![range-sample](range-sample.png)


</details>

<details markdown="1">
<summary> <code>ml-git &lt;ml-entity&gt; commit </code></summary>

Firstly commit verifies ml-git tag existence, then updates status file in ``.ml-git/<ml-entity>/index/metadata/<ml-entity-name>/INDEX.yaml`` and merge the metadata ``.ml-git/<ml-entity>/index/metadata/<ml-entity-name>/MAFINEST.yaml`` with ``.ml-git/<ml-entity>/metadata/<ml-entity-name>/MAFINEST.yaml``.

Update **INDEX.yaml**:
```
data/1.jpg:
  ctime: 1582208519.35017
  hash: zdj7WWMZbq7cgw76BGeqoNUGFRkyw59p4Y6zD5eb8cyWL6MW5
  mtime: 1582208519.3581703
  status: a <- Change status 'a' to 'u'.
data/10.jpg:
  ctime: 1582208519.3561785
  hash: zdj7WZrTe7SU5oFQc8kr1kNiAkb5TBeMP1vgcXM1fvfgn5jq5
  mtime: 1582208519.6050372
  status: u
data/2.jpg:
  ctime: 1582208519.3551724
  hash: zdj7WYF38pFqHrvQPnD3FXMw76UDbMaZkSXJ4qMZci1nxWqiU
  mtime: 1582208519.5029979
  status: u
```

Merge the metadata ``.ml-git/<ml-entity>/index/metadata/<ml-entity-name>/MAFINEST.yaml`` with ``.ml-git/<ml-entity>/metadata/<ml-entity-name>/MAFINEST.yaml``:

```
ml-git_project/
└── .ml-git/
|   └── <ml-entity>/
|      └── index/
|      |  └── metadata/
|      |     └── <ml-entity-name>/
|      |        ├── MANIFEST.yaml < -- (1) Get data from here
|      └── metadata/
|         └── <categopries>*/
|            ├── MANIFEST.yaml < -- Union data (1) here, and delete (1).
└── <ml-entity>/
```

Get content of \<ml-entity-name\>.spec (structure with representational values):

```
dataset:
  categories:
    - computer-vision
    - images
  mutability: strict
  manifest:
    storage: s3h://mlgit-datasets
  name: imagenet8
  version: 1
```

And insert new attribute:

```
dataset:
  categories:
  - computer-vision
  - images
  mutability: strict
  manifest:
    files: MANIFEST.yaml
    storage: s3h://mlgit-datasets
  name: imagenet8
  version: 1
```

 Then save file in:

```
ml-git_project/
└── .ml-git/
|   └── <ml-entity>/
|      └── index/
|      |  └── metadata/
|      |     └── <ml-entity-name>/
|      |        ├── MANIFEST.yaml
|      |        ├── <ml-entity-name>.spec < -- Copy content and change
|      └── metadata/
|         └── <categopries>*/
|            ├── MANIFEST.yaml
|            ├── <ml-entity-name>.spec < -- Save here
└── <ml-entity>/
```

After committing the .spec file and MANIFEST.yaml, ml-git updates the HEAD of repository with tag's SHA-1.

HEAD structure:

```
computer-vision__images__imagenet8__1: 00da0d518914cfaeb765633f68ade09a5d80b252
```
HEAD directory:

```
ml-git_project/
└── .ml-git/
|   └── <ml-entity>/
|      └── index/
|      |  └── metadata/
|      |     └── <entity-name>/
|      |        ├── MANIFEST.yaml
|      |        ├── <entity-name>.spec < -- Copy content and change
|      └── refs/
|      |  └── <ml-entity-name>/
|      |      ├── HEAD  <-- Update tag with SHA-1 here.
|      └── metadata/
|         └── <entity-dir>*/
|            ├── MANIFEST.yaml
|            ├── <ml-entity-name>.spec < -- Save here
└── <ml-entity>/
```

***** *Entity dir path is a tree of directories in which the entity was versioned (Ex: folderA/folderB/MANIFEST.yaml)*.

</details>

<details markdown="1">
<summary> <code>ml-git &lt;ml-entity&gt; create </code></summary>

```
ml-git (datasets|labels|models) create ARTEFACT_NAME
```

Create the the workspace structure as follow:

```
ml-git_project/
└── .ml-git/
    └──config.yaml  
    <ml-entity>
    └── ARTEFACT_NAME/
        └── data/
        └── ARTEFACT_NAME.spec
        └── README.md
```

The parameters passed ```--category``` and ```--version``` are used to fill the spec file.

The parameter ```--mutability``` must be used to define the entity's mutability, which can be: strict, flexible, mutable.
If you want to know more about each type of mutability and how it works, please take a look at [mutability helper documentation](mutability_helper.md).

The parameter ```--import``` is used to import files from a src folder to data folder.
The optional parameter ```--wizard-questions``` if passed, ask interactive questions at console for git & storage configurations and update the config.yaml file.
The parameter ```--storage-type``` must be used to define the entity's storage, which can be: s3h, azureblobh, gdriveh.

The parameter ```--import-url``` is used to import files from Google Drive to data folder. 
Using this option it will be necessary to inform the path to your google drive credentials through the ```credentials-path``` argument. 
In addition, you can use the ```--unzip``` option to unzip the files imported.



</details>

<details markdown="1">
<summary> <code>ml-git &lt;ml-entity&gt; export</code> </summary>

This command allows you to export files from one storage (S3|MinIO) to another (S3|MinIO).

```
ml-git (datasets|labels|models) export ML_ENTITY_TAG BUCKET_NAME
```

Initially, it checks if the user is in an initialized ml-git project. With the ```entity tag```, ```--credentials```, ```--region```, ```--endpoint```, ```--retry``` and ```bucket name```  arguments, ml-git connects to the storage (S3|MinIO) bucket. Then the files are exported to the target storage (S3|MinIO) bucket.

</details>

<details markdown="1">
<summary> <code>ml-git &lt;ml-entity&gt; fetch</code> </summary>

```
ml-git (datasets|labels|models) fetch ML_ENTITY_TAG
```

Break up the ML_ENTITY_TAG into categories, specname and version, then verify if cache has tag's objects, if not, download the blobs.

```
ml-git_project/
└── .ml-git/
    └── <ml-entity>/
       └── cache/
          └── hashfs/ <-- Objects here
```
</details>

<details markdown="1">
<summary> <code>ml-git &lt;ml-entity&gt; fsck </code></summary>
<br>

Reads objects in:

```
ml-git_project/
└── .ml-git/
    └── <ml-entity>/
       └── index/
       |  └── hashfs/ <-- Objects here
       └── objects/
          └── hashfs/ <-- Objects here
```

Applies SHA2 to content of objects , uses multihash to generate the CID, and compares the CID with the file name, if it is different it mean that the file is corrupted, so ml-git fsck show the number of corrupted files and in which directory. When object is valid but not in originally directory, ml-git accept that it's corrupted.

</details>

<details markdown="1">
<summary> <code>ml-git &lt;ml-entity&gt; import</code> </summary>
This command allows you to download a file or directory from the S3 bucket.

```
ml-git (datasets|labels|models) import BUCKET_NAME ENTITY_DIR
```

Initially checks if the user is in an initialized ml-git project. With the --credentials, --region (optional), --path and bucket name arguments ml-git connects to the S3 bucket. The S3 files for the file or directory specified in --path or --object will be downloaded. The files will be saved in the directory specified by the user in ENTITY_DIR, if not exists, the path will be created.

</details>

<details markdown="1">
<summary> <code>ml-git &lt;ml-entity&gt; init</code> </summary>

When ml-git init is executed, it will read **.ml-git/config.yaml** to get the git repository url. ml-git will create directory .ml-git/**\<ml-entity\>/metadata** if doesn't exists and **clone** the repository into it.

```
ml-git_project/
└── .ml-git/
    └── <ml-entity>/
        └── metadata/ <-- The example command clone git repository here.
```

*Obs: Must have executed ml-git init before, to create ml-git initial configuration files.*


</details>

<details markdown="1">
<summary> <code>ml-git &lt;ml-entity&gt; list </code></summary>

That command will list all \<ml-entity\> under management in the ml-git repository. To do this, ml-git goes through the metadata directory to identify the structure of directories and entities that are under management.

```
ml-git_project/
└── .ml-git/
|   └── <ml-entity>/
|      └── metadata/ <-- Check here the directory structure
|         └── computer-vision/
|            └── images/
|               └── imagenet8/
```


```
$ ml-git datasets list
ML dataset
|-- computer-vision
|   |-- images
|   |   |-- imagenet8
```


</details>


<details markdown="1">
<summary><code>ml-git &lt;ml-entity&gt; log </code></summary>
<br>

```
Usage: ml-git dataset log [OPTIONS] ML_ENTITY_NAME

  This command shows ml-entity-name's commit information like author, date,
  commit message.

Options:
  --stat      Show amount of files and size of an ml-entity.
  --fullstat  Show added and deleted files.
  --help      Show this message and exit.
```

Example:
```
ml-git dataset log dataset-ex
```

</details>

<details markdown="1">
<summary> <code>ml-git &lt;ml-entity&gt; push</code> </summary>

```
ml-git (datasets|labels|models) push ML_ENTITY_NAME
```

Verify the git global configuration, and try upload **objects** from local repository to data storage creating a thread pool with maximum of ten workers. This process use stored configuration from spec file and AWS credentials.

.spec file:

```
dataset:
  categories:
    - computer-vision
    - images
  manifest:
    storage: s3h://mlgit-datasets < -- storage configuration
  name: imagenet8
  version: 1
```

Directory:

```
ml-git_project/
└── .ml-git/
|   └── <ml-entity>/
|      └── index/
|      └── metadata/
|      └── objects/ < -- Files to be uploaded.
└── <ml-entity>/
    └── <ml-entity-name>/
       ├── <ml-entity-name>.spec < -- Spec file with storage configuration.
```

After the upload process, ml-git executes **git push** from local repository **.ml-git/dataset/metadata** to the remote repository configured in **config.yaml**.

</details>

<details markdown="1">
<summary> <code>ml-git &lt;ml-entity&gt; remote-fsck </code></summary>

Starting point of a remote fsck is to identify all the IPLD files contained in the MANIFEST file associated with the specified artefact spec (\<ml-artefact-name\>) and then executes the following steps:

* Verify the existence of all these IPLDs in the remote storage
    * If one IPLD does not exist and it is present in the local repository, upload it to the remote storage
* If the IPLD is present in the local repository:
    * Open it and identify all blobs associated with that IPLD.
    * Verify the existence of these blobs in the remote storage.
    * If one blob does not exist and it is present in the local repository, upload it to the remote storage.
* If the IPLD is NOT present in the local repository and --thorough option is set
    * Download the IPLD
    * Open it and identify all blobs associated with that IPLD.
    * Verify the existence of these blobs in the remote storage.
    * If one blob does not exist and it is present in the local repository, upload it to the remote storage.

``[--paranoid]``: 
Paranoid mode adds an additional step that will download all IPLD and its associated IPLD links to verify the content by computing the multihash of all these.<br />
<br />
``[--thorough] ``:
Ml-git will try to download the IPLD if it is not present in the local repository to verify the existence of all contained IPLD links associated.


</details>

<details markdown="1">
<summary> <code>ml-git &lt;ml-entity&gt; reset </code></summary>

In ml-git project (as in git) we have three areas to manage and track the changes of the data.<br />
The workspace - where the data itself is added, deleted or updated.
```
ml-git_project/
└── .ml-git/
└── <ml-entity>/
    └──<ml-entity-name>
        └──HERE

```
That staged area  - Where the changes are added and tracked.
```
ml-git_project/
└── .ml-git/
    └── <ml-entity>/
       └── index/
           └──HERE
       └── metadata/ 
```
The committed area - Where the data are packed to push.
```
ml-git_project/
└── .ml-git/
    └── <ml-entity>/
       └── index/
       └── metadata/
           └──HERE 
```

Depending how to commands are passed we manage this three areas accordingly.<br />
The Default option is HEAD.
</details>

<details markdown="1">
<summary> <code>ml-git &lt;ml-entity&gt; show</code> </summary>

Verify **tag** and **SHA-1** in HEAD:

```
ml-git_project/
└── .ml-git/
    └── <ml-entity>/
       └── index/
       └── metadata/
       └── objects/
       └── refs/
          └── <ml-entity-name>/
             ├── HEAD < -- Verify tag
```

If tag was not found, the command return the message *"Local Repository: no HEAD for [\<ml-entity-name\>]"*, otherwise do git checkout to the **tag** and search for all **\<ml-entity-name\>.spec** file in: 

```
ml-git_project/
└── .ml-git/
    └── <ml-entity>/
       └── index/
       └── metadata/
       |  └── <entity-dir>*/
       |     └── <ml-entity-name>/ <-- Search all .spec file here
       └── objects/
       └── refs/
```

After found all .spec files the command show each one contents, then execute git checkout to branch *master*.

***** *Entity dir path is a tree of directories in which the entity was versioned (Ex: folderA/folderB/MANIFEST.yaml)*.


</details>

<details markdown="1">
<summary> <code>ml-git &lt;ml-entity&gt; status </code></summary>

Displays paths that have differences between the index file and the current
HEAD commit, paths that have differences between the working tree and the index
file, and paths in the working tree that are not tracked by ML-Git.

First is described the files **tracked** to be commited.
Those files are those ones in the manifest file.
There are two types:

* New files - Those files are at the entities directory and hard-linked with those ones at index directory.
These files are also listed in manifest file.
* Deleted file. - Files who was deleted from the entities directory, but still are into the manifest file.

```
ml-git_project/
└── <ml-entity>/
    └── <ml-entity-name>/
       ├── <-- Files Checked
```

```
ml-git_project/
└── .ml-git/
    └── <ml-entity>/
       └── index/
       |  └── <metadata>/
       |     └── <ml-entity-name> <-- Hard link poited to files located here
       |         └── MANIFEST.yaml <-- Files listed here
```

Then are described the **untracked** files.
These files are located under the entities directory and listed if they have more than one hard-link.

</details>

<details markdown="1">
<summary> <code>ml-git &lt;ml-entity&gt; tag add</code></summary>

```
ml-git (datasets|labels|models) tag add dataset-ex my_tag
```

You can use this command to associate a tag to a commit.

</details>

<details markdown="1">
<summary> <code>ml-git &lt;ml-entity&gt; tag list </code></summary>

This command lists the tags of an entity. To do this, it access the metadata of an entity to get the git repository and then executes git commands to list local tags.

```
ml-git_project/
└── .ml-git/
    └── <ml-entity>/
       └── index/
       └── metadata/
          └── .git/  < -- Git repository
       └── objects/
       └── refs/
```

</details>

<details markdown="1">
<summary> <code>ml-git &lt;ml-entity&gt; update </code></summary>
Locate metadata directory where is git repository:

```
ml-git_project/
└── .ml-git/
    └── <ml-entity>/
       └── metadata/
          └── .git < -- Git repository goes here.
```

Then, ML-Git execute  "git pull" on "origin" to update all metadatas from remote repository.

</details>

<details markdown="1">
<summary> <code>ml-git &lt;ml-entity&gt; unlock </code></summary>
<br>

This command add read and write permissions to file or directory. 
So that if you are working with a flexible mutability repository you will be allowed to make changes to the unlocked file without making it corrupt.
If you are working with a strict repository, changing files is not allowed, so the unlock command is not performed. In the case of a mutable repository, the files are already unlocked for modification, so it is unnecessary to execute the unlock command.
You should only use this command for the flexible mutability option.

</details>

<details markdown="1">
<summary> <code>ml-git clone &lt;repository-url&gt;</code> </summary>

The command clones the git repository which should contain a directory **.ml-git**, then initialize the metadata according to configurations. ml-git will create directory .ml-git/**[\<ml-entity\>](#ml_enitity)/metadata** if doesn't exists and **clone** the repository into it.

```
ml-git_project/
└── .git
└── .ml-git/
    └── <ml-entity>/
        └── metadata/
```

**Options**:

`--folder`:
The configuration files are cloned in specified folder.

`--untracked`:
The ml-git clone does not preserve **.git** folder in the directory of cloned configuration files.

```
ml-git_project/
└── .ml-git/
    └── <ml-entity>/
       └── metadata/
```

</details>

<details markdown="1">
<summary> <code>ml-git login</code> </summary>

This command generates new Aws credentials in the __/.aws__ directory. 

Note: 

</details>

<details markdown="1">
<summary> <code>ml-git repository config push </code></summary>
This command will do all the processing to create a new version of the configuration file on the configured remote.

This processing includes executing the git add, git commit, and git push commands. After execution, the user will be able to observe the update of the configuration file in the Git repository.
</details>

<details markdown="1">
<summary> <code>ml-git repository config show </code></summary>
Command try to load the configurations from the file **.ml-git/config.yaml**. 

If the file is found, it will show the configurations read from the file, if not it will show the default configurations in the project.
</details>

<details markdown="1">
<summary> <code>ml-git repository gc</code> </summary>
<br>

```
ml-git repository gc
```

This command will scan the metadata in each entity's index directory to identify which objects are being used by the user's worskpace.
After this check, objects that are not being used and that are contained in the cache and object directories will be removed.

```
ml-git_project/
└── .ml-git/
    └── <ml-entity>/
       └── index/
       |  └── metadata/
       └── cache/
       |  └── hashfs/ <-- Objects here
       └── objects/
          └── hashfs/ <-- Objects here
```

</details>

<details markdown="1">
<summary> <code>ml-git repository init</code> </summary>

ml-git repository init verify if the current directory has **.ml-git**, where configuration files goes, and if doesn't have it, ml-git will create the directory and save **config.yaml** inside, with the informations provided by a *dict* in project code. 

**Directory structure**:
```
ml-git-project/
└── .ml-git/
    ├─── config.yaml
```

**config.yaml structure**:
```
datasets:
  git: git@github.com:standel/ml-datasets.git <-- git project url
storages:
  s3: <-- storage type (AWS)
    mlgit-datasets: <-- bucket name
      aws-credentials:
        profile: mlgit
      region: us-east-1
```
</details>

<details markdown="1">
<summary> <code>ml-git repository remote &lt;ml-entity&gt; add </code></summary>

This command load the configuration file **.ml-git/config.yaml** and change the attribute **git** to the **url** specified on arguments, then save it. This command require that you have executed ```ml-git init``` before.

</details>

<details markdown="1">
<summary> <code>ml-git repository remote &lt;ml-entity&gt; del</code> </summary>

This command load the configuration file **.ml-git/config.yaml** and change the attribute **git** to empty, the save it.

```
ml-git_project/
└── .ml-git/
    └── <ml-entity>/
       └── metadata/ 
          └── .git <- Change actual origin url to a blank url.
```

</details>

<details markdown="1">
<summary><code> ml-git repository storage add </code></summary>
<br>

```
Usage: ml-git repository storage add [OPTIONS] BUCKET_NAME

  Add a storage BUCKET_NAME to ml-git

Options:
  --credentials TEXT              Profile name for storage credentials
  --region TEXT                   Aws region name for S3 bucket
  --type [s3h|s3|azureblobh|gdriveh]
                                  Storage type (s3h, s3, azureblobh, gdriveh
                                  ...) [default: s3h]
  --endpoint-url TEXT             Storage endpoint url
  -g, --global                    Use this option to set configuration at
                                  global level
  --verbose                       Debug mode
```

Example:
```
$ ml-git repository storage add minio --endpoint-url=<minio-endpoint-url>
```

Use this command to add a data storage to a ML-Git project.

</details>

<details markdown="1">
<summary><code> ml-git repository storage del </code></summary>
<br>

```
Usage: ml-git repository storage del [OPTIONS] BUCKET_NAME

  Delete a storage BUCKET_NAME from ml-git

Options:
  --type [s3h|s3|azureblobh|gdriveh]  Storage type (s3h, s3, azureblobh, gdriveh ...) [default:
                              s3h]
  --help                      Show this message and exit.
```

Example:
```
$ ml-git repository storage del minio
```

</details>

<details markdown="1">
<summary><code> ml-git repository update </code></summary>
<br>

```
Usage: ml-git repository update

  This command updates the metadata for all entities.
```

Example:
```
$ ml-git repository update
```

</details>
=======
For that reason, it is interesting to avoid downloading the full dataset if it's very large. This option is not applicable if the data set was loaded as some zip files.
>>>>>>> cae274c0
<|MERGE_RESOLUTION|>--- conflicted
+++ resolved
@@ -110,962 +110,4 @@
 1. Even though Python GIL is a challenge for true concurrency in the Python interpreter, it still is very helpful and provides a significant improvement for ML-Git performance.
 2. Not surprisingly, the number of files will affect the overall performance as it means there will be many more connections to AWS.
 However, ML-Git have an option to download some dataset partially (checkout with sampling) to enable CI/CD workflows for which some ML engineers may run some experiments locally on their own machine.
-<<<<<<< HEAD
-For that reason, it is interesting to avoid downloading the full dataset if it's very large. This option is not applicable if the data set was loaded as some zip files.
-
-## ML-Git add, commit, push commands internals ##
-
-| ![mlgit-command-internals](ml-git--command-internals.png) |
-|:--:|
-| *Figure 5. ML-Git commands internals* |
-
-# <a>Description ML-Git internal commands</a>
-
-### <a>Commands</a>:
-
-<details markdown="1">
-<summary> <code>ml-git --help</code> </summary>
-Display help information about ML-Git commands. 
-<br>
-</details>
-
-<details markdown="1">
-<summary> <code>ml-git --version</code> </summary>
-Show version passed as parameter in click function.
-<br>
-</details>
-
-<details markdown="1">
-<summary> <code>ml-git &lt;ml-entity&gt; add</code> </summary>
-
-ml-git add search for metadata (.spec file) inside ml-git index corresponding to ml-entity-name (mandatory use):
-
-```
-ml-git_project/
-└── .ml-git/
-|   └── <ml-entity>/
-|      └── index/
-|         └── metadata/
-|            └── <ml-entity-name>/ <-- Search .spec file
-|               ├── <ml-entity-name>.spec
-└── <ml-entity>/
-```
-
- Then compares the tag of .spec file with the tag of git repository:
-
-```
-ml-git_project/
-└── .ml-git/
-|   └── <ml-entity>/
-|      └── index/
-|      |  └── metadata/
-|      |     └── <ml-entity-name>/
-|      |        ├── <ml-entity-name>.spec
-|      └── metadata/ <- Check tag in git repository
-└── <ml-entity>/
-```
-
-If the ml-git tag doesn't exist in git repository, ml-git create **INDEX.yaml** and **MANIFEST.yaml**:
-
-```
-ml-git_project/
-└── .ml-git/
-|   └── <ml-entity>/
-|      └── index/
-|      |  └── metadata/
-|      |     └── <ml-entity-name>/
-|      |        ├── <ml-entity-name>.spec
-|      |        ├── INDEX.yaml <-- INDEX.yaml created.
-|      |        ├── MANIFEST.yaml < -- Manifest created.
-|      └── metadata/ <- Check tag in git repository
-└── <ml-entity>/
-```
-
-The content of **MANIFEST.yaml** is a set of added multihash's files.
-
-Then ml-git **caches** the file with hard links in cache path and add chunked files in **objects**:
-
-```
-ml-git_project/
-└── .ml-git/
-|   └── <ml-entity>/
-|      └── index/
-|      |  └── metadata/
-|      |     └── <ml-entity-name>/
-|      |        ├── <entity-name>.spec
-|      |        ├── INDEX.yaml <-- INDEX.yaml created.
-|      |        ├── MANIFEST.yaml < -- Manifest created
-|      └── metadata/
-|      └── cache/
-|         └── hashfs/ <- Hard link of chunked files
-|      └── objects/
-|      |  └── hashfs/ <-- Chunk files
-└── <ml-entity>/
-```
-
-**MANIFESTEST.yaml** structure example:
-
-```
-zdj7WWMZbq7cgw76BGeqoNUGFRkyw59p4Y6zD5eb8cyWL6MW5: !!set
-  data/1.jpg: null
-zdj7WWgUF7spcvxkBEN49gh44ZUMzbYMG9Mm5RPGU8bsXEDTu: !!set
-  data/test.txt: null
-zdj7WX8pZHGEAHXuzdJc2dwRXpyABuZznSx3BW867DA53Vksf: !!set
-  data/8.jpg: null
-zdj7WYF38pFqHrvQPnD3FXMw76UDbMaZkSXJ4qMZci1nxWqiU: !!set
-  data/2.jpg: null
-```
-
-**INDEX.yaml** structure example:
-
-```
-data/1.jpg:
-  ctime: 1582208519.35017 <-- Creation time.
-  hash: zdj7WWMZbq7cgw76BGeqoNUGFRkyw59p4Y6zD5eb8cyWL6MW5
-  mtime: 1582208519.3581703 <-- Modification time.
-  status: a <-- Status file, (a, u, c)
-data/test.txt:
-  ctime: 1582208519.3521693
-  hash: zdj7WWgUF7spcvxkBEN49gh44ZUMzbYMG9Mm5RPGU8bsXEDTu
-  mtime: 1582208519.3561785
-  status: a
-data/8.jpg:
-  ctime: 1582208519.3531702
-  hash: zdj7WX8pZHGEAHXuzdJc2dwRXpyABuZznSx3BW867DA53Vksf
-  mtime: 1582208519.4149985
-  status: a
-data/2.jpg:
-  ctime: 1582208519.3551724
-  hash: zdj7WYF38pFqHrvQPnD3FXMw76UDbMaZkSXJ4qMZci1nxWqiU
-  mtime: 1582208519.5029979
-  status: a
-```
-
-</details>
-
-<details markdown="1">
-<summary> <code>ml-git &lt;ml-entity&gt; branch</code> </summary>
-
-Search for **HEAD** file in:
-
-```
-ml-git_project/
-└── .ml-git/
-|   └── <ml-entity>/
-|      └── index/
-|      └── metadata/
-|      └── cache/
-|      └── refs/
-|         └── <ml-entity-name>/
-|            ├── HEAD <-- Search here.
-└── <ml-entity>/
-```
-
- Parse **HEAD** file as yaml and list the tags and their corresponding SHA-1.
-
-**HEAD** structure example:
-
-```
-computer-vision__images__imagenet8__1: 00da0d518914cfaeb765633f68ade09a5d80b252
-```
-
-
-</details>
-
-<details markdown="1">
-<summary> <code>ml-git &lt;ml-entity&gt; checkout</code> </summary>
-
-```
-ml-git (datasets|labels|models) checkout ML_ENTITY_TAG|ML_ENTITY
-```
-
-You can use this command by passing a specific tag or just the name of the entity as an argument.
-
-If you use the name of the entity, ml-git will checkout the latest available version of that entity.
-
-If you use a tag, the ml-git break up the ML_ENTITY into categories, specname and version, if the ML_ENTITY_TAG is the current tag, the command show the message *"Repository: already at tag [\<ml-entity-tag\>]"*, otherwise execute git checkout to the **ML_ENTITY_TAG**, then verify if cache has tag's objects:
-
-```
-ml-git_project/
-└── .ml-git/
-    └── <ml-entity>/
-       └── cache/
-          └── hashfs/ <-- Objects here
-```
-
-When objects not found in cache, the command download the blobs from data storage to the workspace:
-
-```
-ml-git_project/
-└── .ml-git/
-|   └── <ml-entity>/
-|      └── cache/
-|         └── hashfs/
-└── <ml-entity>/
-   └── <categories>*/
-      └── <ml-entity-name>/ < -- Workspace
-```
-
-When objects is found  in cache, the command update the objects hard link to the workspace:
-
-```
-ml-git_project/
-└── .ml-git/
-|   └── <ml-entity>/
-|      └── cache/ <-- Check here
-└── <ml-entity>/
-   └── <categories>*/
-      └── <ml-entity-name>/ <-- Update here
-```
-
-Then update the HEAD with **ML_ENTITY_TAG** and SHA-1, then execute git checkout to branch *master*.
-
-#### <a name="mlgit_checkout_sample">ml-git \<ml-entity\> checkout \<ml-entity-tag\>  [--sample-type=\<sample\>] [--sampling] [--seed]</a>
-
-This command has three types of sampling options available only for dataset: ```--sample-type=group --seed```,```--sample-type=random --seed```,```--sample-type=range``` .
-We use [random.sample(population, k)](https://docs.python.org/3.6/library/random.html#random.sample) to return a sample of the size k from the population elements. We use [random.seed()](https://docs.python.org/3.6/library/random.html#random.sample) to set the seed so that the sample generated by `random.sample()` can be reproduced between experiments. We use the [range()](https://docs.python.org/3.6/library/stdtypes.html?highlight=range#range) object to take samples from a given range.
-
-
-```Note:``` 
-If you use this option ml-git will not allow you to make changes to the entity and create a new tag. 
-
-
-#### Exemple:
-
-![dataset](dataset.png)
-
-
-
-Let's assume that we have a dataset that contains 12 files.
-
-````ml-git datasets checkout computer-vision__images__dataset-ex__22 --sample-type=group --sampling=2:5 --seed=1```` : This command selects 2 files randomly from every group of five files to download.
-
-![group-sample](group-sample.png)
-
-````ml-git datasets checkout computer-vision__images__dataset-ex__22 --sample-type=random --sampling=2:6 --seed=1```` : This command makes a sample = (amount * len (dataset))% frequency ratio, sample = 4, so four files are selected randomly to download.  
-
-![random-sample](random-sample.png)
-
-````ml-git datasets checkout computer-vision__images__dataset-ex__22 --sample-type=range --sampling=2:11:2```` : This command selects the files at indexes generated by `range(start=2, stop=11, step=2)`.
-
-![range-sample](range-sample.png)
-
-
-</details>
-
-<details markdown="1">
-<summary> <code>ml-git &lt;ml-entity&gt; commit </code></summary>
-
-Firstly commit verifies ml-git tag existence, then updates status file in ``.ml-git/<ml-entity>/index/metadata/<ml-entity-name>/INDEX.yaml`` and merge the metadata ``.ml-git/<ml-entity>/index/metadata/<ml-entity-name>/MAFINEST.yaml`` with ``.ml-git/<ml-entity>/metadata/<ml-entity-name>/MAFINEST.yaml``.
-
-Update **INDEX.yaml**:
-```
-data/1.jpg:
-  ctime: 1582208519.35017
-  hash: zdj7WWMZbq7cgw76BGeqoNUGFRkyw59p4Y6zD5eb8cyWL6MW5
-  mtime: 1582208519.3581703
-  status: a <- Change status 'a' to 'u'.
-data/10.jpg:
-  ctime: 1582208519.3561785
-  hash: zdj7WZrTe7SU5oFQc8kr1kNiAkb5TBeMP1vgcXM1fvfgn5jq5
-  mtime: 1582208519.6050372
-  status: u
-data/2.jpg:
-  ctime: 1582208519.3551724
-  hash: zdj7WYF38pFqHrvQPnD3FXMw76UDbMaZkSXJ4qMZci1nxWqiU
-  mtime: 1582208519.5029979
-  status: u
-```
-
-Merge the metadata ``.ml-git/<ml-entity>/index/metadata/<ml-entity-name>/MAFINEST.yaml`` with ``.ml-git/<ml-entity>/metadata/<ml-entity-name>/MAFINEST.yaml``:
-
-```
-ml-git_project/
-└── .ml-git/
-|   └── <ml-entity>/
-|      └── index/
-|      |  └── metadata/
-|      |     └── <ml-entity-name>/
-|      |        ├── MANIFEST.yaml < -- (1) Get data from here
-|      └── metadata/
-|         └── <categopries>*/
-|            ├── MANIFEST.yaml < -- Union data (1) here, and delete (1).
-└── <ml-entity>/
-```
-
-Get content of \<ml-entity-name\>.spec (structure with representational values):
-
-```
-dataset:
-  categories:
-    - computer-vision
-    - images
-  mutability: strict
-  manifest:
-    storage: s3h://mlgit-datasets
-  name: imagenet8
-  version: 1
-```
-
-And insert new attribute:
-
-```
-dataset:
-  categories:
-  - computer-vision
-  - images
-  mutability: strict
-  manifest:
-    files: MANIFEST.yaml
-    storage: s3h://mlgit-datasets
-  name: imagenet8
-  version: 1
-```
-
- Then save file in:
-
-```
-ml-git_project/
-└── .ml-git/
-|   └── <ml-entity>/
-|      └── index/
-|      |  └── metadata/
-|      |     └── <ml-entity-name>/
-|      |        ├── MANIFEST.yaml
-|      |        ├── <ml-entity-name>.spec < -- Copy content and change
-|      └── metadata/
-|         └── <categopries>*/
-|            ├── MANIFEST.yaml
-|            ├── <ml-entity-name>.spec < -- Save here
-└── <ml-entity>/
-```
-
-After committing the .spec file and MANIFEST.yaml, ml-git updates the HEAD of repository with tag's SHA-1.
-
-HEAD structure:
-
-```
-computer-vision__images__imagenet8__1: 00da0d518914cfaeb765633f68ade09a5d80b252
-```
-HEAD directory:
-
-```
-ml-git_project/
-└── .ml-git/
-|   └── <ml-entity>/
-|      └── index/
-|      |  └── metadata/
-|      |     └── <entity-name>/
-|      |        ├── MANIFEST.yaml
-|      |        ├── <entity-name>.spec < -- Copy content and change
-|      └── refs/
-|      |  └── <ml-entity-name>/
-|      |      ├── HEAD  <-- Update tag with SHA-1 here.
-|      └── metadata/
-|         └── <entity-dir>*/
-|            ├── MANIFEST.yaml
-|            ├── <ml-entity-name>.spec < -- Save here
-└── <ml-entity>/
-```
-
-***** *Entity dir path is a tree of directories in which the entity was versioned (Ex: folderA/folderB/MANIFEST.yaml)*.
-
-</details>
-
-<details markdown="1">
-<summary> <code>ml-git &lt;ml-entity&gt; create </code></summary>
-
-```
-ml-git (datasets|labels|models) create ARTEFACT_NAME
-```
-
-Create the the workspace structure as follow:
-
-```
-ml-git_project/
-└── .ml-git/
-    └──config.yaml  
-    <ml-entity>
-    └── ARTEFACT_NAME/
-        └── data/
-        └── ARTEFACT_NAME.spec
-        └── README.md
-```
-
-The parameters passed ```--category``` and ```--version``` are used to fill the spec file.
-
-The parameter ```--mutability``` must be used to define the entity's mutability, which can be: strict, flexible, mutable.
-If you want to know more about each type of mutability and how it works, please take a look at [mutability helper documentation](mutability_helper.md).
-
-The parameter ```--import``` is used to import files from a src folder to data folder.
-The optional parameter ```--wizard-questions``` if passed, ask interactive questions at console for git & storage configurations and update the config.yaml file.
-The parameter ```--storage-type``` must be used to define the entity's storage, which can be: s3h, azureblobh, gdriveh.
-
-The parameter ```--import-url``` is used to import files from Google Drive to data folder. 
-Using this option it will be necessary to inform the path to your google drive credentials through the ```credentials-path``` argument. 
-In addition, you can use the ```--unzip``` option to unzip the files imported.
-
-
-
-</details>
-
-<details markdown="1">
-<summary> <code>ml-git &lt;ml-entity&gt; export</code> </summary>
-
-This command allows you to export files from one storage (S3|MinIO) to another (S3|MinIO).
-
-```
-ml-git (datasets|labels|models) export ML_ENTITY_TAG BUCKET_NAME
-```
-
-Initially, it checks if the user is in an initialized ml-git project. With the ```entity tag```, ```--credentials```, ```--region```, ```--endpoint```, ```--retry``` and ```bucket name```  arguments, ml-git connects to the storage (S3|MinIO) bucket. Then the files are exported to the target storage (S3|MinIO) bucket.
-
-</details>
-
-<details markdown="1">
-<summary> <code>ml-git &lt;ml-entity&gt; fetch</code> </summary>
-
-```
-ml-git (datasets|labels|models) fetch ML_ENTITY_TAG
-```
-
-Break up the ML_ENTITY_TAG into categories, specname and version, then verify if cache has tag's objects, if not, download the blobs.
-
-```
-ml-git_project/
-└── .ml-git/
-    └── <ml-entity>/
-       └── cache/
-          └── hashfs/ <-- Objects here
-```
-</details>
-
-<details markdown="1">
-<summary> <code>ml-git &lt;ml-entity&gt; fsck </code></summary>
-<br>
-
-Reads objects in:
-
-```
-ml-git_project/
-└── .ml-git/
-    └── <ml-entity>/
-       └── index/
-       |  └── hashfs/ <-- Objects here
-       └── objects/
-          └── hashfs/ <-- Objects here
-```
-
-Applies SHA2 to content of objects , uses multihash to generate the CID, and compares the CID with the file name, if it is different it mean that the file is corrupted, so ml-git fsck show the number of corrupted files and in which directory. When object is valid but not in originally directory, ml-git accept that it's corrupted.
-
-</details>
-
-<details markdown="1">
-<summary> <code>ml-git &lt;ml-entity&gt; import</code> </summary>
-This command allows you to download a file or directory from the S3 bucket.
-
-```
-ml-git (datasets|labels|models) import BUCKET_NAME ENTITY_DIR
-```
-
-Initially checks if the user is in an initialized ml-git project. With the --credentials, --region (optional), --path and bucket name arguments ml-git connects to the S3 bucket. The S3 files for the file or directory specified in --path or --object will be downloaded. The files will be saved in the directory specified by the user in ENTITY_DIR, if not exists, the path will be created.
-
-</details>
-
-<details markdown="1">
-<summary> <code>ml-git &lt;ml-entity&gt; init</code> </summary>
-
-When ml-git init is executed, it will read **.ml-git/config.yaml** to get the git repository url. ml-git will create directory .ml-git/**\<ml-entity\>/metadata** if doesn't exists and **clone** the repository into it.
-
-```
-ml-git_project/
-└── .ml-git/
-    └── <ml-entity>/
-        └── metadata/ <-- The example command clone git repository here.
-```
-
-*Obs: Must have executed ml-git init before, to create ml-git initial configuration files.*
-
-
-</details>
-
-<details markdown="1">
-<summary> <code>ml-git &lt;ml-entity&gt; list </code></summary>
-
-That command will list all \<ml-entity\> under management in the ml-git repository. To do this, ml-git goes through the metadata directory to identify the structure of directories and entities that are under management.
-
-```
-ml-git_project/
-└── .ml-git/
-|   └── <ml-entity>/
-|      └── metadata/ <-- Check here the directory structure
-|         └── computer-vision/
-|            └── images/
-|               └── imagenet8/
-```
-
-
-```
-$ ml-git datasets list
-ML dataset
-|-- computer-vision
-|   |-- images
-|   |   |-- imagenet8
-```
-
-
-</details>
-
-
-<details markdown="1">
-<summary><code>ml-git &lt;ml-entity&gt; log </code></summary>
-<br>
-
-```
-Usage: ml-git dataset log [OPTIONS] ML_ENTITY_NAME
-
-  This command shows ml-entity-name's commit information like author, date,
-  commit message.
-
-Options:
-  --stat      Show amount of files and size of an ml-entity.
-  --fullstat  Show added and deleted files.
-  --help      Show this message and exit.
-```
-
-Example:
-```
-ml-git dataset log dataset-ex
-```
-
-</details>
-
-<details markdown="1">
-<summary> <code>ml-git &lt;ml-entity&gt; push</code> </summary>
-
-```
-ml-git (datasets|labels|models) push ML_ENTITY_NAME
-```
-
-Verify the git global configuration, and try upload **objects** from local repository to data storage creating a thread pool with maximum of ten workers. This process use stored configuration from spec file and AWS credentials.
-
-.spec file:
-
-```
-dataset:
-  categories:
-    - computer-vision
-    - images
-  manifest:
-    storage: s3h://mlgit-datasets < -- storage configuration
-  name: imagenet8
-  version: 1
-```
-
-Directory:
-
-```
-ml-git_project/
-└── .ml-git/
-|   └── <ml-entity>/
-|      └── index/
-|      └── metadata/
-|      └── objects/ < -- Files to be uploaded.
-└── <ml-entity>/
-    └── <ml-entity-name>/
-       ├── <ml-entity-name>.spec < -- Spec file with storage configuration.
-```
-
-After the upload process, ml-git executes **git push** from local repository **.ml-git/dataset/metadata** to the remote repository configured in **config.yaml**.
-
-</details>
-
-<details markdown="1">
-<summary> <code>ml-git &lt;ml-entity&gt; remote-fsck </code></summary>
-
-Starting point of a remote fsck is to identify all the IPLD files contained in the MANIFEST file associated with the specified artefact spec (\<ml-artefact-name\>) and then executes the following steps:
-
-* Verify the existence of all these IPLDs in the remote storage
-    * If one IPLD does not exist and it is present in the local repository, upload it to the remote storage
-* If the IPLD is present in the local repository:
-    * Open it and identify all blobs associated with that IPLD.
-    * Verify the existence of these blobs in the remote storage.
-    * If one blob does not exist and it is present in the local repository, upload it to the remote storage.
-* If the IPLD is NOT present in the local repository and --thorough option is set
-    * Download the IPLD
-    * Open it and identify all blobs associated with that IPLD.
-    * Verify the existence of these blobs in the remote storage.
-    * If one blob does not exist and it is present in the local repository, upload it to the remote storage.
-
-``[--paranoid]``: 
-Paranoid mode adds an additional step that will download all IPLD and its associated IPLD links to verify the content by computing the multihash of all these.<br />
-<br />
-``[--thorough] ``:
-Ml-git will try to download the IPLD if it is not present in the local repository to verify the existence of all contained IPLD links associated.
-
-
-</details>
-
-<details markdown="1">
-<summary> <code>ml-git &lt;ml-entity&gt; reset </code></summary>
-
-In ml-git project (as in git) we have three areas to manage and track the changes of the data.<br />
-The workspace - where the data itself is added, deleted or updated.
-```
-ml-git_project/
-└── .ml-git/
-└── <ml-entity>/
-    └──<ml-entity-name>
-        └──HERE
-
-```
-That staged area  - Where the changes are added and tracked.
-```
-ml-git_project/
-└── .ml-git/
-    └── <ml-entity>/
-       └── index/
-           └──HERE
-       └── metadata/ 
-```
-The committed area - Where the data are packed to push.
-```
-ml-git_project/
-└── .ml-git/
-    └── <ml-entity>/
-       └── index/
-       └── metadata/
-           └──HERE 
-```
-
-Depending how to commands are passed we manage this three areas accordingly.<br />
-The Default option is HEAD.
-</details>
-
-<details markdown="1">
-<summary> <code>ml-git &lt;ml-entity&gt; show</code> </summary>
-
-Verify **tag** and **SHA-1** in HEAD:
-
-```
-ml-git_project/
-└── .ml-git/
-    └── <ml-entity>/
-       └── index/
-       └── metadata/
-       └── objects/
-       └── refs/
-          └── <ml-entity-name>/
-             ├── HEAD < -- Verify tag
-```
-
-If tag was not found, the command return the message *"Local Repository: no HEAD for [\<ml-entity-name\>]"*, otherwise do git checkout to the **tag** and search for all **\<ml-entity-name\>.spec** file in: 
-
-```
-ml-git_project/
-└── .ml-git/
-    └── <ml-entity>/
-       └── index/
-       └── metadata/
-       |  └── <entity-dir>*/
-       |     └── <ml-entity-name>/ <-- Search all .spec file here
-       └── objects/
-       └── refs/
-```
-
-After found all .spec files the command show each one contents, then execute git checkout to branch *master*.
-
-***** *Entity dir path is a tree of directories in which the entity was versioned (Ex: folderA/folderB/MANIFEST.yaml)*.
-
-
-</details>
-
-<details markdown="1">
-<summary> <code>ml-git &lt;ml-entity&gt; status </code></summary>
-
-Displays paths that have differences between the index file and the current
-HEAD commit, paths that have differences between the working tree and the index
-file, and paths in the working tree that are not tracked by ML-Git.
-
-First is described the files **tracked** to be commited.
-Those files are those ones in the manifest file.
-There are two types:
-
-* New files - Those files are at the entities directory and hard-linked with those ones at index directory.
-These files are also listed in manifest file.
-* Deleted file. - Files who was deleted from the entities directory, but still are into the manifest file.
-
-```
-ml-git_project/
-└── <ml-entity>/
-    └── <ml-entity-name>/
-       ├── <-- Files Checked
-```
-
-```
-ml-git_project/
-└── .ml-git/
-    └── <ml-entity>/
-       └── index/
-       |  └── <metadata>/
-       |     └── <ml-entity-name> <-- Hard link poited to files located here
-       |         └── MANIFEST.yaml <-- Files listed here
-```
-
-Then are described the **untracked** files.
-These files are located under the entities directory and listed if they have more than one hard-link.
-
-</details>
-
-<details markdown="1">
-<summary> <code>ml-git &lt;ml-entity&gt; tag add</code></summary>
-
-```
-ml-git (datasets|labels|models) tag add dataset-ex my_tag
-```
-
-You can use this command to associate a tag to a commit.
-
-</details>
-
-<details markdown="1">
-<summary> <code>ml-git &lt;ml-entity&gt; tag list </code></summary>
-
-This command lists the tags of an entity. To do this, it access the metadata of an entity to get the git repository and then executes git commands to list local tags.
-
-```
-ml-git_project/
-└── .ml-git/
-    └── <ml-entity>/
-       └── index/
-       └── metadata/
-          └── .git/  < -- Git repository
-       └── objects/
-       └── refs/
-```
-
-</details>
-
-<details markdown="1">
-<summary> <code>ml-git &lt;ml-entity&gt; update </code></summary>
-Locate metadata directory where is git repository:
-
-```
-ml-git_project/
-└── .ml-git/
-    └── <ml-entity>/
-       └── metadata/
-          └── .git < -- Git repository goes here.
-```
-
-Then, ML-Git execute  "git pull" on "origin" to update all metadatas from remote repository.
-
-</details>
-
-<details markdown="1">
-<summary> <code>ml-git &lt;ml-entity&gt; unlock </code></summary>
-<br>
-
-This command add read and write permissions to file or directory. 
-So that if you are working with a flexible mutability repository you will be allowed to make changes to the unlocked file without making it corrupt.
-If you are working with a strict repository, changing files is not allowed, so the unlock command is not performed. In the case of a mutable repository, the files are already unlocked for modification, so it is unnecessary to execute the unlock command.
-You should only use this command for the flexible mutability option.
-
-</details>
-
-<details markdown="1">
-<summary> <code>ml-git clone &lt;repository-url&gt;</code> </summary>
-
-The command clones the git repository which should contain a directory **.ml-git**, then initialize the metadata according to configurations. ml-git will create directory .ml-git/**[\<ml-entity\>](#ml_enitity)/metadata** if doesn't exists and **clone** the repository into it.
-
-```
-ml-git_project/
-└── .git
-└── .ml-git/
-    └── <ml-entity>/
-        └── metadata/
-```
-
-**Options**:
-
-`--folder`:
-The configuration files are cloned in specified folder.
-
-`--untracked`:
-The ml-git clone does not preserve **.git** folder in the directory of cloned configuration files.
-
-```
-ml-git_project/
-└── .ml-git/
-    └── <ml-entity>/
-       └── metadata/
-```
-
-</details>
-
-<details markdown="1">
-<summary> <code>ml-git login</code> </summary>
-
-This command generates new Aws credentials in the __/.aws__ directory. 
-
-Note: 
-
-</details>
-
-<details markdown="1">
-<summary> <code>ml-git repository config push </code></summary>
-This command will do all the processing to create a new version of the configuration file on the configured remote.
-
-This processing includes executing the git add, git commit, and git push commands. After execution, the user will be able to observe the update of the configuration file in the Git repository.
-</details>
-
-<details markdown="1">
-<summary> <code>ml-git repository config show </code></summary>
-Command try to load the configurations from the file **.ml-git/config.yaml**. 
-
-If the file is found, it will show the configurations read from the file, if not it will show the default configurations in the project.
-</details>
-
-<details markdown="1">
-<summary> <code>ml-git repository gc</code> </summary>
-<br>
-
-```
-ml-git repository gc
-```
-
-This command will scan the metadata in each entity's index directory to identify which objects are being used by the user's worskpace.
-After this check, objects that are not being used and that are contained in the cache and object directories will be removed.
-
-```
-ml-git_project/
-└── .ml-git/
-    └── <ml-entity>/
-       └── index/
-       |  └── metadata/
-       └── cache/
-       |  └── hashfs/ <-- Objects here
-       └── objects/
-          └── hashfs/ <-- Objects here
-```
-
-</details>
-
-<details markdown="1">
-<summary> <code>ml-git repository init</code> </summary>
-
-ml-git repository init verify if the current directory has **.ml-git**, where configuration files goes, and if doesn't have it, ml-git will create the directory and save **config.yaml** inside, with the informations provided by a *dict* in project code. 
-
-**Directory structure**:
-```
-ml-git-project/
-└── .ml-git/
-    ├─── config.yaml
-```
-
-**config.yaml structure**:
-```
-datasets:
-  git: git@github.com:standel/ml-datasets.git <-- git project url
-storages:
-  s3: <-- storage type (AWS)
-    mlgit-datasets: <-- bucket name
-      aws-credentials:
-        profile: mlgit
-      region: us-east-1
-```
-</details>
-
-<details markdown="1">
-<summary> <code>ml-git repository remote &lt;ml-entity&gt; add </code></summary>
-
-This command load the configuration file **.ml-git/config.yaml** and change the attribute **git** to the **url** specified on arguments, then save it. This command require that you have executed ```ml-git init``` before.
-
-</details>
-
-<details markdown="1">
-<summary> <code>ml-git repository remote &lt;ml-entity&gt; del</code> </summary>
-
-This command load the configuration file **.ml-git/config.yaml** and change the attribute **git** to empty, the save it.
-
-```
-ml-git_project/
-└── .ml-git/
-    └── <ml-entity>/
-       └── metadata/ 
-          └── .git <- Change actual origin url to a blank url.
-```
-
-</details>
-
-<details markdown="1">
-<summary><code> ml-git repository storage add </code></summary>
-<br>
-
-```
-Usage: ml-git repository storage add [OPTIONS] BUCKET_NAME
-
-  Add a storage BUCKET_NAME to ml-git
-
-Options:
-  --credentials TEXT              Profile name for storage credentials
-  --region TEXT                   Aws region name for S3 bucket
-  --type [s3h|s3|azureblobh|gdriveh]
-                                  Storage type (s3h, s3, azureblobh, gdriveh
-                                  ...) [default: s3h]
-  --endpoint-url TEXT             Storage endpoint url
-  -g, --global                    Use this option to set configuration at
-                                  global level
-  --verbose                       Debug mode
-```
-
-Example:
-```
-$ ml-git repository storage add minio --endpoint-url=<minio-endpoint-url>
-```
-
-Use this command to add a data storage to a ML-Git project.
-
-</details>
-
-<details markdown="1">
-<summary><code> ml-git repository storage del </code></summary>
-<br>
-
-```
-Usage: ml-git repository storage del [OPTIONS] BUCKET_NAME
-
-  Delete a storage BUCKET_NAME from ml-git
-
-Options:
-  --type [s3h|s3|azureblobh|gdriveh]  Storage type (s3h, s3, azureblobh, gdriveh ...) [default:
-                              s3h]
-  --help                      Show this message and exit.
-```
-
-Example:
-```
-$ ml-git repository storage del minio
-```
-
-</details>
-
-<details markdown="1">
-<summary><code> ml-git repository update </code></summary>
-<br>
-
-```
-Usage: ml-git repository update
-
-  This command updates the metadata for all entities.
-```
-
-Example:
-```
-$ ml-git repository update
-```
-
-</details>
-=======
-For that reason, it is interesting to avoid downloading the full dataset if it's very large. This option is not applicable if the data set was loaded as some zip files.
->>>>>>> cae274c0
+For that reason, it is interesting to avoid downloading the full dataset if it's very large. This option is not applicable if the data set was loaded as some zip files.