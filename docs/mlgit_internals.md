--- conflicted
+++ resolved
@@ -147,12 +147,11 @@
 - [ml-git <ml-entyt> init](#mlgit_entity_init)
 - [ml-git <ml-entity> add](#mlgit_add)
 - [ml-git <ml-entity> branch](#mlgit_branch)
-- [ml-git <ml-entity> checkout](#mlgit_checkout)
 - [ml-git <ml-entity> commit](#mlgit_commit)
 - [ml-git <ml-entity> fetch](#mlgit_fetch)
 - [ml-git <ml-entity> fsck](#mlgit_fsck)
 - [ml-git <ml-entity> gc](#mlgit_gc)
-- [ml-git <ml-entity> get](#mlgit_get)
+- [ml-git <ml-entity> get](#mlgit_checkout)
 - [ml-git <ml-entity> init](#mlgit_ml_init)
 - [ml-git <ml-entity> list](#mlgit_list)
 - [ml-git <ml-entity> push](#mlgit_push)
@@ -161,6 +160,8 @@
 - [ml-git <ml-entity> status](#mlgit_status)
 - [ml-git <ml-entity> tag](#mlgit_tag)
 - [ml-git <ml-entity> update](#mlgit_update)
+- [ml-git <ml-entity> create](#mlgit_create)
+- [ml-git <ml-entity> remote-fsck](#mlgit_remote_fsck)
 
 
 
@@ -373,9 +374,6 @@
 computer-vision__images__imagenet8__1: 00da0d518914cfaeb765633f68ade09a5d80b252
 ```
 
-## <a name="mlgit_checkout">ml-git \<ml-entity\> checkout</a>
-
-**TODO**
 
 ## <a name="mlgit_commit">ml-git \<ml-entity\> commit \<ml-entity-name></a>
 
@@ -496,7 +494,7 @@
 
 **TODO**
 
-## <a name="mlgit_get">ml-git \<ml-entity\> get \<ml-entity-tag\></a>
+## <a name="mlgit_get">ml-git \<ml-entity\> checkout \<ml-entity-tag\></a>
 
 Break up the \<ml-entity-tag\> into categories, specname and version, if the \<ml-entity-tag\> is the current tag, the command show the message *"Repository: already at tag [\<ml-entity-tag\>]"*, otherwise execute git checkout to the **\<ml-entity-tag\>**, then verify if cache has tag's objects:
 
@@ -737,8 +735,7 @@
 
 
 
-<<<<<<< HEAD
-## <a name="mlgit_update">ml-git \<ml-entity\> create <artefact-name> </a>
+## <a name="mlgit_create">ml-git \<ml-entity\> create <artefact-name> </a>
 
 ```ml-git (dataset|labels|model) create <artefact-name> --category=<category-name>... --version-number=<version-number> --import=<folder-name> [--wizzard-config]```
 
@@ -758,9 +755,14 @@
 The parameters passed ```--category``` and ```--version-number``` are used to fill the spec file.
 The parameter ```--import``` are use to import files from a src folder to data folder.
 The optional parameter ```--wizard-questions``` if passed, ask interactive questions at console for git & store configurations and update the config.yaml file.
-=======
+
+
+
+
 ## <a name="mlgit_remote_fsck">ml-git remote-fsck \<ml-artefact-name\> </a>
+
 ``ml-git remote-fsck < ml-artefact-name> [--thorough] [--paranoid]``
+
 #### Chunk Existence Check & Repair
 Starting point of a remote fsck is to identify all the IPLD files contained in the MANIFEST file associated with the specified artefact spec (< ml-artefact-name>) and then executes the following steps:
 
@@ -779,5 +781,4 @@
 ``[--paranoid]``<br />
 Paranoid mode adds an additional step that will download all IPLD and its associated IPLD links to verify the content by computing the multihash of all these.<br />
 ``[--thorough] ``<br />
-Ml-git will try to download the IPLD if it is not present in the local repository to verify the existence of all contained IPLD links associated.
->>>>>>> febc0b74
+Ml-git will try to download the IPLD if it is not present in the local repository to verify the existence of all contained IPLD links associated.