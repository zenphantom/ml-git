--- conflicted
+++ resolved
@@ -39,14 +39,9 @@
     'INFO_WANT_UPDATE_NOW': '\tDo you want to update your project now? (Yes/No) ',
     'INFO_PROJECT_UPDATE_SUCCESSFULLY': 'Project updated successfully',
     'INFO_ASSOCIATE_DATASETS': 'Associate datasets [%s]-[%s] to the %s.',
-<<<<<<< HEAD
     'INFO_UPDATE_THE_PROJECT': 'It was observed that the directories of this project follow the scheme of old versions of ml-git.\n' +
-             '\tTo continue using this project it is necessary to update the directories.',
+                               '\tTo continue using this project it is necessary to update the directories.',
     'INFO_REMOVED_STORAGE': 'Removed storage [%s://%s] from configuration file.',
-=======
-    'INFO_UPDATE_THE_PROJECT': 'It was observed that the directories of this project follow the scheme of old versions of ml-git.\n'
-                               '\tTo continue using this project it is necessary to update the directories.',
->>>>>>> bbb032d4
 
     'INFO_AKS_IF_WANT_UPDATE_PROJECT': '\tDo you want to update your project now? (Yes/No) ',
     'ERROR_WITHOUT_TAG_FOR_THIS_ENTITY': 'No entity with that name was found.',
