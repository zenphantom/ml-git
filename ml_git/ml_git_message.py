--- conflicted
+++ resolved
@@ -29,12 +29,9 @@
     'ERROR_MISSING_MUTABILITY': 'Missing option "--mutability".  Choose from:\n\tstrict,\n\tflexible,\n\tmutable.',
     'ERROR_SPEC_WITHOUT_MUTABILITY': 'You need to define a mutability type when creating a new entity. '
                                      'Your spec should look something like this:' + get_sample_spec_doc('some-bucket'),
-<<<<<<< HEAD
-    'ERROR_INVALID_STATUS_DIRECTORY': 'The directory informed is invalid.',
-=======
     'ERROR_AWS_KEY_NOT_EXIST': 'The AWS Access Key Id you provided does not exist in our records.',
     'ERROR_BUCKET_DOES_NOT_EXIST': 'This bucket does not exist -- [%s]',
->>>>>>> cacebc79
+    'ERROR_INVALID_STATUS_DIRECTORY': 'The directory informed is invalid.',
 
     'WARN_HAS_CONFIGURED_REMOTE': 'YOU ALREADY HAS A CONFIGURED REMOTE. All data stored in this repository will be sent to the new one on the first push.',
 }