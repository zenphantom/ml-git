"""
© Copyright 2020 HP Development Company, L.P.
SPDX-License-Identifier: GPL-2.0-only
"""

doc = '''
  datasets:
    categories:
    - vision-computing
    - images
    mutability: strict
    manifest:
      files: MANIFEST.yaml
      storage: s3h://some-bucket
    name: datasets-ex
    version: 5
'''

output_messages = {
    'DEBUG_REMOVE_REMOTE': 'Removing remote from local repository [%s]',
    'DEBUG_BUILDING_STORAGE_LOG': 'Building the storage.log with these added files',
    'DEBUG_OBJECT_ALREADY_IN_STORAGE': 'Object [%s] already in %s storage',
    'DEBUG_STORAGE_AND_BUCKET': 'Storage [%s] ; bucket [%s]',
    'DEBUG_CHECKSUM_VERIFIED': 'Checksum verified for chunk [%s]',
    'DEBUG_KEY_PATH_ALREADY_EXISTS': 'Key path [%s] already exists in drive path [%s].',
    'DEBUG_CONNECT_PROFILE_AND_REGION': 'Connect - profile [%s] ; region [%s]',
    'DEBUG_CONNECTING_TO_STORAGE': 'Connecting to [%s]',
    'DEBUG_DOWNLOADING_FROM_BUCKET': 'Get - downloading [%s]  from bucket [%s] into file [%s]',
    'DEBUG_DELETING_FROM_BUCKET': 'Delete - deleting [%s] from bucket [%s]',
    'DEBUG_FILE_NOT_IN_LOCAL_REPOSITORY': 'File [%s] not present in local repository',
    'DEBUG_CONTAINER_ALREADY_EXISTS': 'Container %s already exists',
    'DEBUG_AZURE_CLI_NOT_FIND': 'Azure cli configurations not find.',
    'DEBUG_PUSH_BLOB_TO_STORAGE': 'LocalRepository: push blob [%s] to storage',
    'DEBUG_DELETE_BLOB_FROM_STORAGE': 'Delete blob [%s] from storage',
    'DEBUG_CHECK_IPLD': 'LocalRepository: check ipld [%s] in storage',

    'INFO_INITIALIZED_PROJECT': 'Initialized empty ml-git repository in %s',
    'INFO_ADD_REMOTE': 'Add remote repository [%s] for [%s]',
    'INFO_CHECKOUT_LATEST_TAG': 'Performing checkout on the entity\'s lastest tag (%s)',
    'INFO_CHECKOUT_TAG': 'Performing checkout in tag %s',
    'INFO_METADATA_INIT': 'Metadata init [%s] @ [%s]',
    'INFO_COMMIT_REPO': 'Commit repo[%s] --- file[%s]',
    'INFO_CHANGING_REMOTE': 'Changing remote from [%s] to [%s] for [%s]',
    'INFO_REMOVE_REMOTE': 'Removing remote repository [%s] from [%s].',
    'INFO_ADD_STORAGE': 'Add storage [%s://%s] with creds from profile [%s]',
    'INFO_ADD_STORAGE_WITHOUT_PROFILE': 'Add storage [%s://%s]',
    'INFO_INITIALIZING_RESET': 'Initializing reset [%s] [%s] of commit. ',
    'INFO_STARTING_GC': 'Starting the garbage collector for %s',
    'INFO_REMOVED_FILES': 'A total of %s files have been removed from %s',
    'INFO_RECLAIMED_SPACE': 'Total reclaimed space %s.',
    'INFO_ENTITY_DELETED': 'Entity %s was deleted',
<<<<<<< HEAD
    'INFO_DIRECTORY_STRUCTURE_WRONG': 'It was observed that the directories of this project follow the scheme of old versions of ml-git.\n'
                                      '\tTo continue using this project it is necessary to update the directories. Ml-git can do this update on its own.',
    'INFO_WANT_UPDATE_NOW': '\tDo you want to update your project now? (Yes/No) ',
    'INFO_PROJECT_UPDATE_SUCCESSFULLY': 'Project updated successfully',
    'INFO_ASSOCIATE_DATASETS': 'Associate datasets [%s]-[%s] to the %s.',
    'INFO_UPDATE_THE_PROJECT': 'It was observed that the directories of this project follow the scheme of old versions of ml-git.\n' +
                               '\tTo continue using this project it is necessary to update the directories.',
    'INFO_REMOVED_STORAGE': 'Removed storage [%s://%s] from configuration file.',

    'INFO_AKS_IF_WANT_UPDATE_PROJECT': '\tDo you want to update your project now? (Yes/No) ',
    'INFO_FILE_STORED_IN_BUCKET': 'Put - stored [%s] in bucket [%s] with key [%s]-[%s]',
    'INFO_PARANOID_MODE_ACTIVE': 'Paranoid mode is active - Downloading files: ',
    'INFO_FIXING_CORRUPTED_FILES_IN_STORAGE': 'Fixing corrupted files in remote storage',
    'INFO_EXPORTING_TAG': 'Exporting tag [%s] from [%s] to [%s].',

=======
    'INFO_PUT_STORED': 'Put - stored [%s] in bucket [%s] with key [%s]-[%s]',
    'INFO_WRONG_ENTITY_TYPE': 'Metrics cannot be added to this entity: [%s].',
>>>>>>> 96f2f4f8

    'ERROR_WITHOUT_TAG_FOR_THIS_ENTITY': 'No entity with that name was found.',
    'ERROR_MULTIPLES_ENTITIES_WITH_SAME_NAME': 'You have more than one entity with the same name. Use one of the following tags to perform the checkout:\n',
    'ERROR_WRONG_VERSION_NUMBER_TO_CHECKOUT': 'The version specified for that entity does not exist. Last entity tag:\n\t%s',
    'ERROR_UNINITIALIZED_METADATA': 'You don\'t have any metadata initialized',
    'ERROR_REMOTE_UNCONFIGURED': 'Remote URL not found for [%s]. Check your configuration file.',
    'ERROR_ENTITY_NOT_FOUND': 'Entity type [%s] not found in your configuration file.',
    'ERROR_REMOTE_NOT_FOUND': 'Remote URL not found.',
    'ERROR_MISSING_MUTABILITY': 'Missing option "--mutability".  Choose from:\n\tstrict,\n\tflexible,\n\tmutable.',
    'ERROR_SPEC_WITHOUT_MUTABILITY': 'You need to define a mutability type when creating a new entity. '
                                     'Your spec should look something like this:' + doc,
    'ERROR_AWS_KEY_NOT_EXIST': 'The AWS Access Key Id you provided does not exist in our records.',
    'ERROR_BUCKET_DOES_NOT_EXIST': 'This bucket does not exist -- [%s]',
    'ERROR_INVALID_ENTITY_TYPE': 'Invalid entity type. Valid values are:',
    'ERROR_INVALID_STATUS_DIRECTORY': 'The directory informed is invalid.',
<<<<<<< HEAD
    'ERROR_NO_SUCH_OPTION': 'no such option: %s',
    'ERROR_INVALID_VALUE_FOR': 'Error: Invalid value for "%s": %s',
    'ERROR_NEED_UPDATE_PROJECT': 'To continue using this project it is necessary to update it.',
    'ERROR_PROJECT_NEED_BE_UPDATED': 'To continue using this project it is necessary to update it.',
    'ERROR_UNKNOWN_STORAGE_TYPE': 'Unknown data storage type [%s], choose one of these %s.',
    'ERROR_CORRPUTION_DETECTED': 'Corruption detected for chunk [%s] - got [%s]',
    'ERROR_DRIVE_PATH_NOT_FOUND': 'Drive path [%s] not found.',
    'ERROR_NOT_FOUND': '[%s] not found.',
    'ERROR_FILE_COULD_NOT_BE_UPLOADED': 'The file could not be uploaded: [%s]',
    'ERROR_AUTHETICATION_FAILED': 'Authentication failed',
    'ERROR_BUCKET_NOT_CONFIGURED': 'Put - bucket [%s] not configured with Versioning',
    'ERROR_AZURE_CREDENTIALS_NOT_FOUND': 'Azure credentials could not be found. See the ml-git documentation for how to configure.',
    'ERROR_WITHOUT_STORAGE': 'No storage for [%s]',
    'ERROR_CONFIG_PROFILE_NOT_FOUND': 'The config profile (%s) could not be found',
=======
    'ERROR_OBJECT_NOT_FOUND': 'Object [%s] not found',
>>>>>>> 96f2f4f8

    'WARN_HAS_CONFIGURED_REMOTE': 'YOU ALREADY HAS A CONFIGURED REMOTE. All data stored in this repository will be sent to the new one on the first push.',
    'WARN_STORAGE_NOT_IN_CONFIG': 'Storage [%s://%s] not found in configuration file.',
    'WARN_EXCPETION_CREATING_STORAGE': 'Exception creating storage -- Configuration not found for bucket [%s]. '
                                       'The available buckets in config file for storage type [%s] are: %s',
    'WARN_REMOVING_FILES_DUE_TO_FAIL': 'Removing %s files from storage due to a fail during the push execution.'
}<|MERGE_RESOLUTION|>--- conflicted
+++ resolved
@@ -49,7 +49,8 @@
     'INFO_REMOVED_FILES': 'A total of %s files have been removed from %s',
     'INFO_RECLAIMED_SPACE': 'Total reclaimed space %s.',
     'INFO_ENTITY_DELETED': 'Entity %s was deleted',
-<<<<<<< HEAD
+    'INFO_PUT_STORED': 'Put - stored [%s] in bucket [%s] with key [%s]-[%s]',
+    'INFO_WRONG_ENTITY_TYPE': 'Metrics cannot be added to this entity: [%s].',
     'INFO_DIRECTORY_STRUCTURE_WRONG': 'It was observed that the directories of this project follow the scheme of old versions of ml-git.\n'
                                       '\tTo continue using this project it is necessary to update the directories. Ml-git can do this update on its own.',
     'INFO_WANT_UPDATE_NOW': '\tDo you want to update your project now? (Yes/No) ',
@@ -65,10 +66,6 @@
     'INFO_FIXING_CORRUPTED_FILES_IN_STORAGE': 'Fixing corrupted files in remote storage',
     'INFO_EXPORTING_TAG': 'Exporting tag [%s] from [%s] to [%s].',
 
-=======
-    'INFO_PUT_STORED': 'Put - stored [%s] in bucket [%s] with key [%s]-[%s]',
-    'INFO_WRONG_ENTITY_TYPE': 'Metrics cannot be added to this entity: [%s].',
->>>>>>> 96f2f4f8
 
     'ERROR_WITHOUT_TAG_FOR_THIS_ENTITY': 'No entity with that name was found.',
     'ERROR_MULTIPLES_ENTITIES_WITH_SAME_NAME': 'You have more than one entity with the same name. Use one of the following tags to perform the checkout:\n',
@@ -84,7 +81,7 @@
     'ERROR_BUCKET_DOES_NOT_EXIST': 'This bucket does not exist -- [%s]',
     'ERROR_INVALID_ENTITY_TYPE': 'Invalid entity type. Valid values are:',
     'ERROR_INVALID_STATUS_DIRECTORY': 'The directory informed is invalid.',
-<<<<<<< HEAD
+    'ERROR_OBJECT_NOT_FOUND': 'Object [%s] not found',
     'ERROR_NO_SUCH_OPTION': 'no such option: %s',
     'ERROR_INVALID_VALUE_FOR': 'Error: Invalid value for "%s": %s',
     'ERROR_NEED_UPDATE_PROJECT': 'To continue using this project it is necessary to update it.',
@@ -99,9 +96,6 @@
     'ERROR_AZURE_CREDENTIALS_NOT_FOUND': 'Azure credentials could not be found. See the ml-git documentation for how to configure.',
     'ERROR_WITHOUT_STORAGE': 'No storage for [%s]',
     'ERROR_CONFIG_PROFILE_NOT_FOUND': 'The config profile (%s) could not be found',
-=======
-    'ERROR_OBJECT_NOT_FOUND': 'Object [%s] not found',
->>>>>>> 96f2f4f8
 
     'WARN_HAS_CONFIGURED_REMOTE': 'YOU ALREADY HAS A CONFIGURED REMOTE. All data stored in this repository will be sent to the new one on the first push.',
     'WARN_STORAGE_NOT_IN_CONFIG': 'Storage [%s://%s] not found in configuration file.',
