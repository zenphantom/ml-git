"""
© Copyright 2020 HP Development Company, L.P.
SPDX-License-Identifier: GPL-2.0-only
"""

doc = '''
  datasets:
    categories:
    - vision-computing
    - images
    mutability: strict
    manifest:
      files: MANIFEST.yaml
      storage: s3h://some-bucket
    name: datasets-ex
    version: 5
'''

output_messages = {
    'DEBUG_REMOVE_REMOTE': 'Removing remote from local repository [%s]',
    'DEBUG_BUILDING_STORAGE_LOG': 'Building the storage.log with these added files',
    'DEBUG_OBJECT_ALREADY_IN_STORAGE': 'Object [%s] already in %s storage',
    'DEBUG_STORAGE_AND_BUCKET': 'Storage [%s] ; bucket [%s]',
    'DEBUG_CHECKSUM_VERIFIED': 'Checksum verified for chunk [%s]',
    'DEBUG_KEY_PATH_ALREADY_EXISTS': 'Key path [%s] already exists in drive path [%s].',
    'DEBUG_CONNECT_PROFILE_AND_REGION': 'Connect - profile [%s] ; region [%s]',
    'DEBUG_CONNECTING_TO_STORAGE': 'Connecting to [%s]',
    'DEBUG_DOWNLOADING_FROM_BUCKET': 'Get - downloading [%s]  from bucket [%s] into file [%s]',
    'DEBUG_DELETING_FROM_BUCKET': 'Delete - deleting [%s] from bucket [%s]',
    'DEBUG_FILE_NOT_IN_LOCAL_REPOSITORY': 'File [%s] not present in local repository',
    'DEBUG_CONTAINER_ALREADY_EXISTS': 'Container %s already exists',
    'DEBUG_AZURE_CLI_NOT_FIND': 'Azure cli configurations not find.',
    'DEBUG_PUSH_BLOB_TO_STORAGE': 'LocalRepository: push blob [%s] to storage',
    'DEBUG_DELETE_BLOB_FROM_STORAGE': 'Delete blob [%s] from storage',
    'DEBUG_CHECK_IPLD': 'LocalRepository: check ipld [%s] in storage',

    'INFO_INITIALIZED_PROJECT': 'Initialized empty ml-git repository in %s',
    'INFO_ADD_REMOTE': 'Add remote repository [%s] for [%s]',
    'INFO_CHECKOUT_LATEST_TAG': 'Performing checkout on the entity\'s lastest tag (%s)',
    'INFO_CHECKOUT_TAG': 'Performing checkout in tag %s',
    'INFO_METADATA_INIT': 'Metadata init [%s] @ [%s]',
    'INFO_COMMIT_REPO': 'Commit repo[%s] --- file[%s]',
    'INFO_CHANGING_REMOTE': 'Changing remote from [%s] to [%s] for [%s]',
    'INFO_REMOVE_REMOTE': 'Removing remote repository [%s] from [%s].',
    'INFO_ADD_STORAGE': 'Add storage [%s://%s] with creds from profile [%s]',
    'INFO_ADD_STORAGE_WITHOUT_PROFILE': 'Add storage [%s://%s]',
    'INFO_INITIALIZING_RESET': 'Initializing reset [%s] [%s] of commit. ',
    'INFO_STARTING_GC': 'Starting the garbage collector for %s',
    'INFO_REMOVED_FILES': 'A total of %s files have been removed from %s',
    'INFO_RECLAIMED_SPACE': 'Total reclaimed space %s.',
    'INFO_ENTITY_DELETED': 'Entity %s was deleted',
    'INFO_DIRECTORY_STRUCTURE_WRONG': 'It was observed that the directories of this project follow the scheme of old versions of ml-git.\n'
                                      '\tTo continue using this project it is necessary to update the directories. Ml-git can do this update on its own.',
    'INFO_WANT_UPDATE_NOW': '\tDo you want to update your project now? (Yes/No) ',
    'INFO_PROJECT_UPDATE_SUCCESSFULLY': 'Project updated successfully',
    'INFO_ASSOCIATE_DATASETS': 'Associate datasets [%s]-[%s] to the %s.',
    'INFO_UPDATE_THE_PROJECT': 'It was observed that the directories of this project follow the scheme of old versions of ml-git.\n' +
                               '\tTo continue using this project it is necessary to update the directories.',
<<<<<<< HEAD
    'INFO_REMOVED_STORAGE': 'Removed storage [%s://%s] from configuration file.',
=======
>>>>>>> 9332ad91

    'INFO_AKS_IF_WANT_UPDATE_PROJECT': '\tDo you want to update your project now? (Yes/No) ',
    'INFO_FILE_STORED_IN_BUCKET': 'Put - stored [%s] in bucket [%s] with key [%s]-[%s]',
    'INFO_PARANOID_MODE_ACTIVE': 'Paranoid mode is active - Downloading files: ',
    'INFO_FIXING_CORRUPTED_FILES_IN_STORAGE': 'Fixing corrupted files in remote storage',
    'INFO_EXPORTING_TAG': 'Exporting tag [%s] from [%s] to [%s].',


    'ERROR_WITHOUT_TAG_FOR_THIS_ENTITY': 'No entity with that name was found.',
    'ERROR_MULTIPLES_ENTITIES_WITH_SAME_NAME': 'You have more than one entity with the same name. Use one of the following tags to perform the checkout:\n',
    'ERROR_WRONG_VERSION_NUMBER_TO_CHECKOUT': 'The version specified for that entity does not exist. Last entity tag:\n\t%s',
    'ERROR_UNINITIALIZED_METADATA': 'You don\'t have any metadata initialized',
    'ERROR_REMOTE_UNCONFIGURED': 'Remote URL not found for [%s]. Check your configuration file.',
    'ERROR_ENTITY_NOT_FOUND': 'Entity type [%s] not found in your configuration file.',
    'ERROR_REMOTE_NOT_FOUND': 'Remote URL not found.',
    'ERROR_MISSING_MUTABILITY': 'Missing option "--mutability".  Choose from:\n\tstrict,\n\tflexible,\n\tmutable.',
    'ERROR_SPEC_WITHOUT_MUTABILITY': 'You need to define a mutability type when creating a new entity. '
                                     'Your spec should look something like this:' + doc,
    'ERROR_AWS_KEY_NOT_EXIST': 'The AWS Access Key Id you provided does not exist in our records.',
    'ERROR_BUCKET_DOES_NOT_EXIST': 'This bucket does not exist -- [%s]',
    'ERROR_INVALID_ENTITY_TYPE': 'Invalid entity type. Valid values are:',
    'ERROR_INVALID_STATUS_DIRECTORY': 'The directory informed is invalid.',
    'ERROR_NO_SUCH_OPTION': 'no such option: %s',
    'ERROR_INVALID_VALUE_FOR': 'Error: Invalid value for "%s": %s',
    'ERROR_NEED_UPDATE_PROJECT': 'To continue using this project it is necessary to update it.',
    'ERROR_PROJECT_NEED_BE_UPDATED': 'To continue using this project it is necessary to update it.',
    'ERROR_UNKNOWN_STORAGE_TYPE': 'Unknown data storage type [%s], choose one of these %s.',
    'ERROR_CORRPUTION_DETECTED': 'Corruption detected for chunk [%s] - got [%s]',
    'ERROR_DRIVE_PATH_NOT_FOUND': 'Drive path [%s] not found.',
    'ERROR_NOT_FOUND': '[%s] not found.',
    'ERROR_FILE_COULD_NOT_BE_UPLOADED': 'The file could not be uploaded: [%s]',
    'ERROR_AUTHETICATION_FAILED': 'Authentication failed',
    'ERROR_BUCKET_NOT_CONFIGURED': 'Put - bucket [%s] not configured with Versioning',
    'ERROR_AZURE_CREDENTIALS_NOT_FOUND': 'Azure credentials could not be found. See the ml-git documentation for how to configure.',
    'ERROR_WITHOUT_STORAGE': 'No storage for [%s]',

    'WARN_HAS_CONFIGURED_REMOTE': 'YOU ALREADY HAS A CONFIGURED REMOTE. All data stored in this repository will be sent to the new one on the first push.',
    'WARN_STORAGE_NOT_IN_CONFIG': 'Storage [%s://%s] not found in configuration file.',
    'WARN_EXCPETION_CREATING_STORAGE': 'Exception creating storage -- Configuration not found for bucket [%s]. '
                                       'The available buckets in config file for storage type [%s] are: %s',
    'WARN_REMOVING_FILES_DUE_TO_FAIL': 'Removing %s files from storage due to a fail during the push execution.'
}<|MERGE_RESOLUTION|>--- conflicted
+++ resolved
@@ -56,10 +56,7 @@
     'INFO_ASSOCIATE_DATASETS': 'Associate datasets [%s]-[%s] to the %s.',
     'INFO_UPDATE_THE_PROJECT': 'It was observed that the directories of this project follow the scheme of old versions of ml-git.\n' +
                                '\tTo continue using this project it is necessary to update the directories.',
-<<<<<<< HEAD
     'INFO_REMOVED_STORAGE': 'Removed storage [%s://%s] from configuration file.',
-=======
->>>>>>> 9332ad91
 
     'INFO_AKS_IF_WANT_UPDATE_PROJECT': '\tDo you want to update your project now? (Yes/No) ',
     'INFO_FILE_STORED_IN_BUCKET': 'Put - stored [%s] in bucket [%s] with key [%s]-[%s]',
