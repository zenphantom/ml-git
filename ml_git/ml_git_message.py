"""
© Copyright 2020 HP Development Company, L.P.
SPDX-License-Identifier: GPL-2.0-only
"""
from ml_git.config import get_sample_spec_doc

output_messages = {
    'INFO_CHECKOUT_LATEST_TAG': 'Performing checkout on the entity\'s lastest tag (%s)',
    'INFO_CHECKOUT_TAG': 'Performing checkout in tag %s',
    'INFO_METADATA_INIT': 'Metadata init [%s] @ [%s]',
    'INFO_COMMIT_REPO': 'Commit repo[%s] --- file[%s]',
    'INFO_REMOVE_REMOTE': 'Removing remote repository [%s] from [%s].',

    'ERROR_WITHOUT_TAG_FOR_THIS_ENTITY': 'No entity with that name was found.',
    'ERROR_MULTIPLES_ENTITIES_WITH_SAME_NAME': 'You have more than one entity with the same name. Use one of the following tags to perform the checkout:\n',
    'ERROR_WRONG_VERSION_NUMBER_TO_CHECKOUT': 'The version specified for that entity does not exist. Last entity tag:\n\t%s',
    'ERROR_UNINITIALIZED_METADATA': 'You don\'t have any metadata initialized',
<<<<<<< HEAD
    'ERROR_REMOTE_UNCONFIGURED': 'Remote URL not found for [%s]. Check your configuration file.',
    'ERROR_ENTITY_NOT_FOUND': 'Entity type [%s] not found in your configuration file.',
    'ERROR_REMOTE_NOT_FOUND': 'Remote URL not found.',

    'DEBUG_REMOVE_REMOTE': 'Removing remote from local repository [%s]'
=======
    'ERROR_MISSING_MUTABILITY': 'Missing option "--mutability".  Choose from:\n\tstrict,\n\tflexible,\n\tmutable.',
    'ERROR_SPEC_WITHOUT_MUTABILITY': 'You need to define a mutability type when creating a new entity. '
                                     'Your spec should look something like this:' + get_sample_spec_doc('some-bucket')
>>>>>>> 89250091
}<|MERGE_RESOLUTION|>--- conflicted
+++ resolved
@@ -15,15 +15,12 @@
     'ERROR_MULTIPLES_ENTITIES_WITH_SAME_NAME': 'You have more than one entity with the same name. Use one of the following tags to perform the checkout:\n',
     'ERROR_WRONG_VERSION_NUMBER_TO_CHECKOUT': 'The version specified for that entity does not exist. Last entity tag:\n\t%s',
     'ERROR_UNINITIALIZED_METADATA': 'You don\'t have any metadata initialized',
-<<<<<<< HEAD
     'ERROR_REMOTE_UNCONFIGURED': 'Remote URL not found for [%s]. Check your configuration file.',
     'ERROR_ENTITY_NOT_FOUND': 'Entity type [%s] not found in your configuration file.',
     'ERROR_REMOTE_NOT_FOUND': 'Remote URL not found.',
-
-    'DEBUG_REMOVE_REMOTE': 'Removing remote from local repository [%s]'
-=======
+    'DEBUG_REMOVE_REMOTE': 'Removing remote from local repository [%s]',
     'ERROR_MISSING_MUTABILITY': 'Missing option "--mutability".  Choose from:\n\tstrict,\n\tflexible,\n\tmutable.',
     'ERROR_SPEC_WITHOUT_MUTABILITY': 'You need to define a mutability type when creating a new entity. '
                                      'Your spec should look something like this:' + get_sample_spec_doc('some-bucket')
->>>>>>> 89250091
+	
 }