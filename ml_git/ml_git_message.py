"""
© Copyright 2020 HP Development Company, L.P.
SPDX-License-Identifier: GPL-2.0-only
"""

doc = '''
  datasets:
    categories:
    - vision-computing
    - images
    mutability: strict
    manifest:
      files: MANIFEST.yaml
      store: s3h://some-bucket
    name: datasets-ex
    version: 5
'''

output_messages = {
    'DEBUG_REMOVE_REMOTE': 'Removing remote from local repository [%s]',

    'INFO_INITIALIZED_PROJECT': 'Initialized empty ml-git repository in %s',
    'INFO_ADD_REMOTE': 'Add remote repository [%s] for [%s]',
    'INFO_CHECKOUT_LATEST_TAG': 'Performing checkout on the entity\'s lastest tag (%s)',
    'INFO_CHECKOUT_TAG': 'Performing checkout in tag %s',
    'INFO_METADATA_INIT': 'Metadata init [%s] @ [%s]',
    'INFO_COMMIT_REPO': 'Commit repo[%s] --- file[%s]',
    'INFO_CHANGING_REMOTE': 'Changing remote from [%s] to [%s] for [%s]',
    'INFO_REMOVE_REMOTE': 'Removing remote repository [%s] from [%s].',
    'INFO_ADD_STORE': 'Add store [%s://%s] with creds from profile [%s]',
    'INFO_ADD_STORE_WITHOUT_PROFILE': 'Add store [%s://%s]',
    'INFO_INITIALIZING_RESET': 'Initializing reset [%s] [%s] of commit. ',
    'INFO_STARTING_GC': 'Starting the garbage collector for %s',
    'INFO_REMOVED_FILES': 'A total of %s files have been removed from %s',
    'INFO_RECLAIMED_SPACE': 'Total reclaimed space %s.',
    'INFO_ENTITY_DELETED': 'Entity %s was deleted',
    'INFO_DIRECTORY_STRUCTURE_WRONG': 'It was observed that the directories of this project follow the scheme of old versions of ml-git.\n'
                                      '\tTo continue using this project it is necessary to update the directories. Ml-git can do this update on its own.',
    'INFO_WANT_UPDATE_NOW': '\tDo you want to update your project now? (Yes/No) ',
    'INFO_PROJECT_UPDATE_SUCCESSFULLY': 'Project updated successfully',
    'INFO_ASSOCIATE_DATASETS': 'Associate datasets [%s]-[%s] to the %s.',
    'INFO_UPDATE_THE_PROJECT': 'It was observed that the directories of this project follow the scheme of old versions of ml-git.\n' +
             '\tTo continue using this project it is necessary to update the directories.',

    'INFO_AKS_IF_WANT_UPDATE_PROJECT': '\tDo you want to update your project now? (Yes/No) ',
    'ERROR_WITHOUT_TAG_FOR_THIS_ENTITY': 'No entity with that name was found.',
    'ERROR_MULTIPLES_ENTITIES_WITH_SAME_NAME': 'You have more than one entity with the same name. Use one of the following tags to perform the checkout:\n',
    'ERROR_WRONG_VERSION_NUMBER_TO_CHECKOUT': 'The version specified for that entity does not exist. Last entity tag:\n\t%s',
    'ERROR_UNINITIALIZED_METADATA': 'You don\'t have any metadata initialized',
    'ERROR_REMOTE_UNCONFIGURED': 'Remote URL not found for [%s]. Check your configuration file.',
    'ERROR_ENTITY_NOT_FOUND': 'Entity type [%s] not found in your configuration file.',
    'ERROR_REMOTE_NOT_FOUND': 'Remote URL not found.',
    'ERROR_MISSING_MUTABILITY': 'Missing option "--mutability".  Choose from:\n\tstrict,\n\tflexible,\n\tmutable.',
    'ERROR_SPEC_WITHOUT_MUTABILITY': 'You need to define a mutability type when creating a new entity. '
                                     'Your spec should look something like this:' + doc,
    'ERROR_AWS_KEY_NOT_EXIST': 'The AWS Access Key Id you provided does not exist in our records.',
    'ERROR_BUCKET_DOES_NOT_EXIST': 'This bucket does not exist -- [%s]',
    'ERROR_INVALID_ENTITY_TYPE': 'Invalid entity type. Valid values are:',
    'ERROR_INVALID_STATUS_DIRECTORY': 'The directory informed is invalid.',
<<<<<<< HEAD
    'ERROR_NEED_UPDATE_PROJECT': 'To continue using this project it is necessary to update it.',
    'ERROR_PROJECT_NEED_BE_UPDATED': 'To continue using this project it is necessary to update it.',
=======
    'ERROR_NO_SUCH_OPTION': 'no such option: %s',
    'ERROR_INVALID_VALUE_FOR': 'Error: Invalid value for "%s": %s',
>>>>>>> d27e7df0

    'WARN_HAS_CONFIGURED_REMOTE': 'YOU ALREADY HAS A CONFIGURED REMOTE. All data stored in this repository will be sent to the new one on the first push.',
}<|MERGE_RESOLUTION|>--- conflicted
+++ resolved
@@ -40,7 +40,7 @@
     'INFO_PROJECT_UPDATE_SUCCESSFULLY': 'Project updated successfully',
     'INFO_ASSOCIATE_DATASETS': 'Associate datasets [%s]-[%s] to the %s.',
     'INFO_UPDATE_THE_PROJECT': 'It was observed that the directories of this project follow the scheme of old versions of ml-git.\n' +
-             '\tTo continue using this project it is necessary to update the directories.',
+                               '\tTo continue using this project it is necessary to update the directories.',
 
     'INFO_AKS_IF_WANT_UPDATE_PROJECT': '\tDo you want to update your project now? (Yes/No) ',
     'ERROR_WITHOUT_TAG_FOR_THIS_ENTITY': 'No entity with that name was found.',
@@ -57,13 +57,10 @@
     'ERROR_BUCKET_DOES_NOT_EXIST': 'This bucket does not exist -- [%s]',
     'ERROR_INVALID_ENTITY_TYPE': 'Invalid entity type. Valid values are:',
     'ERROR_INVALID_STATUS_DIRECTORY': 'The directory informed is invalid.',
-<<<<<<< HEAD
+    'ERROR_NO_SUCH_OPTION': 'no such option: %s',
+    'ERROR_INVALID_VALUE_FOR': 'Error: Invalid value for "%s": %s',
     'ERROR_NEED_UPDATE_PROJECT': 'To continue using this project it is necessary to update it.',
     'ERROR_PROJECT_NEED_BE_UPDATED': 'To continue using this project it is necessary to update it.',
-=======
-    'ERROR_NO_SUCH_OPTION': 'no such option: %s',
-    'ERROR_INVALID_VALUE_FOR': 'Error: Invalid value for "%s": %s',
->>>>>>> d27e7df0
 
     'WARN_HAS_CONFIGURED_REMOTE': 'YOU ALREADY HAS A CONFIGURED REMOTE. All data stored in this repository will be sent to the new one on the first push.',
 }