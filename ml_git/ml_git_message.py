"""
© Copyright 2020 HP Development Company, L.P.
SPDX-License-Identifier: GPL-2.0-only
"""
from ml_git.config import get_sample_spec_doc

output_messages = {
    'DEBUG_REMOVE_REMOTE': 'Removing remote from local repository [%s]',

    'INFO_INITIALIZED_PROJECT': 'Initialized empty ml-git repository in %s',
    'INFO_ADD_REMOTE': 'Add remote repository [%s] for [%s]',
    'INFO_CHECKOUT_LATEST_TAG': 'Performing checkout on the entity\'s lastest tag (%s)',
    'INFO_CHECKOUT_TAG': 'Performing checkout in tag %s',
    'INFO_METADATA_INIT': 'Metadata init [%s] @ [%s]',
    'INFO_COMMIT_REPO': 'Commit repo[%s] --- file[%s]',
    'INFO_CHANGING_REMOTE': 'Changing remote from [%s] to [%s] for [%s]',
    'INFO_REMOVE_REMOTE': 'Removing remote repository [%s] from [%s].',
<<<<<<< HEAD
    'INFO_STARTING_GC': 'Starting the garbage collector for %s',
    'INFO_REMOVED_FILES': 'A total of %s files have been removed from %s',
    'INFO_RECLAIMED_SPACE': 'Total reclaimed space %s.',
    'INFO_ENTITY_DELETED': 'Entity %s was deleted',
=======
    'INFO_ADD_STORE': 'Add store [%s://%s] with creds from profile [%s]',
    'INFO_ADD_STORE_WITHOUT_PROFILE': 'Add store [%s://%s]',
    'INFO_INITIALIZED_PROJECT': 'Initialized empty ml-git repository in %s',
>>>>>>> 03b899b9

    'ERROR_WITHOUT_TAG_FOR_THIS_ENTITY': 'No entity with that name was found.',
    'ERROR_MULTIPLES_ENTITIES_WITH_SAME_NAME': 'You have more than one entity with the same name. Use one of the following tags to perform the checkout:\n',
    'ERROR_WRONG_VERSION_NUMBER_TO_CHECKOUT': 'The version specified for that entity does not exist. Last entity tag:\n\t%s',
    'ERROR_UNINITIALIZED_METADATA': 'You don\'t have any metadata initialized',
    'ERROR_REMOTE_UNCONFIGURED': 'Remote URL not found for [%s]. Check your configuration file.',
    'ERROR_ENTITY_NOT_FOUND': 'Entity type [%s] not found in your configuration file.',
    'ERROR_REMOTE_NOT_FOUND': 'Remote URL not found.',
    'ERROR_MISSING_MUTABILITY': 'Missing option "--mutability".  Choose from:\n\tstrict,\n\tflexible,\n\tmutable.',
    'ERROR_SPEC_WITHOUT_MUTABILITY': 'You need to define a mutability type when creating a new entity. '
                                     'Your spec should look something like this:' + get_sample_spec_doc('some-bucket'),
    'ERROR_AWS_KEY_NOT_EXIST': 'The AWS Access Key Id you provided does not exist in our records.',
    'ERROR_BUCKET_DOES_NOT_EXIST': 'This bucket does not exist -- [%s]',

    'WARN_HAS_CONFIGURED_REMOTE': 'YOU ALREADY HAS A CONFIGURED REMOTE. All data stored in this repository will be sent to the new one on the first push.',
}<|MERGE_RESOLUTION|>--- conflicted
+++ resolved
@@ -15,16 +15,12 @@
     'INFO_COMMIT_REPO': 'Commit repo[%s] --- file[%s]',
     'INFO_CHANGING_REMOTE': 'Changing remote from [%s] to [%s] for [%s]',
     'INFO_REMOVE_REMOTE': 'Removing remote repository [%s] from [%s].',
-<<<<<<< HEAD
+    'INFO_ADD_STORE': 'Add store [%s://%s] with creds from profile [%s]',
+    'INFO_ADD_STORE_WITHOUT_PROFILE': 'Add store [%s://%s]',
     'INFO_STARTING_GC': 'Starting the garbage collector for %s',
     'INFO_REMOVED_FILES': 'A total of %s files have been removed from %s',
     'INFO_RECLAIMED_SPACE': 'Total reclaimed space %s.',
     'INFO_ENTITY_DELETED': 'Entity %s was deleted',
-=======
-    'INFO_ADD_STORE': 'Add store [%s://%s] with creds from profile [%s]',
-    'INFO_ADD_STORE_WITHOUT_PROFILE': 'Add store [%s://%s]',
-    'INFO_INITIALIZED_PROJECT': 'Initialized empty ml-git repository in %s',
->>>>>>> 03b899b9
 
     'ERROR_WITHOUT_TAG_FOR_THIS_ENTITY': 'No entity with that name was found.',
     'ERROR_MULTIPLES_ENTITIES_WITH_SAME_NAME': 'You have more than one entity with the same name. Use one of the following tags to perform the checkout:\n',
