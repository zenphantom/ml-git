--- conflicted
+++ resolved
@@ -310,12 +310,7 @@
     readme_path = os.path.join(artifact_path, 'README.md')
     file_exists = os.path.isfile(spec_path)
 
-<<<<<<< HEAD
-    store = '%s://%s' % (
-        FAKE_TYPE if store_type is None else store_type, FAKE_STORE if bucket_name is None else bucket_name)
-=======
     store = '%s://%s' % (store_type, FAKE_STORE if bucket_name is None else bucket_name)
->>>>>>> 99332015
     spec_structure = {
         repo_type: {
             'categories': categories,
@@ -369,18 +364,12 @@
         if store_type not in stores_types:
             raise Exception('Invalid store type.')
         bucket = input('Please specify the bucket name: _ ').lower()
-<<<<<<< HEAD
-        profile = input('Please specify the credentials: _ ').lower()
-        endpoint = input('If you are using S3 compatible storage (ex. minio), please specify the endpoint URL,'
-                         ' otherwise press ENTER: _ ').lower()
-=======
         if store_type in (StoreType.S3.value, StoreType.S3H.value):
             profile = input('Please specify the credentials: _ ').lower()
             endpoint = input('If you are using S3 compatible storage (ex. minio), please specify the endpoint URL,'
                              ' otherwise press ENTER: _ ').lower()
         elif store_type == StoreType.GDRIVEH.value:
             profile = input('Please specify the credentials path: _ ').lower()
->>>>>>> 99332015
         git_repo = input('Please specify the git repository for ml-git %s metadata: _ ' % repotype).lower()
     if git_repo is None:
         try:
