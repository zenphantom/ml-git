--- conflicted
+++ resolved
@@ -300,13 +300,8 @@
     return True
 
 
-<<<<<<< HEAD
 def create_workspace_tree_structure(repo_type, artifact_name, categories, storage_type, bucket_name, version,
-                                    imported_dir, mutability):
-=======
-def create_workspace_tree_structure(repo_type, artifact_name, categories, store_type, bucket_name, version,
                                     imported_dir, mutability, entity_dir=''):
->>>>>>> 96f2f4f8
     # get root path to create directories and files
     path = get_root_path()
     artifact_path = os.path.join(path, repo_type, entity_dir, artifact_name)
