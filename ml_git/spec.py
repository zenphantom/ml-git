--- conflicted
+++ resolved
@@ -137,11 +137,7 @@
     return entity_tag
 
 
-<<<<<<< HEAD
-def update_storage_spec(repotype, artefact_name, storage_type, bucket):
-=======
-def update_store_spec(repotype, artifact_name, store_type, bucket, entity_dir=''):
->>>>>>> 115e4566
+def update_storage_spec(repotype, artifact_name, storage_type, bucket, entity_dir=''):
     path = None
     try:
         path = get_root_path()
