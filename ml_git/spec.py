"""
© Copyright 2020 HP Development Company, L.P.
SPDX-License-Identifier: GPL-2.0-only
"""

import os

from ml_git import log
from ml_git import utils
from ml_git.constants import ML_GIT_PROJECT_NAME
from ml_git.utils import get_root_path, yaml_load


class SearchSpecException(Exception):

    def __init__(self, msg):
        super().__init__(msg)


def search_spec_file(repotype, spec, categories_path):
<<<<<<< HEAD
    try:
        root_path = get_root_path()
        dir_with_cat_path = os.path.join(root_path, os.sep.join([repotype, categories_path, spec]))
        dir_without_cat_path = os.path.join(root_path, os.sep.join([repotype, spec]))
    except Exception as e:
        raise e

    files = None
    dir_files = None

    try:
        files = os.listdir(dir_with_cat_path)
        dir_files = dir_with_cat_path
    except Exception:
        try:
            files = os.listdir(dir_without_cat_path)
            dir_files = dir_without_cat_path
        except Exception:  # TODO: search '.' path as well
            # if 'files_without_cat_path' and 'files_with_cat_path' remains as None, the system couldn't find the directory
            #  which means that the entity name passed is wrong
            if files is None:
                raise SearchSpecException('The entity name passed is wrong. Please check again')

    if len(files) > 0:
        for file in files:
            if spec in file:
                log.debug('search spec file: found [%s]-[%s]' % (dir_files, file), class_name=ML_GIT_PROJECT_NAME)
                return dir_files, file
    raise SearchSpecException('The entity name passed is wrong. Please check again')
=======
	try:
		root_path = get_root_path()
		dir_with_cat_path = os.path.join(root_path, repotype, categories_path, spec)
		dir_without_cat_path = os.path.join(root_path, repotype, spec)
	except Exception as e:
		raise e

	files = None
	dir_files = None

	try:
		files = os.listdir(dir_with_cat_path)
		dir_files = dir_with_cat_path
	except Exception:
		try:
			files = os.listdir(dir_without_cat_path)
			dir_files = dir_without_cat_path
		except Exception:  # TODO: search '.' path as well
			# if 'files_without_cat_path' and 'files_with_cat_path' remains as None, the system couldn't find the directory
			#  which means that the entity name passed is wrong
			if files is None:
				raise SearchSpecException('The entity name passed is wrong. Please check again')

	if len(files) > 0:
		for file in files:
			if spec in file:
				log.debug('search spec file: found [%s]-[%s]' % (dir_files, file), class_name=ML_GIT_PROJECT_NAME)
				return dir_files, file
	raise SearchSpecException('The entity name passed is wrong. Please check again')
>>>>>>> 99332015


def spec_parse(spec):
    sep = '__'
    specs = spec.split(sep)
    if len(specs) <= 1:
        return None, spec, None
    else:
        categories_path = os.sep.join(specs[:-1])
        specname = specs[-2]
        version = specs[-1]
        return categories_path, specname, version


"""Increment the version number inside the given dataset specification file."""


def incr_version(file, repotype='dataset'):
    spec_hash = utils.yaml_load(file)
    if is_valid_version(spec_hash, repotype):
        spec_hash[repotype]['version'] += 1
        utils.yaml_save(spec_hash, file)
        log.debug('Version incremented to %s.' % spec_hash[repotype]['version'], class_name=ML_GIT_PROJECT_NAME)
        return spec_hash[repotype]['version']
    else:
        log.error('Invalid version, could not increment.  File:\n     %s' % file, class_name=ML_GIT_PROJECT_NAME)
        return -1


def get_version(file, repotype='dataset'):
    spec_hash = utils.yaml_load(file)
    if is_valid_version(spec_hash, repotype):
        return spec_hash['dataset']['version']
    else:
        log.error('Invalid version, could not get.  File:\n     %s' % file, class_name=ML_GIT_PROJECT_NAME)
        return -1


"""Validate the version inside the dataset specification file hash can be located and is an int."""


def is_valid_version(the_hash, repotype='dataset'):
    if the_hash is None or the_hash == {}:
        return False
    if repotype not in the_hash or 'version' not in the_hash[repotype]:
        return False
    if not isinstance(the_hash[repotype]['version'], int):
        return False
    return True


def get_spec_file_dir(entity_name, repotype='dataset'):
    dir1 = os.path.join(repotype, entity_name)
    return dir1


"""When --bumpversion is specified during 'dataset add', this increments the version number in the right place"""


def increment_version_in_spec(entity_name, repotype='dataset'):
    # Primary location: dataset/<the_dataset>/<the_dataset>.spec
    # Location: .ml-git/dataset/index/metadata/<the_dataset>/<the_dataset>.spec is linked to the primary location
    if entity_name is None:
        log.error('No %s name provided, can\'t increment version.' % repotype, class_name=ML_GIT_PROJECT_NAME)
        return False

    if os.path.exists(entity_name):
        increment_version = incr_version(entity_name, repotype)
        if increment_version != -1:
            return True
        else:
            log.error(
                '\nError incrementing version.  Please manually examine this file and make sure'
                ' the version is an integer:\n'
                '%s\n' % entity_name, class_name=ML_GIT_PROJECT_NAME)
            return False
    else:
        log.error(
            '\nCan\'t find  spec file to increment version.  Are you in the '
            'root of the repo?\n     %s\n' % entity_name, class_name=ML_GIT_PROJECT_NAME)
        return False


def get_entity_tag(specpath, repotype, entity):
    entity_tag = None
    try:
        spec = yaml_load(specpath)
        entity_tag = spec[repotype][entity]['tag']
    except Exception:
        log.warn('Repository: the ' + entity + ' does not exist for related download.')
    return entity_tag


def update_store_spec(repotype, artefact_name, store_type, bucket):
    path = None
    try:
        path = get_root_path()
    except Exception as e:
        log.error(e, CLASS_NAME=ML_GIT_PROJECT_NAME)

    spec_path = os.path.join(path, repotype, artefact_name, artefact_name + '.spec')
    spec_hash = utils.yaml_load(spec_path)
    spec_hash[repotype]['manifest']['store'] = store_type+'://'+bucket
    utils.yaml_save(spec_hash, spec_path)
    return


def validate_bucket_name(spec, config):
    values = spec['manifest']['store'].split('://')
    len_info = 2

    if len(values) != len_info:
        log.error('Invalid bucket name in spec file.\n', CLASS_NAME=ML_GIT_PROJECT_NAME)
        return False

    bucket_name = values[1]
    store_type = values[0]
    store = config['store']

    if store_type in store and bucket_name in store[store_type]:
        return True

    log.error(
        'Bucket name [%s] not found in config.\n'
        % bucket_name, CLASS_NAME=ML_GIT_PROJECT_NAME)
    return False<|MERGE_RESOLUTION|>--- conflicted
+++ resolved
@@ -18,37 +18,6 @@
 
 
 def search_spec_file(repotype, spec, categories_path):
-<<<<<<< HEAD
-    try:
-        root_path = get_root_path()
-        dir_with_cat_path = os.path.join(root_path, os.sep.join([repotype, categories_path, spec]))
-        dir_without_cat_path = os.path.join(root_path, os.sep.join([repotype, spec]))
-    except Exception as e:
-        raise e
-
-    files = None
-    dir_files = None
-
-    try:
-        files = os.listdir(dir_with_cat_path)
-        dir_files = dir_with_cat_path
-    except Exception:
-        try:
-            files = os.listdir(dir_without_cat_path)
-            dir_files = dir_without_cat_path
-        except Exception:  # TODO: search '.' path as well
-            # if 'files_without_cat_path' and 'files_with_cat_path' remains as None, the system couldn't find the directory
-            #  which means that the entity name passed is wrong
-            if files is None:
-                raise SearchSpecException('The entity name passed is wrong. Please check again')
-
-    if len(files) > 0:
-        for file in files:
-            if spec in file:
-                log.debug('search spec file: found [%s]-[%s]' % (dir_files, file), class_name=ML_GIT_PROJECT_NAME)
-                return dir_files, file
-    raise SearchSpecException('The entity name passed is wrong. Please check again')
-=======
 	try:
 		root_path = get_root_path()
 		dir_with_cat_path = os.path.join(root_path, repotype, categories_path, spec)
@@ -78,7 +47,6 @@
 				log.debug('search spec file: found [%s]-[%s]' % (dir_files, file), class_name=ML_GIT_PROJECT_NAME)
 				return dir_files, file
 	raise SearchSpecException('The entity name passed is wrong. Please check again')
->>>>>>> 99332015
 
 
 def spec_parse(spec):
