"""
© Copyright 2020 HP Development Company, L.P.
SPDX-License-Identifier: GPL-2.0-only
"""

import bisect
import filecmp
import json
import os
import shutil
import tempfile
from pathlib import Path

from botocore.client import ClientError
from tqdm import tqdm

from ml_git import log
from ml_git.cache import Cache
from ml_git.config import get_index_path, get_objects_path, get_refs_path, get_index_metadata_path, \
    get_metadata_path, get_batch_size
from ml_git.constants import LOCAL_REPOSITORY_CLASS_NAME, STORE_FACTORY_CLASS_NAME, REPOSITORY_CLASS_NAME, \
    Mutability, StoreType
from ml_git.hashfs import MultihashFS
from ml_git.index import MultihashIndex, FullIndex, Status
from ml_git.metadata import Metadata
from ml_git.pool import pool_factory, process_futures
from ml_git.refs import Refs
from ml_git.sample import SampleValidate
from ml_git.spec import spec_parse, search_spec_file
from ml_git.storages.store_utils import store_factory
from ml_git.utils import yaml_load, ensure_path_exists, get_path_with_categories, convert_path, \
    normalize_path, posix_path, set_write_read, change_mask_for_routine, run_function_per_group


class LocalRepository(MultihashFS):

<<<<<<< HEAD
    def __init__(self, config, objects_path, repo_type='dataset', block_size=256 * 1024, levels=2):
        self.is_shared_objects = repo_type in config and 'objects_path' in config[repo_type]
        with change_mask_for_routine(self.is_shared_objects):
            super(LocalRepository, self).__init__(objects_path, block_size, levels)
        self.__config = config
        self.__repo_type = repo_type
        self.__progress_bar = None

    def commit_index(self, index_path):
        idx = MultihashFS(index_path)
        idx.move_hfs(self)

    def _pool_push(self, ctx, obj, obj_path):
        store = ctx
        log.debug('LocalRepository: push blob [%s] to store' % obj, class_name=LOCAL_REPOSITORY_CLASS_NAME)
        ret = store.file_store(obj, obj_path)
        return ret

    def _create_pool(self, config, store_str, retry, pb_elts=None, pb_desc='blobs'):
        _store_factory = lambda: store_factory(config, store_str)  # noqa: E731
        return pool_factory(ctx_factory=_store_factory, retry=retry, pb_elts=pb_elts, pb_desc=pb_desc)

    def push(self, object_path, spec_file, retry=2, clear_on_fail=False):
        repo_type = self.__repo_type

        spec = yaml_load(spec_file)
        manifest = spec[repo_type]['manifest']
        idx = MultihashFS(object_path)
        objs = idx.get_log()

        if objs is None or len(objs) == 0:
            log.info('No blobs to push at this time.', class_name=LOCAL_REPOSITORY_CLASS_NAME)
            return 0

        store = store_factory(self.__config, manifest['store'])

        if store is None:
            log.error('No store for [%s]' % (manifest['store']), class_name=STORE_FACTORY_CLASS_NAME)
            return -2

        if not store.bucket_exists():
            return -2

        wp = self._create_pool(self.__config, manifest['store'], retry, len(objs), 'files')
        for obj in objs:
            # Get obj from filesystem
            obj_path = self.get_keypath(obj)
            wp.submit(self._pool_push, obj, obj_path)

        upload_errors = False
        futures = wp.wait()
        uploaded_files = []
        files_not_found = 0
        for future in futures:
            try:
                success = future.result()
                # test success w.r.t potential failures
                # Get the uploaded file's key
                uploaded_files.append(list(success.values())[0])
            except Exception as e:
                if type(e) is FileNotFoundError:
                    files_not_found += 1
                log.error('LocalRepository: fatal push error [%s]' % e, class_name=LOCAL_REPOSITORY_CLASS_NAME)
                upload_errors = True

        if clear_on_fail and len(uploaded_files) > 0 and upload_errors:
            self._delete(uploaded_files, spec_file, retry)
        wp.progress_bar_close()
        wp.reset_futures()
        return 0 if not upload_errors else 1

    def _pool_delete(self, ctx, obj):
        store = ctx
        log.debug('Delete blob [%s] from store' % obj, class_name=LOCAL_REPOSITORY_CLASS_NAME)
        ret = store.delete(obj)
        return ret

    def _delete(self, objs, spec_file, retry):
        log.warn('Removing %s files from store due to a fail during the push execution.' % len(objs),
                 class_name=LOCAL_REPOSITORY_CLASS_NAME)
        repo_type = self.__repo_type

        spec = yaml_load(spec_file)
        manifest = spec[repo_type]['manifest']
        store = store_factory(self.__config, manifest['store'])
        if store is None:
            log.error('No store for [%s]' % (manifest['store']), class_name=STORE_FACTORY_CLASS_NAME)
            return -2
        self.__progress_bar = tqdm(total=len(objs), desc='files', unit='files', unit_scale=True, mininterval=1.0)
        wp = self._create_pool(self.__config, manifest['store'], retry, len(objs))
        for obj in objs:
            wp.submit(self._pool_delete, obj)

        delete_errors = False
        futures = wp.wait()
        for future in futures:
            try:
                future.result()
            except Exception as e:
                log.error('Fatal delete error [%s]' % e, class_name=LOCAL_REPOSITORY_CLASS_NAME)
                delete_errors = True

        if delete_errors:
            log.error('It was not possible to delete all files', class_name=LOCAL_REPOSITORY_CLASS_NAME)

    def hashpath(self, path, key):
        obj_path = self._get_hashpath(key, path)
        dir_name = os.path.dirname(obj_path)
        ensure_path_exists(dir_name)
        return obj_path

    def _fetch_ipld(self, ctx, key):
        log.debug('Getting ipld key [%s]' % key, class_name=LOCAL_REPOSITORY_CLASS_NAME)
        if self._exists(key) is False:
            key_path = self.get_keypath(key)
            self._fetch_ipld_remote(ctx, key, key_path)
        return key

    def _fetch_ipld_remote(self, ctx, key, key_path):
        store = ctx
        ensure_path_exists(os.path.dirname(key_path))
        log.debug('Downloading ipld [%s]' % key, class_name=LOCAL_REPOSITORY_CLASS_NAME)
        if store.get(key_path, key) is False:
            raise Exception('Error download ipld [%s]' % key)
        return key

    def _fetch_ipld_to_path(self, ctx, key, hash_fs):
        log.debug('Getting ipld key [%s]' % key, class_name=LOCAL_REPOSITORY_CLASS_NAME)
        if hash_fs._exists(key) is False:
            key_path = hash_fs.get_keypath(key)
            try:
                self._fetch_ipld_remote(ctx, key, key_path)
            except Exception:
                pass
        return key

    def _fetch_blob(self, ctx, key):
        links = self.load(key)
        for olink in links['Links']:
            key = olink['Hash']
            log.debug('Getting blob [%s]' % key, class_name=LOCAL_REPOSITORY_CLASS_NAME)
            if self._exists(key) is False:
                key_path = self.get_keypath(key)
                self._fetch_blob_remote(ctx, key, key_path)
        return True

    def _fetch_blob_to_path(self, ctx, key, hash_fs):
        try:
            links = hash_fs.load(key)
            for olink in links['Links']:
                key = olink['Hash']
                log.debug('Getting blob [%s]' % key, class_name=LOCAL_REPOSITORY_CLASS_NAME)
                if hash_fs._exists(key) is False:
                    key_path = hash_fs.get_keypath(key)
                    self._fetch_blob_remote(ctx, key, key_path)
        except Exception:
            return False
        return True

    def _fetch_blob_remote(self, ctx, key, key_path):
        store = ctx
        ensure_path_exists(os.path.dirname(key_path))
        log.debug('Downloading blob [%s]' % key, class_name=LOCAL_REPOSITORY_CLASS_NAME)
        if store.get(key_path, key) is False:
            raise Exception('error download blob [%s]' % key)
        return True

    def adding_to_cache_dir(self, lkeys, args):
        for key in lkeys:
            # check file is in objects ; otherwise critical error (should have been fetched at step before)
            if self._exists(key) is False:
                log.error("Blob [%s] not found. exiting..." % key, class_name=LOCAL_REPOSITORY_CLASS_NAME)
                return False
            args["wp"].submit(self._update_cache, args["cache"], key)
        futures = args["wp"].wait()
        try:
            process_futures(futures, args["wp"])
        except Exception as e:
            log.error("\n Error adding into cache dir [%s] -- [%s]" % (args["cache_path"], e),
                      class_name=LOCAL_REPOSITORY_CLASS_NAME)
            return False
        return True

    @staticmethod
    def _fetch_batch(iplds, args):
        for key in iplds:
            args["wp"].submit(args["function"], key)
        futures = args["wp"].wait()
        try:
            process_futures(futures, args["wp"])
        except Exception as e:
            log.error(args["error_msg"] % e, class_name=LOCAL_REPOSITORY_CLASS_NAME)
            return False
        return True

    def fetch(self, metadata_path, tag, samples, retries=2, bare=False):
        repo_type = self.__repo_type

        categories_path, spec_name, _ = spec_parse(tag)

        # retrieve specfile from metadata to get store
        spec_path = os.path.join(metadata_path, categories_path, spec_name + '.spec')
        spec = yaml_load(spec_path)
        if repo_type not in spec:
            log.error('No spec file found. You need to initialize an entity (dataset|model|label) first',
                      class_name=LOCAL_REPOSITORY_CLASS_NAME)
            return False
        manifest = spec[repo_type]['manifest']
        store = store_factory(self.__config, manifest['store'])
        if store is None:
            return False

        # retrieve manifest from metadata to get all files of version tag
        manifest_file = 'MANIFEST.yaml'
        manifest_path = os.path.join(metadata_path, categories_path, manifest_file)
        files = yaml_load(manifest_path)
        try:
            if samples is not None:
                set_files = SampleValidate.process_samples(samples, files)
                if set_files is None or len(set_files) == 0:
                    return False
                files = set_files
        except Exception as e:
            log.error(e, class_name=LOCAL_REPOSITORY_CLASS_NAME)
            return False
        if bare:
            return True

        # creates 2 independent worker pools for IPLD files and another for data chunks/blobs.
        # Indeed, IPLD files are 1st needed to get blobs to get from store.
        # Concurrency comes from the download of
        #   1) multiple IPLD files at a time and
        #   2) multiple data chunks/blobs from multiple IPLD files at a time.

        wp_ipld = self._create_pool(self.__config, manifest['store'], retries, len(files))
        # TODO: is that the more efficient in case the list is very large?
        lkeys = list(files.keys())
        with change_mask_for_routine(self.is_shared_objects):
            args = {'wp': wp_ipld}
            args['error_msg'] = 'Error to fetch ipld -- [%s]'
            args['function'] = self._fetch_ipld
            result = run_function_per_group(lkeys, 20, function=self._fetch_batch, arguments=args)
            if not result:
                return False
            wp_ipld.progress_bar_close()
            del wp_ipld

            wp_blob = self._create_pool(self.__config, manifest['store'], retries, len(files), 'chunks')

            args['wp'] = wp_blob
            args['error_msg'] = 'Error to fetch blob -- [%s]'
            args['function'] = self._fetch_blob
            result = run_function_per_group(lkeys, 20, function=self._fetch_batch, arguments=args)
            if not result:
                return False
            wp_blob.progress_bar_close()
            del wp_blob

        return True

    def _update_cache(self, cache, key):
        # determine whether file is already in cache, if not, get it
        if cache.exists(key) is False:
            cfile = cache.get_keypath(key)
            ensure_path_exists(os.path.dirname(cfile))
            super().get(key, cfile)

    def _update_links_wspace(self, cache, fidex, files, key, ws_path, mfiles, status, mutability):
        # for all concrete files specified in manifest, create a hard link into workspace
        for file in files:
            mfiles[file] = key
            file_path = convert_path(ws_path, file)
            if mutability == Mutability.STRICT.value or mutability == Mutability.FLEXIBLE.value:
                cache.ilink(key, file_path)
            else:
                if os.path.exists(file_path):
                    set_write_read(file_path)
                    os.unlink(file_path)
                ensure_path_exists(os.path.dirname(file_path))
                super().get(key, file_path)
            fidex.update_full_index(file, file_path, status, key)

    def _remove_unused_links_wspace(self, ws_path, mfiles):
        for root, dirs, files in os.walk(ws_path):
            relative_path = root[len(ws_path) + 1:]

            for file in files:
                if 'README.md' in file:
                    continue
                if '.spec' in file:
                    continue
                full_posix_path = Path(relative_path, file).as_posix()
                if full_posix_path not in mfiles:
                    set_write_read(os.path.join(root, file))
                    os.unlink(os.path.join(root, file))
                    log.debug('Removing %s' % full_posix_path, class_name=LOCAL_REPOSITORY_CLASS_NAME)

    @staticmethod
    def _update_metadata(full_md_path, ws_path, spec_name):
        for md in ['README.md', spec_name + '.spec']:
            md_path = os.path.join(full_md_path, md)
            if os.path.exists(md_path) is False:
                continue
            md_dst = os.path.join(ws_path, md)
            shutil.copy2(md_path, md_dst)

    def adding_files_into_cache(self, lkeys, args):
        for key in lkeys:
            # check file is in objects ; otherwise critical error (should have been fetched at step before)
            if self._exists(key) is False:
                log.error('Blob [%s] not found. exiting...' % key, class_name=LOCAL_REPOSITORY_CLASS_NAME)
                return False
            args['wp'].submit(self._update_cache, args['cache'], key)
        futures = args['wp'].wait()
        try:
            process_futures(futures, args['wp'])
        except Exception as e:
            log.error('\n Error adding into cache dir [%s] -- [%s]' % (args['cache_path'], e),
                      class_name=LOCAL_REPOSITORY_CLASS_NAME)
            return False
        return True

    def adding_files_into_workspace(self, lkeys, args):
        for key in lkeys:
            # check file is in objects ; otherwise critical error (should have been fetched at step before)
            if self._exists(key) is False:
                log.error('Blob [%s] not found. exiting...', class_name=LOCAL_REPOSITORY_CLASS_NAME)
                return False
            args['wps'].submit(self._update_links_wspace, args['cache'], args['fidex'], args['obj_files'][key], key,
                               args['ws_path'],
                               args['mfiles'], Status.u.name, args['mutability'])
        futures = args['wps'].wait()
        try:
            process_futures(futures, args['wps'])
        except Exception as e:
            log.error('Error adding into workspace dir [%s] -- [%s]' % (args['ws_path'], e),
                      class_name=LOCAL_REPOSITORY_CLASS_NAME)
            return False
        return True

    def checkout(self, cache_path, metadata_path, object_path, ws_path, tag, samples, bare=False):
        categories_path, spec_name, version = spec_parse(tag)
        index_path = get_index_path(self.__config, self.__repo_type)
        # get all files for specific tag
        manifest_path = os.path.join(metadata_path, categories_path, 'MANIFEST.yaml')
        mutability, _ = self.get_mutability_from_spec(spec_name, self.__repo_type, tag)
        index_manifest_path = os.path.join(index_path, 'metadata', spec_name)
        fidx_path = os.path.join(index_manifest_path, 'INDEX.yaml')
        try:
            os.unlink(fidx_path)
        except FileNotFoundError:
            pass
        fidex = FullIndex(spec_name, index_path, mutability)
        # copy all files defined in manifest from objects to cache (if not there yet) then hard links to workspace
        mfiles = {}

        obj_files = yaml_load(manifest_path)
        try:
            if samples is not None:
                set_files = SampleValidate.process_samples(samples, obj_files)
                if set_files is None or len(set_files) == 0:
                    return False
                obj_files = set_files
        except Exception as e:
            log.error(e, class_name=LOCAL_REPOSITORY_CLASS_NAME)
            return False
        lkey = list(obj_files)

        if not bare:
            cache = None
            if mutability == Mutability.STRICT.value or mutability == Mutability.FLEXIBLE.value:
                is_shared_cache = 'cache_path' in self.__config[self.__repo_type]
                with change_mask_for_routine(is_shared_cache):
                    cache = Cache(cache_path)
                    wp = pool_factory(pb_elts=len(lkey), pb_desc='files into cache')
                    args = {'wp': wp, 'cache': cache, 'cache_path': cache_path}
                    if not run_function_per_group(lkey, 20, function=self.adding_files_into_cache, arguments=args):
                        return
                    wp.progress_bar_close()

            wps = pool_factory(pb_elts=len(lkey), pb_desc='files into workspace')
            args = {'wps': wps, 'cache': cache, 'fidex': fidex, 'ws_path': ws_path, 'mfiles': mfiles,
                    'obj_files': obj_files, 'mutability': mutability}
            if not run_function_per_group(lkey, 20, function=self.adding_files_into_workspace, arguments=args):
                return
            wps.progress_bar_close()
        else:
            args = {'fidex': fidex, 'ws_path': ws_path, 'obj_files': obj_files}
            run_function_per_group(lkey, 20, function=self._update_index_bare_mode, arguments=args)

        fidex.save_manifest_index()
        # Check files that have been removed (present in wskpace and not in MANIFEST)
        self._remove_unused_links_wspace(ws_path, mfiles)
        # Update metadata in workspace
        full_md_path = os.path.join(metadata_path, categories_path)
        self._update_metadata(full_md_path, ws_path, spec_name)
        bare_path = os.path.join(index_manifest_path, 'bare')
        if bare:
            open(bare_path, 'w+')
            log.info('Checkout in bare mode done.', class_name=LOCAL_REPOSITORY_CLASS_NAME)
        elif os.path.exists(bare_path):
            os.unlink(bare_path)

    def _update_index_bare_mode(self, lkeys, args):
        for key in lkeys:
            [args['fidex'].update_full_index(file, args['ws_path'], Status.u.name, key) for file in
             args['obj_files'][key]]

    def _pool_remote_fsck_ipld(self, ctx, obj):
        store = ctx
        log.debug('LocalRepository: check ipld [%s] in store' % obj, class_name=LOCAL_REPOSITORY_CLASS_NAME)
        obj_path = self.get_keypath(obj)
        ret = store.file_store(obj, obj_path)
        return ret

    def _pool_remote_fsck_blob(self, ctx, obj):
        if self._exists(obj) is False:
            log.debug('LocalRepository: ipld [%s] not present for full verification' % obj)
            return {None: None}

        rets = []
        links = self.load(obj)
        for olink in links['Links']:
            key = olink['Hash']
            store = ctx
            obj_path = self.get_keypath(key)
            ret = store.file_store(key, obj_path)
            rets.append(ret)
        return rets

    @staticmethod
    def _work_pool_file_submitter(files, args):
        wp_file = args['wp']
        for key in files:
            wp_file.submit(args['submit_function'], key, *args['args'])
        files_future = wp_file.wait()
        try:
            process_futures(files_future, wp_file)
        except Exception as e:
            log.error('Error to fetch file -- [%s]' % e, class_name=LOCAL_REPOSITORY_CLASS_NAME)
            return False
        return True

    def _work_pool_to_submit_file(self, manifest, retries, files, submit_function, *args):
        wp_file = self._create_pool(self.__config, manifest['store'], retries, len(files), pb_desc='files')
        submit_args = {
            'wp': wp_file,
            'args': args,
            'submit_function': submit_function
        }
        run_function_per_group(files, 20, function=self._work_pool_file_submitter, arguments=submit_args)
        wp_file.progress_bar_close()
        del wp_file

    def _remote_fsck_paranoid(self, manifest, retries, lkeys, batch_size):
        log.info('Paranoid mode is active - Downloading files: ', class_name=STORE_FACTORY_CLASS_NAME)
        total_corrupted_files = 0

        for i in range(0, len(lkeys), batch_size):
            with tempfile.TemporaryDirectory() as tmp_dir:
                temp_hash_fs = MultihashFS(tmp_dir)
                self._work_pool_to_submit_file(manifest, retries, lkeys[i:batch_size + i], self._fetch_ipld_to_path,
                                               temp_hash_fs)
                self._work_pool_to_submit_file(manifest, retries, lkeys[i:batch_size + i], self._fetch_blob_to_path,
                                               temp_hash_fs)
                corrupted_files = self._remote_fsck_check_integrity(tmp_dir)
                len_corrupted_files = len(corrupted_files)
                if len_corrupted_files > 0:
                    total_corrupted_files += len_corrupted_files
                    log.info('Fixing corrupted files in remote store', class_name=LOCAL_REPOSITORY_CLASS_NAME)
                    self._delete_corrupted_files(corrupted_files, retries, manifest)
        log.info('Corrupted files: %d' % total_corrupted_files, class_name=LOCAL_REPOSITORY_CLASS_NAME)

    @staticmethod
    def _remote_fsck_ipld_future_process(futures, args):
        for future in futures:
            args['ipld'] += 1
            key = future.result()
            ks = list(key.keys())
            if ks[0] is False:
                args['ipld_unfixed'] += 1
            elif ks[0] is True:
                pass
            else:
                args['ipld_fixed'] += 1
        args['wp'].reset_futures()

    def _remote_fsck_submit_iplds(self, lkeys, args):

        for key in lkeys:
            # blob file describing IPLD links
            if not self._exists(key):
                args['ipld_missing'].append(key)
                args['wp'].progress_bar_total_inc(-1)
            else:
                args['wp'].submit(self._pool_remote_fsck_ipld, key)
        ipld_futures = args['wp'].wait()
        try:
            self._remote_fsck_ipld_future_process(ipld_futures, args)
        except Exception as e:
            log.error('LocalRepository: Error to fsck ipld -- [%s]' % e, class_name=LOCAL_REPOSITORY_CLASS_NAME)
            return False
        return True

    @staticmethod
    def _remote_fsck_blobs_future_process(futures, args):
        for future in futures:
            args['blob'] += 1
            rets = future.result()
            for ret in rets:
                if ret is not None:
                    ks = list(ret.keys())
                    if ks[0] is False:
                        args['blob_unfixed'] += 1
                    elif ks[0] is True:
                        pass
                    else:
                        args['blob_fixed'] += 1
        args['wp'].reset_futures()

    def _remote_fsck_submit_blobs(self, lkeys, args):
        for key in lkeys:
            args['wp'].submit(self._pool_remote_fsck_blob, key)

        futures = args['wp'].wait()
        try:
            self._remote_fsck_blobs_future_process(futures, args)
        except Exception as e:
            log.error('LocalRepository: Error to fsck blob -- [%s]' % e, class_name=LOCAL_REPOSITORY_CLASS_NAME)
            return False
        args['wp'].reset_futures()
        return True

    def remote_fsck(self, metadata_path, tag, spec_file, retries=2, thorough=False, paranoid=False):
        spec = yaml_load(spec_file)
        manifest = spec[self.__repo_type]['manifest']
        categories_path, spec_name, version = spec_parse(tag)
        # get all files for specific tag
        manifest_path = os.path.join(metadata_path, categories_path, 'MANIFEST.yaml')
        obj_files = yaml_load(manifest_path)

        store = store_factory(self.__config, manifest['store'])
        if store is None:
            log.error('No store for [%s]' % (manifest['store']), class_name=LOCAL_REPOSITORY_CLASS_NAME)
            return -2

        # TODO: is that the more efficient in case the list is very large?
        lkeys = list(obj_files.keys())

        if paranoid:
            try:
                batch_size = get_batch_size(self.__config)
            except Exception as e:
                log.error(e, class_name=LOCAL_REPOSITORY_CLASS_NAME)
                return
            self._remote_fsck_paranoid(manifest, retries, lkeys, batch_size)
        wp_ipld = self._create_pool(self.__config, manifest['store'], retries, len(obj_files))

        submit_iplds_args = {'wp': wp_ipld}
        submit_iplds_args['ipld_unfixed'] = 0
        submit_iplds_args['ipld_fixed'] = 0
        submit_iplds_args['ipld'] = 0
        submit_iplds_args['ipld_missing'] = []

        result = run_function_per_group(lkeys, 20, function=self._remote_fsck_submit_iplds, arguments=submit_iplds_args)
        if not result:
            return False
        del wp_ipld

        if len(submit_iplds_args['ipld_missing']) > 0:
            if thorough:
                log.info(str(len(submit_iplds_args['ipld_missing'])) + ' missing descriptor files. Download: ',
                         class_name=LOCAL_REPOSITORY_CLASS_NAME)
                self._work_pool_to_submit_file(manifest, retries, submit_iplds_args['ipld_missing'], self._fetch_ipld)
            else:
                log.info(str(len(submit_iplds_args[
                                     'ipld_missing'])) + ' missing descriptor files. Consider using the --thorough option.',
                         class_name=LOCAL_REPOSITORY_CLASS_NAME)

        wp_blob = self._create_pool(self.__config, manifest['store'], retries, len(obj_files))
        submit_blob_args = {'wp': wp_blob}
        submit_blob_args['blob'] = 0
        submit_blob_args['blob_fixed'] = 0
        submit_blob_args['blob_unfixed'] = 0

        result = run_function_per_group(lkeys, 20, function=self._remote_fsck_submit_blobs, arguments=submit_blob_args)
        if not result:
            return False
        del wp_blob

        if submit_iplds_args['ipld_fixed'] > 0 or submit_blob_args['blob_fixed'] > 0:
            log.info('remote-fsck -- fixed   : ipld[%d] / blob[%d]' % (
                submit_iplds_args['ipld_fixed'], submit_blob_args['blob_fixed']))
        if submit_iplds_args['ipld_unfixed'] > 0 or submit_blob_args['blob_unfixed'] > 0:
            log.error('remote-fsck -- unfixed : ipld[%d] / blob[%d]' % (
                submit_iplds_args['ipld_unfixed'], submit_blob_args['blob_unfixed']))
        log.info('remote-fsck -- total   : ipld[%d] / blob[%d]' % (submit_iplds_args['ipld'], submit_blob_args['blob']))

        return True

    def exist_local_changes(self, spec_name):
        new_files, deleted_files, untracked_files, _, _ = self.status(spec_name, log_errors=False)
        if new_files is not None and deleted_files is not None and untracked_files is not None:
            unsaved_files = new_files + deleted_files + untracked_files
            if spec_name + '.spec' in unsaved_files:
                unsaved_files.remove(spec_name + '.spec')
            if 'README.md' in unsaved_files:
                unsaved_files.remove('README.md')
            if len(unsaved_files) > 0:
                log.error('Your local changes to the following files would be discarded: ')
                for file in unsaved_files:
                    print('\t%s' % file)
                log.info(
                    'Please, commit your changes before the get. You can also use the --force option '
                    'to discard these changes. See \'ml-git --help\'.',
                    class_name=LOCAL_REPOSITORY_CLASS_NAME
                )
                return True
        return False

    def get_corrupted_files(self, spec):
        try:
            repo_type = self.__repo_type
            index_path = get_index_path(self.__config, repo_type)
            objects_path = get_objects_path(self.__config, repo_type)
        except Exception as e:
            log.error(e, class_name=REPOSITORY_CLASS_NAME)
            return

        idx = MultihashIndex(spec, index_path, objects_path)
        idx_yalm = idx.get_index_yalm()
        corrupted_files = []
        idx_yalm_mf = idx_yalm.get_manifest_index()

        self.__progress_bar = tqdm(total=len(idx_yalm_mf.load()), desc='files', unit='files', unit_scale=True,
                                   mininterval=1.0)
        for key in idx_yalm_mf:
            if idx_yalm_mf[key]['status'] == Status.c.name:
                bisect.insort(corrupted_files, normalize_path(key))
            self.__progress_bar.update(1)
        self.__progress_bar.close()

        return corrupted_files

    def status(self, spec, log_errors=True):
        try:
            repo_type = self.__repo_type
            index_path = get_index_path(self.__config, repo_type)
            metadata_path = get_metadata_path(self.__config, repo_type)
            refs_path = get_refs_path(self.__config, repo_type)
            index_metadata_path = get_index_metadata_path(self.__config, repo_type)
            objects_path = get_objects_path(self.__config, repo_type)
        except Exception as e:
            log.error(e, class_name=REPOSITORY_CLASS_NAME)
            return
        ref = Refs(refs_path, spec, repo_type)
        tag, sha = ref.branch()
        metadata = Metadata(spec, metadata_path, self.__config, repo_type)
        if tag:
            metadata.checkout(tag)
        categories_path = get_path_with_categories(tag)
        full_metadata_path = os.path.join(metadata_path, categories_path, spec)
        index_full_metadata_path_without_cat = os.path.join(index_metadata_path, spec)
        index_full_metadata_path_with_cat = os.path.join(index_metadata_path, categories_path, spec)

        path, file = None, None
        try:
            path, file = search_spec_file(self.__repo_type, spec, categories_path)
        except Exception as e:
            if log_errors:
                log.error(e, class_name=REPOSITORY_CLASS_NAME)
        if path is None:
            return None, None, None, None, None

        # All files in MANIFEST.yaml in the index AND all files in datapath which stats links == 1
        idx = MultihashIndex(spec, index_path, objects_path)
        idx_yalm = idx.get_index_yalm()
        new_files = []
        deleted_files = []
        untracked_files = []
        all_files = []
        corrupted_files = []
        changed_files = []
        idx_yalm_mf = idx_yalm.get_manifest_index()

        bare_mode = os.path.exists(os.path.join(index_metadata_path, spec, 'bare'))
        for key in idx_yalm_mf:
            if not bare_mode and not os.path.exists(convert_path(path, key)):
                bisect.insort(deleted_files, normalize_path(key))
            elif idx_yalm_mf[key]['status'] == 'a' and os.path.exists(convert_path(path, key)):
                bisect.insort(new_files, key)
            elif idx_yalm_mf[key]['status'] == 'c' and os.path.exists(convert_path(path, key)):
                bisect.insort(corrupted_files, normalize_path(key))
            bisect.insort(all_files, normalize_path(key))
        if path is not None:
            for root, dirs, files in os.walk(path):
                base_path = root[len(path) + 1:]
                for file in files:
                    bpath = convert_path(base_path, file)
                    if bpath in all_files:
                        full_file_path = os.path.join(root, file)
                        stat = os.stat(full_file_path)
                        file_in_index = idx_yalm_mf[posix_path(bpath)]
                        if file_in_index['mtime'] != stat.st_mtime and self.get_scid(full_file_path) != \
                                file_in_index['hash']:
                            bisect.insort(changed_files, bpath)
                    else:
                        is_metadata_file = '.spec' in file or 'README.md' in file

                        if not is_metadata_file:
                            bisect.insort(untracked_files, bpath)
                        else:
                            file_path_metadata = os.path.join(full_metadata_path, file)
                            file_index_path_with_cat = os.path.join(index_full_metadata_path_with_cat, file)
                            file_index_path_without_cat = os.path.join(index_full_metadata_path_without_cat, file)
                            file_index_exists = file_index_path_without_cat if os.path.isfile(
                                file_index_path_without_cat) else file_index_path_with_cat
                            full_base_path = os.path.join(root, bpath)

                            if os.path.isfile(file_index_exists) and os.path.isfile(file_path_metadata):
                                if self._compare_matadata(full_base_path, file_index_exists) and \
                                        not self._compare_matadata(full_base_path, file_path_metadata):
                                    bisect.insort(new_files, bpath)
                                elif not self._compare_matadata(full_base_path, file_index_exists):
                                    bisect.insort(untracked_files, bpath)
                            elif os.path.isfile(file_index_exists):
                                if not self._compare_matadata(full_base_path, file_index_exists):
                                    bisect.insort(untracked_files, bpath)
                                else:
                                    bisect.insort(new_files, bpath)
                            elif os.path.isfile(file_path_metadata):
                                if not self._compare_matadata(full_base_path, file_path_metadata):
                                    bisect.insort(untracked_files, bpath)
                            else:
                                bisect.insort(untracked_files, bpath)
        if tag:
            metadata.checkout('master')
        return new_files, deleted_files, untracked_files, corrupted_files, changed_files

    def import_files(self, object, path, directory, retry, bucket_name, profile, region):
        bucket = dict()
        bucket['region'] = region
        bucket['aws-credentials'] = {'profile': profile}
        self.__config['store'][StoreType.S3.value] = {bucket_name: bucket}
        obj = False

        if object:
            path = object
            obj = True
        bucket_name = 's3://{}'.format(bucket_name)
        try:
            self._import_files(path, os.path.join(self.__repo_type, directory), bucket_name, retry, obj)
        except Exception as e:
            log.error('Fatal downloading error [%s]' % e, class_name=LOCAL_REPOSITORY_CLASS_NAME)

    @staticmethod
    def _import_path(ctx, path, dir):
        file = os.path.join(dir, path)
        ensure_path_exists(os.path.dirname(file))

        try:
            res = ctx.get(file, path)
            return res
        except ClientError as e:
            if e.response['Error']['Code'] == '404':
                raise Exception('File %s not found' % path)
            raise e

    def _import_files(self, path, directory, bucket, retry, obj=False):
        store = store_factory(self.__config, bucket)

        if not obj:
            files = store.list_files_from_path(path)
            if not len(files):
                raise Exception('Path %s not found' % path)
        else:
            files = [path]
        wp = pool_factory(ctx_factory=lambda: store_factory(self.__config, bucket),
                          retry=retry, pb_elts=len(files), pb_desc='files')
        for file in files:
            wp.submit(self._import_path, file, directory)
        futures = wp.wait()
        for future in futures:
            future.result()

    def unlock_file(self, path, file, index_path, objects_path, spec, cache_path):
        file_path = os.path.join(path, file)
        idx = MultihashIndex(spec, index_path, objects_path)
        idx_yalm = idx.get_index_yalm()
        hash_file = idx_yalm.get_index()
        idxfs = Cache(cache_path)

        try:
            cache_file = idxfs._get_hashpath(hash_file[file]['hash'])
            if os.path.isfile(cache_file):
                os.unlink(file_path)
                shutil.copy2(cache_file, file_path)
        except Exception:
            log.debug('File is not in cache', class_name=LOCAL_REPOSITORY_CLASS_NAME)
        try:
            set_write_read(file_path)
        except Exception:
            raise Exception('File %s not found' % file)
        idx_yalm.update_index_unlock(file_path[len(path) + 1:])
        log.info('The permissions for %s have been changed.' % file, class_name=LOCAL_REPOSITORY_CLASS_NAME)

    def _change_config_store(self, profile, bucket_name, region, endpoint):
        bucket = dict()
        bucket['region'] = region
        bucket['aws-credentials'] = {'profile': profile}

        if endpoint:
            bucket['endpoint-url'] = endpoint
        self.__config['store'][StoreType.S3.value] = {bucket_name: bucket}

    def export_file(self, lkeys, args):
        for key in lkeys:
            args['wp'].submit(self._upload_file, args['store_dst'], key, args['files'][key])
        export_futures = args['wp'].wait()
        try:
            process_futures(export_futures, args['wp'])
        except Exception as e:
            log.error('Error to export files -- [%s]' % e, class_name=LOCAL_REPOSITORY_CLASS_NAME)
            return False
        return True

    def export_tag(self, metadata_path, tag, bucket_name, profile, region, endpoint, retry):
        categories_path, spec_name, _ = spec_parse(tag)
        spec_path = os.path.join(metadata_path, categories_path, spec_name + '.spec')
        spec = yaml_load(spec_path)

        if self.__repo_type not in spec:
            log.error('No spec file found. You need to initialize an entity (dataset|model|label) first',
                      class_name=LOCAL_REPOSITORY_CLASS_NAME)
            return

        manifest = spec[self.__repo_type]['manifest']
        store = store_factory(self.__config, manifest['store'])
        if store is None:
            log.error('No store for [%s]' % (manifest['store']), class_name=LOCAL_REPOSITORY_CLASS_NAME)
            return
        self._change_config_store(profile, bucket_name, region, endpoint)
        store_dst_type = 's3://{}'.format(bucket_name)
        store_dst = store_factory(self.__config, store_dst_type)
        if store_dst is None:
            log.error('No store for [%s]' % store_dst_type, class_name=LOCAL_REPOSITORY_CLASS_NAME)
            return
        manifest_file = 'MANIFEST.yaml'
        manifest_path = os.path.join(metadata_path, categories_path, manifest_file)
        files = yaml_load(manifest_path)
        log.info('Exporting tag [{}] from [{}] to [{}].'.format(tag, manifest['store'], store_dst_type),
                 class_name=LOCAL_REPOSITORY_CLASS_NAME)
        wp_export_file = pool_factory(ctx_factory=lambda: store, retry=retry, pb_elts=len(files), pb_desc='files')

        lkeys = list(files.keys())
        args = {'wp': wp_export_file, 'store_dst': store_dst, 'files': files}
        result = run_function_per_group(lkeys, 20, function=self.export_file, arguments=args)
        if not result:
            return
        wp_export_file.progress_bar_close()
        del wp_export_file

    def _get_ipld(self, ctx, key):
        store = ctx
        ipld_bytes = store.get_object(key)
        try:
            return json.loads(ipld_bytes)
        except Exception:
            raise Exception('Invalid IPLD [%s]' % key)

    @staticmethod
    def _mount_blobs(ctx, links):
        store = ctx
        file = b''

        for chunk in links['Links']:
            h = chunk['Hash']
            obj = store.get_object(h)
            if obj:
                file += obj
            del obj
        return file

    def _upload_file(self, ctx, store_dst, key, path_dst):
        links = self._get_ipld(ctx, key)
        file = self._mount_blobs(ctx, links)

        for file_path in path_dst:
            store_dst.put_object(file_path, file)
        del file

    def _compare_spec(self, spec, spec_to_comp):
        index = yaml_load(spec)
        compare = yaml_load(spec_to_comp)

        if not index or not compare:
            return False

        entity = index[self.__repo_type]
        entity_compare = compare[self.__repo_type]
        if entity['categories'] != entity_compare['categories']:
            return False
        if entity['manifest']['store'] != entity_compare['manifest']['store']:
            return False
        if entity['name'] != entity_compare['name']:
            return False
        if entity['version'] != entity_compare['version']:
            return False
        return True

    def _compare_matadata(self, file, file_to_compare):
        if '.spec' in file:
            return self._compare_spec(file, file_to_compare)
        return filecmp.cmp(file, file_to_compare, shallow=True)

    @staticmethod
    def _remote_fsck_check_integrity(path):
        hash_path = MultihashFS(path)
        corrupted_files = hash_path.fsck()
        return corrupted_files

    def _delete_corrupted_files(self, files, retry, manifest):
        wp = self._create_pool(self.__config, manifest['store'], retry, len(files))
        for file in files:
            if self._exists(file):
                wp.submit(self._pool_delete, file)
            else:
                wp.progress_bar_total_inc(-1)

    def get_mutability_from_spec(self, spec, repo_type, tag=None):
        metadata_path = get_metadata_path(self.__config, repo_type)
        categories_path = get_path_with_categories(tag)
        spec_path, spec_file = None, None
        check_update_mutability = False

        try:
            if tag:
                spec_path = os.path.join(metadata_path, categories_path, spec)
            else:
                refs_path = get_refs_path(self.__config, repo_type)
                ref = Refs(refs_path, spec, repo_type)
                tag, sha = ref.branch()
                categories_path = get_path_with_categories(tag)
                spec_path, spec_file = search_spec_file(repo_type, spec, categories_path)
                check_update_mutability = self.check_mutability_between_specs(repo_type, tag, metadata_path,
                                                                              categories_path, spec_path, spec)
        except Exception as e:
            log.error(e, class_name=REPOSITORY_CLASS_NAME)
            return None, False

        full_spec_path = os.path.join(spec_path, spec + '.spec')
        file_ws_spec = yaml_load(full_spec_path)

        try:
            spec_mutability = file_ws_spec[repo_type].get('mutability', 'strict')
            if spec_mutability not in list(map(lambda c: c.value, Mutability)):
                log.error('Invalid mutability type.', class_name=REPOSITORY_CLASS_NAME)
                return None, False
            else:
                return spec_mutability, check_update_mutability
        except Exception:
            return Mutability.STRICT.value, check_update_mutability

    @staticmethod
    def check_mutability_between_specs(repo_type, tag, metadata_path, categories_path, spec_path, spec):
        if tag:
            metadata_spec_path = os.path.join(metadata_path, categories_path, spec, spec + '.spec')
            ws_spec_path = os.path.join(spec_path, spec + '.spec')
            file_ws_spec = yaml_load(ws_spec_path)
            file_md_spec = yaml_load(metadata_spec_path)
            md_spec_mutability = None
            ws_spec_mutability = None
            try:
                if 'mutability' in file_ws_spec[repo_type]:
                    ws_spec_mutability = file_ws_spec[repo_type]['mutability']
                else:
                    ws_spec_mutability = Mutability.STRICT.value
                if 'mutability' in file_md_spec[repo_type]:
                    md_spec_mutability = file_md_spec[repo_type]['mutability']
                else:
                    md_spec_mutability = Mutability.STRICT.value
                return ws_spec_mutability == md_spec_mutability
            except Exception as e:
                log.error(e, class_name=REPOSITORY_CLASS_NAME)
                return False
        return True
=======
	def __init__(self, config, objects_path, repo_type='dataset', block_size=256 * 1024, levels=2):
		self.is_shared_objects = repo_type in config and 'objects_path' in config[repo_type]
		with change_mask_for_routine(self.is_shared_objects):
			super(LocalRepository, self).__init__(objects_path, block_size, levels)
		self.__config = config
		self.__repo_type = repo_type
		self.__progress_bar = None

	def commit_index(self, index_path):
		idx = MultihashFS(index_path)
		idx.move_hfs(self)

	def _pool_push(self, ctx, obj, obj_path):
		store = ctx
		log.debug('LocalRepository: push blob [%s] to store' % obj, class_name=LOCAL_REPOSITORY_CLASS_NAME)
		ret = store.file_store(obj, obj_path)
		return ret

	def _create_pool(self, config, store_str, retry, pb_elts=None, pb_desc='blobs'):
		_store_factory = lambda: store_factory(config, store_str)
		return pool_factory(ctx_factory=_store_factory, retry=retry, pb_elts=pb_elts, pb_desc=pb_desc)

	def push(self, object_path, spec_file, retry=2, clear_on_fail=False):
		repo_type = self.__repo_type

		spec = yaml_load(spec_file)
		manifest = spec[repo_type]['manifest']
		idx = MultihashFS(object_path)
		objs = idx.get_log()

		if objs is None or len(objs) == 0:
			log.info('No blobs to push at this time.', class_name=LOCAL_REPOSITORY_CLASS_NAME)
			return 0

		store = store_factory(self.__config, manifest['store'])

		if store is None:
			log.error('No store for [%s]' % (manifest['store']), class_name=STORE_FACTORY_CLASS_NAME)
			return -2

		if not store.bucket_exists():
			return -2

		wp = self._create_pool(self.__config, manifest['store'], retry, len(objs), 'files')
		for obj in objs:
			# Get obj from filesystem
			obj_path = self.get_keypath(obj)
			wp.submit(self._pool_push, obj, obj_path)

		upload_errors = False
		futures = wp.wait()
		uploaded_files = []
		files_not_found = 0
		for future in futures:
			try:
				success = future.result()
				# test success w.r.t potential failures
				# Get the uploaded file's key
				uploaded_files.append(list(success.values())[0])
			except Exception as e:
				if type(e) is FileNotFoundError:
					files_not_found += 1
				log.error('LocalRepository: fatal push error [%s]' % e, class_name=LOCAL_REPOSITORY_CLASS_NAME)
				upload_errors = True

		if clear_on_fail and len(uploaded_files) > 0 and upload_errors:
			self._delete(uploaded_files, spec_file, retry)
		wp.progress_bar_close()
		wp.reset_futures()
		return 0 if not upload_errors else 1

	def _pool_delete(self, ctx, obj):
		store = ctx
		log.debug('Delete blob [%s] from store' % obj, class_name=LOCAL_REPOSITORY_CLASS_NAME)
		ret = store.delete(obj)
		return ret

	def _delete(self, objs, spec_file, retry):
		log.warn('Removing %s files from store due to a fail during the push execution.' % len(objs), class_name=LOCAL_REPOSITORY_CLASS_NAME)
		repo_type = self.__repo_type

		spec = yaml_load(spec_file)
		manifest = spec[repo_type]['manifest']
		store = store_factory(self.__config, manifest['store'])
		if store is None:
			log.error('No store for [%s]' % (manifest['store']), class_name=STORE_FACTORY_CLASS_NAME)
			return -2
		self.__progress_bar = tqdm(total=len(objs), desc='files', unit='files', unit_scale=True, mininterval=1.0)
		wp = self._create_pool(self.__config, manifest['store'], retry, len(objs))
		for obj in objs:
			wp.submit(self._pool_delete, obj)

		delete_errors = False
		futures = wp.wait()
		for future in futures:
			try:
				success = future.result()
			except Exception as e:
				log.error('Fatal delete error [%s]' % e, class_name=LOCAL_REPOSITORY_CLASS_NAME)
				delete_errors = True

		if delete_errors:
			log.error('It was not possible to delete all files', class_name=LOCAL_REPOSITORY_CLASS_NAME)

	def hashpath(self, path, key):
		obj_path = self._get_hashpath(key, path)
		dir_name = os.path.dirname(obj_path)
		ensure_path_exists(dir_name)
		return obj_path

	def _fetch_ipld(self, ctx, key):
		log.debug('Getting ipld key [%s]' % key, class_name=LOCAL_REPOSITORY_CLASS_NAME)
		if self._exists(key) == False:
			key_path = self.get_keypath(key)
			self._fetch_ipld_remote(ctx, key, key_path)
		return key

	def _fetch_ipld_remote(self, ctx, key, key_path):
		store = ctx
		ensure_path_exists(os.path.dirname(key_path))
		log.debug('Downloading ipld [%s]' % key, class_name=LOCAL_REPOSITORY_CLASS_NAME)
		if store.get(key_path, key) == False:
			raise Exception('Error download ipld [%s]' % key)
		return key

	def _fetch_ipld_to_path(self, ctx, key, hash_fs):
		log.debug('Getting ipld key [%s]' % key, class_name=LOCAL_REPOSITORY_CLASS_NAME)
		if hash_fs._exists(key) == False:
			key_path = hash_fs.get_keypath(key)
			try:
				self._fetch_ipld_remote(ctx, key, key_path)
			except Exception:
				pass
		return key

	def _fetch_blob(self, ctx, key):
		links = self.load(key)
		for olink in links['Links']:
			key = olink['Hash']
			log.debug('Getting blob [%s]' % key, class_name=LOCAL_REPOSITORY_CLASS_NAME)
			if self._exists(key) == False:
				key_path = self.get_keypath(key)
				self._fetch_blob_remote(ctx, key, key_path)
		return True

	def _fetch_blob_to_path(self, ctx, key, hash_fs):
		try:
			links = hash_fs.load(key)
			for olink in links['Links']:
				key = olink['Hash']
				log.debug('Getting blob [%s]' % key, class_name=LOCAL_REPOSITORY_CLASS_NAME)
				if hash_fs._exists(key) == False:
					key_path = hash_fs.get_keypath(key)
					self._fetch_blob_remote(ctx, key, key_path)
		except Exception:
			return False
		return True

	def _fetch_blob_remote(self, ctx, key, key_path):
		store = ctx
		ensure_path_exists(os.path.dirname(key_path))
		log.debug('Downloading blob [%s]' % key, class_name=LOCAL_REPOSITORY_CLASS_NAME)
		if store.get(key_path, key) == False:
			raise Exception('error download blob [%s]' % key)
		return True

	def adding_to_cache_dir(self, lkeys, args):
		for key in lkeys:
			# check file is in objects ; otherwise critical error (should have been fetched at step before)
			if self._exists(key) is False:
				log.error("Blob [%s] not found. exiting..." % key, class_name=LOCAL_REPOSITORY_CLASS_NAME)
				return False
			args["wp"].submit(self._update_cache, args["cache"], key)
		futures = args["wp"].wait()
		try:
			process_futures(futures, args["wp"])
		except Exception as e:
			log.error("\n Error adding into cache dir [%s] -- [%s]" % (args["cache_path"], e),
					  class_name=LOCAL_REPOSITORY_CLASS_NAME)
			return False
		return True

	@staticmethod
	def _fetch_batch(iplds, args):
		for key in iplds:
			args["wp"].submit(args["function"], key)
		futures = args["wp"].wait()
		try:
			process_futures(futures, args["wp"])
		except Exception as e:
			log.error(args["error_msg"] % e, class_name=LOCAL_REPOSITORY_CLASS_NAME)
			return False
		return True

	def fetch(self, metadata_path, tag, samples, retries=2, bare=False):
		repo_type = self.__repo_type

		categories_path, spec_name, _ = spec_parse(tag)

		# retrieve specfile from metadata to get store
		spec_path = os.path.join(metadata_path, categories_path, spec_name + '.spec')
		spec = yaml_load(spec_path)
		if repo_type not in spec:
			log.error('No spec file found. You need to initialize an entity (dataset|model|label) first', class_name=LOCAL_REPOSITORY_CLASS_NAME)
			return False
		manifest = spec[repo_type]['manifest']
		store = store_factory(self.__config, manifest['store'])
		if store is None:
			return False

		# retrieve manifest from metadata to get all files of version tag
		manifest_file = 'MANIFEST.yaml'
		manifest_path = os.path.join(metadata_path, categories_path, manifest_file)
		files = yaml_load(manifest_path)
		try:
			if samples is not None:
				set_files = SampleValidate.process_samples(samples, files)
				if set_files is None or len(set_files) == 0: return False
				files = set_files
		except Exception as e:
			log.error(e, class_name=LOCAL_REPOSITORY_CLASS_NAME)
			return False
		if bare:
			return True

		# creates 2 independent worker pools for IPLD files and another for data chunks/blobs.
		# Indeed, IPLD files are 1st needed to get blobs to get from store.
		# Concurrency comes from the download of
		#   1) multiple IPLD files at a time and
		#   2) multiple data chunks/blobs from multiple IPLD files at a time.

		wp_ipld = self._create_pool(self.__config, manifest['store'], retries, len(files))
		# TODO: is that the more efficient in case the list is very large?
		lkeys = list(files.keys())
		with change_mask_for_routine(self.is_shared_objects):
			args = {'wp': wp_ipld}
			args['error_msg'] = 'Error to fetch ipld -- [%s]'
			args['function'] = self._fetch_ipld
			result = run_function_per_group(lkeys, 20, function=self._fetch_batch, arguments=args)
			if not result:
				return False
			wp_ipld.progress_bar_close()
			del wp_ipld

			wp_blob = self._create_pool(self.__config, manifest['store'], retries, len(files), 'chunks')

			args['wp'] = wp_blob
			args['error_msg'] = 'Error to fetch blob -- [%s]'
			args['function'] = self._fetch_blob
			result = run_function_per_group(lkeys, 20, function=self._fetch_batch, arguments=args)
			if not result:
				return False
			wp_blob.progress_bar_close()
			del wp_blob

		return True

	def _update_cache(self, cache, key):
		# determine whether file is already in cache, if not, get it
		if cache.exists(key) is False:
			cfile = cache.get_keypath(key)
			ensure_path_exists(os.path.dirname(cfile))
			super().get(key, cfile)

	def _update_links_wspace(self, cache, fidex, files, key, ws_path, mfiles, status, mutability):
		# for all concrete files specified in manifest, create a hard link into workspace
		for file in files:
			mfiles[file] = key
			file_path = convert_path(ws_path, file)
			if mutability == Mutability.STRICT.value or mutability == Mutability.FLEXIBLE.value:
				cache.ilink(key, file_path)
			else:
				if os.path.exists(file_path):
					set_write_read(file_path)
					os.unlink(file_path)
				ensure_path_exists(os.path.dirname(file_path))
				super().get(key, file_path)
			fidex.update_full_index(file, file_path, status, key)

	def _remove_unused_links_wspace(self, ws_path, mfiles):
		for root, dirs, files in os.walk(ws_path):
			relative_path = root[len(ws_path) + 1:]

			for file in files:
				if 'README.md' in file: continue
				if '.spec' in file: continue
				full_posix_path = Path(relative_path, file).as_posix()
				if full_posix_path not in mfiles:
					set_write_read(os.path.join(root, file))
					os.unlink(os.path.join(root, file))
					log.debug('Removing %s' % full_posix_path, class_name=LOCAL_REPOSITORY_CLASS_NAME)

	@staticmethod
	def _update_metadata(full_md_path, ws_path, spec_name):
		for md in ['README.md', spec_name + '.spec']:
			md_path = os.path.join(full_md_path, md)
			if os.path.exists(md_path) is False:
				continue
			md_dst = os.path.join(ws_path, md)
			shutil.copy2(md_path, md_dst)

	def adding_files_into_cache(self, lkeys, args):
		for key in lkeys:
			# check file is in objects ; otherwise critical error (should have been fetched at step before)
			if self._exists(key) is False:
				log.error('Blob [%s] not found. exiting...' % key, class_name=LOCAL_REPOSITORY_CLASS_NAME)
				return False
			args['wp'].submit(self._update_cache, args['cache'], key)
		futures = args['wp'].wait()
		try:
			process_futures(futures, args['wp'])
		except Exception as e:
			log.error('\n Error adding into cache dir [%s] -- [%s]' % (args['cache_path'], e),
					  class_name=LOCAL_REPOSITORY_CLASS_NAME)
			return False
		return True

	def adding_files_into_workspace(self, lkeys, args):
		for key in lkeys:
			# check file is in objects ; otherwise critical error (should have been fetched at step before)
			if self._exists(key) is False:
				log.error('Blob [%s] not found. exiting...', class_name=LOCAL_REPOSITORY_CLASS_NAME)
				return False
			args['wps'].submit(self._update_links_wspace, args['cache'], args['fidex'], args['obj_files'][key], key, args['ws_path'],
							   args['mfiles'], Status.u.name, args['mutability'])
		futures = args['wps'].wait()
		try:
			process_futures(futures, args['wps'])
		except Exception as e:
			log.error('Error adding into workspace dir [%s] -- [%s]' % (args['ws_path'], e), class_name=LOCAL_REPOSITORY_CLASS_NAME)
			return False
		return True

	def checkout(self, cache_path, metadata_path, object_path, ws_path, tag, samples, bare=False):
		categories_path, spec_name, version = spec_parse(tag)
		index_path = get_index_path(self.__config, self.__repo_type)
		# get all files for specific tag
		manifest_path = os.path.join(metadata_path, categories_path, 'MANIFEST.yaml')
		mutability, _ = self.get_mutability_from_spec(spec_name, self.__repo_type, tag)
		index_manifest_path = os.path.join(index_path, 'metadata', spec_name)
		fidx_path = os.path.join(index_manifest_path, 'INDEX.yaml')
		try:
			os.unlink(fidx_path)
		except FileNotFoundError:
			pass
		fidex = FullIndex(spec_name, index_path, mutability)
		# copy all files defined in manifest from objects to cache (if not there yet) then hard links to workspace
		mfiles = {}

		obj_files = yaml_load(manifest_path)
		try:
			if samples is not None:
				set_files = SampleValidate.process_samples(samples, obj_files)
				if set_files is None or len(set_files) == 0: return False
				obj_files = set_files
		except Exception as e:
			log.error(e, class_name=LOCAL_REPOSITORY_CLASS_NAME)
			return False
		lkey = list(obj_files)

		if not bare:
			cache = None
			if mutability == Mutability.STRICT.value or mutability == Mutability.FLEXIBLE.value:
				is_shared_cache = 'cache_path' in self.__config[self.__repo_type]
				with change_mask_for_routine(is_shared_cache):
					cache = Cache(cache_path)
					wp = pool_factory(pb_elts=len(lkey), pb_desc='files into cache')
					args = {'wp': wp, 'cache': cache, 'cache_path': cache_path}
					if not run_function_per_group(lkey, 20, function=self.adding_files_into_cache, arguments=args):
						return
					wp.progress_bar_close()

			wps = pool_factory(pb_elts=len(lkey), pb_desc='files into workspace')
			args = {'wps': wps, 'cache': cache, 'fidex': fidex, 'ws_path': ws_path, 'mfiles': mfiles, 'obj_files': obj_files, 'mutability': mutability}
			if not run_function_per_group(lkey, 20, function=self.adding_files_into_workspace, arguments=args):
				return
			wps.progress_bar_close()
		else:
			args = {'fidex': fidex, 'ws_path':ws_path, 'obj_files': obj_files}
			run_function_per_group(lkey, 20, function=self._update_index_bare_mode, arguments=args)

		fidex.save_manifest_index()
		# Check files that have been removed (present in wskpace and not in MANIFEST)
		self._remove_unused_links_wspace(ws_path, mfiles)
		# Update metadata in workspace
		full_md_path = os.path.join(metadata_path, categories_path)
		self._update_metadata(full_md_path, ws_path, spec_name)
		bare_path = os.path.join(index_manifest_path, 'bare')
		if bare:
			open(bare_path, 'w+')
			log.info('Checkout in bare mode done.', class_name=LOCAL_REPOSITORY_CLASS_NAME)
		elif os.path.exists(bare_path):
			os.unlink(bare_path)

	def _update_index_bare_mode(self, lkeys, args):
		for key in lkeys:
			[args['fidex'].update_full_index(file, args['ws_path'], Status.u.name, key) for file in args['obj_files'][key]]

	def _pool_remote_fsck_ipld(self, ctx, obj):
		store = ctx
		log.debug('LocalRepository: check ipld [%s] in store' % obj, class_name=LOCAL_REPOSITORY_CLASS_NAME)
		obj_path = self.get_keypath(obj)
		ret = store.file_store(obj, obj_path)
		return ret

	def _pool_remote_fsck_blob(self, ctx, obj):
		if self._exists(obj) == False:
			log.debug('LocalRepository: ipld [%s] not present for full verification' % obj)
			return {None: None}

		rets = []
		links = self.load(obj)
		for olink in links['Links']:
			key = olink['Hash']
			store = ctx
			obj_path = self.get_keypath(key)
			ret = store.file_store(key, obj_path)
			rets.append(ret)
		return rets

	@staticmethod
	def _work_pool_file_submitter(files, args):
		wp_file = args['wp']
		for key in files:
			wp_file.submit(args['submit_function'], key, *args['args'])
		files_future = wp_file.wait()
		try:
			process_futures(files_future, wp_file)
		except Exception as e:
			log.error('Error to fetch file -- [%s]' % e, class_name=LOCAL_REPOSITORY_CLASS_NAME)
			return False
		return True

	def _work_pool_to_submit_file(self, manifest, retries, files, submit_function, *args):
		wp_file = self._create_pool(self.__config, manifest['store'], retries, len(files), pb_desc='files')
		submit_args = {
			'wp': wp_file,
			'args': args,
			'submit_function': submit_function
		}
		run_function_per_group(files, 20, function=self._work_pool_file_submitter, arguments=submit_args)
		wp_file.progress_bar_close()
		del wp_file

	def _remote_fsck_paranoid(self, manifest, retries, lkeys, batch_size):
		log.info('Paranoid mode is active - Downloading files: ', class_name=STORE_FACTORY_CLASS_NAME)
		total_corrupted_files = 0

		for i in range(0, len(lkeys), batch_size):
			with tempfile.TemporaryDirectory() as tmp_dir:
				temp_hash_fs = MultihashFS(tmp_dir)
				self._work_pool_to_submit_file(manifest, retries, lkeys[i:batch_size+i], self._fetch_ipld_to_path, temp_hash_fs)
				self._work_pool_to_submit_file(manifest, retries, lkeys[i:batch_size+i], self._fetch_blob_to_path, temp_hash_fs)
				corrupted_files = self._remote_fsck_check_integrity(tmp_dir)
				len_corrupted_files = len(corrupted_files)
				if len_corrupted_files > 0:
					total_corrupted_files += len_corrupted_files
					log.info('Fixing corrupted files in remote store', class_name=LOCAL_REPOSITORY_CLASS_NAME)
					self._delete_corrupted_files(corrupted_files, retries, manifest)
		log.info('Corrupted files: %d' % total_corrupted_files, class_name=LOCAL_REPOSITORY_CLASS_NAME)

	@staticmethod
	def _remote_fsck_ipld_future_process(futures, args):
		for future in futures:
			args['ipld'] += 1
			key = future.result()
			ks = list(key.keys())
			if ks[0] == False:
				args['ipld_unfixed'] += 1
			elif ks[0] == True:
				pass
			else:
				args['ipld_fixed'] += 1
		args['wp'].reset_futures()

	def _remote_fsck_submit_iplds(self, lkeys, args):

		for key in lkeys:
			# blob file describing IPLD links
			if not self._exists(key):
				args['ipld_missing'].append(key)
				args['wp'].progress_bar_total_inc(-1)
			else:
				args['wp'].submit(self._pool_remote_fsck_ipld, key)
		ipld_futures = args['wp'].wait()
		try:
			self._remote_fsck_ipld_future_process(ipld_futures, args)
		except Exception as e:
			log.error('LocalRepository: Error to fsck ipld -- [%s]' % e, class_name=LOCAL_REPOSITORY_CLASS_NAME)
			return False
		return True

	@staticmethod
	def _remote_fsck_blobs_future_process(futures, args):
		for future in futures:
			args['blob'] += 1
			rets = future.result()
			for ret in rets:
				if ret is not None:
					ks = list(ret.keys())
					if ks[0] == False:
						args['blob_unfixed'] += 1
					elif ks[0] == True:
						pass
					else:
						args['blob_fixed'] += 1
		args['wp'].reset_futures()

	def _remote_fsck_submit_blobs(self, lkeys, args):
		for key in lkeys:
			args['wp'].submit(self._pool_remote_fsck_blob, key)

		futures = args['wp'].wait()
		try:
			self._remote_fsck_blobs_future_process(futures, args)
		except Exception as e:
			log.error('LocalRepository: Error to fsck blob -- [%s]' % e, class_name=LOCAL_REPOSITORY_CLASS_NAME)
			return False
		args['wp'].reset_futures()
		return True

	def remote_fsck(self, metadata_path, tag, spec_file, retries=2, thorough=False, paranoid=False):
		spec = yaml_load(spec_file)
		manifest = spec[self.__repo_type]['manifest']
		categories_path, spec_name, version = spec_parse(tag)
		# get all files for specific tag
		manifest_path = os.path.join(metadata_path, categories_path, 'MANIFEST.yaml')
		obj_files = yaml_load(manifest_path)

		store = store_factory(self.__config, manifest['store'])
		if store is None:
			log.error('No store for [%s]' % (manifest['store']), class_name=LOCAL_REPOSITORY_CLASS_NAME)
			return -2

		# TODO: is that the more efficient in case the list is very large?
		lkeys = list(obj_files.keys())

		if paranoid:
			try:
				batch_size = get_batch_size(self.__config)
			except Exception as e:
				log.error(e, class_name=LOCAL_REPOSITORY_CLASS_NAME)
				return
			self._remote_fsck_paranoid(manifest, retries, lkeys, batch_size)
		wp_ipld = self._create_pool(self.__config, manifest['store'], retries, len(obj_files))

		submit_iplds_args = {'wp': wp_ipld}
		submit_iplds_args['ipld_unfixed'] = 0
		submit_iplds_args['ipld_fixed'] = 0
		submit_iplds_args['ipld'] = 0
		submit_iplds_args['ipld_missing'] = []

		result = run_function_per_group(lkeys, 20, function=self._remote_fsck_submit_iplds, arguments=submit_iplds_args)
		if not result:
			return False
		del wp_ipld

		if len(submit_iplds_args['ipld_missing']) > 0:
			if thorough:
				log.info(str(len(submit_iplds_args['ipld_missing'])) + ' missing descriptor files. Download: ', class_name=LOCAL_REPOSITORY_CLASS_NAME)
				self._work_pool_to_submit_file(manifest, retries, submit_iplds_args['ipld_missing'], self._fetch_ipld)
			else:
				log.info(str(len(submit_iplds_args['ipld_missing'])) + ' missing descriptor files. Consider using the --thorough option.', class_name=LOCAL_REPOSITORY_CLASS_NAME)

		wp_blob = self._create_pool(self.__config, manifest['store'], retries, len(obj_files))
		submit_blob_args = {'wp': wp_blob}
		submit_blob_args['blob'] = 0
		submit_blob_args['blob_fixed'] = 0
		submit_blob_args['blob_unfixed'] = 0

		result = run_function_per_group(lkeys, 20, function=self._remote_fsck_submit_blobs, arguments=submit_blob_args)
		if not result:
			return False
		del wp_blob

		if submit_iplds_args['ipld_fixed'] > 0 or submit_blob_args['blob_fixed'] > 0:
			log.info('remote-fsck -- fixed   : ipld[%d] / blob[%d]' % (submit_iplds_args['ipld_fixed'], submit_blob_args['blob_fixed']))
		if submit_iplds_args['ipld_unfixed'] > 0 or submit_blob_args['blob_unfixed'] > 0:
			log.error('remote-fsck -- unfixed : ipld[%d] / blob[%d]' % (submit_iplds_args['ipld_unfixed'], submit_blob_args['blob_unfixed']))
		log.info('remote-fsck -- total   : ipld[%d] / blob[%d]' % (submit_iplds_args['ipld'], submit_blob_args['blob']))

		return True

	def exist_local_changes(self, spec_name):
		new_files, deleted_files, untracked_files, _, _ = self.status(spec_name, log_errors=False)
		if new_files is not None and deleted_files is not None and untracked_files is not None:
			unsaved_files = new_files + deleted_files + untracked_files
			if spec_name + '.spec' in unsaved_files:
				unsaved_files.remove(spec_name + '.spec')
			if 'README.md' in unsaved_files:
				unsaved_files.remove('README.md')
			if len(unsaved_files) > 0:
				log.error('Your local changes to the following files would be discarded: ')
				for file in unsaved_files:
					print('\t%s' % file)
				log.info(
					'Please, commit your changes before the get. You can also use the --force option '
					'to discard these changes. See \'ml-git --help\'.',
					class_name=LOCAL_REPOSITORY_CLASS_NAME
				)
				return True
		return False

	def get_corrupted_files(self, spec):
		try:
			repo_type = self.__repo_type
			index_path = get_index_path(self.__config, repo_type)
			objects_path = get_objects_path(self.__config, repo_type)
		except Exception as e:
			log.error(e, class_name=REPOSITORY_CLASS_NAME)
			return

		idx = MultihashIndex(spec, index_path, objects_path)
		idx_yalm = idx.get_index_yalm()
		corrupted_files = []
		idx_yalm_mf = idx_yalm.get_manifest_index()

		self.__progress_bar = tqdm(total=len(idx_yalm_mf.load()), desc='files', unit='files', unit_scale=True, mininterval=1.0)
		for key in idx_yalm_mf:
			if idx_yalm_mf[key]['status'] == Status.c.name:
				bisect.insort(corrupted_files, normalize_path(key))
			self.__progress_bar.update(1)
		self.__progress_bar.close()

		return corrupted_files

	def status(self, spec, log_errors=True):
		try:
			repo_type = self.__repo_type
			index_path = get_index_path(self.__config, repo_type)
			metadata_path = get_metadata_path(self.__config, repo_type)
			refs_path = get_refs_path(self.__config, repo_type)
			index_metadata_path = get_index_metadata_path(self.__config, repo_type)
			objects_path = get_objects_path(self.__config, repo_type)
		except Exception as e:
			log.error(e, class_name=REPOSITORY_CLASS_NAME)
			return
		ref = Refs(refs_path, spec, repo_type)
		tag, sha = ref.branch()
		metadata = Metadata(spec, metadata_path, self.__config, repo_type)
		if tag:
			metadata.checkout(tag)
		categories_path = get_path_with_categories(tag)
		full_metadata_path = os.path.join(metadata_path, categories_path, spec)
		index_full_metadata_path_without_cat = os.path.join(index_metadata_path, spec)
		index_full_metadata_path_with_cat = os.path.join(index_metadata_path, categories_path, spec)

		path, file = None, None
		try:
			path, file = search_spec_file(self.__repo_type, spec, categories_path)
		except Exception as e:
			if log_errors:
				log.error(e, class_name=REPOSITORY_CLASS_NAME)
		if path is None:
			return None, None, None, None, None

		# All files in MANIFEST.yaml in the index AND all files in datapath which stats links == 1
		idx = MultihashIndex(spec, index_path, objects_path)
		idx_yalm = idx.get_index_yalm()
		new_files = []
		deleted_files = []
		untracked_files = []
		all_files = []
		corrupted_files = []
		changed_files = []
		idx_yalm_mf = idx_yalm.get_manifest_index()

		bare_mode = os.path.exists(os.path.join(index_metadata_path, spec, 'bare'))
		for key in idx_yalm_mf:
			if not bare_mode and not os.path.exists(convert_path(path, key)):
				bisect.insort(deleted_files, normalize_path(key))
			elif idx_yalm_mf[key]['status'] == 'a' and os.path.exists(convert_path(path, key)):
				bisect.insort(new_files, key)
			elif idx_yalm_mf[key]['status'] == 'c' and os.path.exists(convert_path(path, key)):
				bisect.insort(corrupted_files, normalize_path(key))
			bisect.insort(all_files, normalize_path(key))
		if path is not None:
			for root, dirs, files in os.walk(path):
				base_path = root[len(path) + 1:]
				for file in files:
					bpath = convert_path(base_path, file)
					if bpath in all_files:
						full_file_path = os.path.join(root, file)
						stat = os.stat(full_file_path)
						file_in_index = idx_yalm_mf[posix_path(bpath)]
						if file_in_index['mtime'] != stat.st_mtime and self.get_scid(full_file_path) != file_in_index['hash']:
							bisect.insort(changed_files, bpath)
					else:
						is_metadata_file = '.spec' in file or 'README.md' in file

						if not is_metadata_file:
							bisect.insort(untracked_files, bpath)
						else:
							file_path_metadata = os.path.join(full_metadata_path, file)
							file_index_path_with_cat = os.path.join(index_full_metadata_path_with_cat, file)
							file_index_path_without_cat = os.path.join(index_full_metadata_path_without_cat, file)
							file_index_exists = file_index_path_without_cat if os.path.isfile(
								file_index_path_without_cat) else file_index_path_with_cat
							full_base_path = os.path.join(root, bpath)

							if os.path.isfile(file_index_exists) and os.path.isfile(file_path_metadata):
								if self._compare_matadata(full_base_path, file_index_exists) and not self._compare_matadata(full_base_path, file_path_metadata):
									bisect.insort(new_files, bpath)
								elif not self._compare_matadata(full_base_path, file_index_exists):
									bisect.insort(untracked_files, bpath)
							elif os.path.isfile(file_index_exists):
								if not self._compare_matadata(full_base_path, file_index_exists):
									bisect.insort(untracked_files, bpath)
								else:
									bisect.insort(new_files, bpath)
							elif os.path.isfile(file_path_metadata):
								if not self._compare_matadata(full_base_path, file_path_metadata):
									bisect.insort(untracked_files, bpath)
							else:
								bisect.insort(untracked_files, bpath)
		if tag:
			metadata.checkout('master')
		return new_files, deleted_files, untracked_files, corrupted_files, changed_files

	def import_files(self, file_object, path, directory, retry, store_string):
		try:
			self._import_files(path, os.path.join(self.__repo_type, directory), store_string, retry, file_object)
		except Exception as e:
			log.error('Fatal downloading error [%s]' % e, class_name=LOCAL_REPOSITORY_CLASS_NAME)

	@staticmethod
	def _import_path(ctx, path, dir):
		file = os.path.join(dir, path)
		ensure_path_exists(os.path.dirname(file))

		try:
			res = ctx.get(file, path)
			return res
		except ClientError as e:
			if e.response['Error']['Code'] == '404':
				raise Exception('File %s not found' % path)
			raise e

	def _import_files(self, path, directory, bucket, retry, file_object):

		obj = False

		if file_object:
			path = file_object
			obj = True

		store = store_factory(self.__config, bucket)

		if not obj:
			files = store.list_files_from_path(path)
			if not len(files):
				raise Exception('Path %s not found' % path)
		else:
			files = [path]
		wp = pool_factory(ctx_factory=lambda: store_factory(self.__config, bucket),
						  retry=retry, pb_elts=len(files), pb_desc='files')
		for file in files:
			wp.submit(self._import_path, file, directory)
		futures = wp.wait()
		for future in futures:
			future.result()

	def unlock_file(self, path, file, index_path, objects_path, spec, cache_path):
		file_path = os.path.join(path, file)
		idx = MultihashIndex(spec, index_path, objects_path)
		idx_yalm = idx.get_index_yalm()
		hash_file = idx_yalm.get_index()
		idxfs = Cache(cache_path)

		try:
			cache_file = idxfs._get_hashpath(hash_file[file]['hash'])
			if os.path.isfile(cache_file):
				os.unlink(file_path)
				shutil.copy2(cache_file, file_path)
		except Exception as e:
			log.debug('File is not in cache', class_name=LOCAL_REPOSITORY_CLASS_NAME)
		try:
			set_write_read(file_path)
		except Exception as e:
			raise Exception('File %s not found' % file)
		idx_yalm.update_index_unlock(file_path[len(path)+1:])
		log.info('The permissions for %s have been changed.' % file, class_name=LOCAL_REPOSITORY_CLASS_NAME)

	def change_config_store(self, profile, bucket_name, store_type=StoreType.S3.value, **kwargs):

		bucket = dict()
		if store_type in [StoreType.S3.value, StoreType.S3H.value]:
			bucket['region'] = kwargs['region']
			bucket['aws-credentials'] = {'profile': profile}
			endpoint = kwargs.get('endpoint_url', '')
			bucket['endpoint-url'] = endpoint
		elif store_type == StoreType.GDRIVE.value:
			bucket['credentials-path'] = profile

		self.__config['store'][store_type] = {bucket_name: bucket}

	def export_file(self, lkeys, args):
		for key in lkeys:
			args['wp'].submit(self._upload_file, args['store_dst'], key, args['files'][key])
		export_futures = args['wp'].wait()
		try:
			process_futures(export_futures, args['wp'])
		except Exception as e:
			log.error('Error to export files -- [%s]' % e, class_name=LOCAL_REPOSITORY_CLASS_NAME)
			return False
		return True

	def export_tag(self, metadata_path, tag, bucket_name, profile, region, endpoint, retry):
		categories_path, spec_name, _ = spec_parse(tag)
		spec_path = os.path.join(metadata_path, categories_path, spec_name + '.spec')
		spec = yaml_load(spec_path)

		if self.__repo_type not in spec:
			log.error('No spec file found. You need to initialize an entity (dataset|model|label) first', class_name=LOCAL_REPOSITORY_CLASS_NAME)
			return

		manifest = spec[self.__repo_type]['manifest']
		store = store_factory(self.__config, manifest['store'])
		if store is None:
			log.error('No store for [%s]' % (manifest['store']), class_name=LOCAL_REPOSITORY_CLASS_NAME)
			return
		self.change_config_store(profile, bucket_name, region=region, endpoint_url=endpoint)
		store_dst_type = 's3://{}'.format(bucket_name)
		store_dst = store_factory(self.__config, store_dst_type)
		if store_dst is None:
			log.error('No store for [%s]' % store_dst_type, class_name=LOCAL_REPOSITORY_CLASS_NAME)
			return
		manifest_file = 'MANIFEST.yaml'
		manifest_path = os.path.join(metadata_path, categories_path, manifest_file)
		files = yaml_load(manifest_path)
		log.info('Exporting tag [{}] from [{}] to [{}].'.format(tag, manifest['store'], store_dst_type), class_name=LOCAL_REPOSITORY_CLASS_NAME)
		wp_export_file = pool_factory(ctx_factory=lambda: store, retry=retry, pb_elts=len(files), pb_desc='files')

		lkeys = list(files.keys())
		args = {'wp': wp_export_file, 'store_dst': store_dst, 'files':files}
		result = run_function_per_group(lkeys, 20, function=self.export_file, arguments=args)
		if not result:
			return
		wp_export_file.progress_bar_close()
		del wp_export_file

	def _get_ipld(self, ctx, key):
		store = ctx
		ipld_bytes = store.get_object(key)
		try:
			return json.loads(ipld_bytes)
		except Exception:
			raise Exception('Invalid IPLD [%s]' % key)

	@staticmethod
	def _mount_blobs(ctx, links):
		store = ctx
		file = b''

		for chunk in links['Links']:
			h = chunk['Hash']
			obj = store.get_object(h)
			if obj:
				file += obj
			del obj
		return file

	def _upload_file(self, ctx, store_dst, key, path_dst):
		links = self._get_ipld(ctx, key)
		file = self._mount_blobs(ctx, links)

		for file_path in path_dst:
			store_dst.put_object(file_path, file)
		del file

	def _compare_spec(self, spec, spec_to_comp):
		index = yaml_load(spec)
		compare = yaml_load(spec_to_comp)

		if not index or not compare:
			return False

		entity = index[self.__repo_type]
		entity_compare = compare[self.__repo_type]
		if entity['categories'] != entity_compare['categories']:
			return False
		if entity['manifest']['store'] != entity_compare['manifest']['store']:
			return False
		if entity['name'] != entity_compare['name']:
			return False
		if entity['version'] != entity_compare['version']:
			return False
		return True

	def _compare_matadata(self, file, file_to_compare):
		if '.spec' in file:
			return self._compare_spec(file, file_to_compare)
		return filecmp.cmp(file, file_to_compare, shallow=True)

	@staticmethod
	def _remote_fsck_check_integrity(path):
		hash_path = MultihashFS(path)
		corrupted_files = hash_path.fsck()
		return corrupted_files

	def _delete_corrupted_files(self, files, retry, manifest):
		wp = self._create_pool(self.__config, manifest['store'], retry, len(files))
		for file in files:
			if self._exists(file):
				wp.submit(self._pool_delete, file)
			else:
				wp.progress_bar_total_inc(-1)

	def get_mutability_from_spec(self, spec, repo_type, tag=None):
		metadata_path = get_metadata_path(self.__config, repo_type)
		categories_path = get_path_with_categories(tag)
		spec_path, spec_file = None, None
		check_update_mutability = False

		try:
			if tag:
				spec_path = os.path.join(metadata_path, categories_path, spec)
			else:
				refs_path = get_refs_path(self.__config, repo_type)
				ref = Refs(refs_path, spec, repo_type)
				tag, sha = ref.branch()
				categories_path = get_path_with_categories(tag)
				spec_path, spec_file = search_spec_file(repo_type, spec, categories_path)
				check_update_mutability = self.check_mutability_between_specs(repo_type, tag, metadata_path, categories_path, spec_path, spec)
		except Exception as e:
			log.error(e, class_name=REPOSITORY_CLASS_NAME)
			return None, False

		full_spec_path = os.path.join(spec_path, spec + '.spec')
		file_ws_spec = yaml_load(full_spec_path)

		try:
			spec_mutability = file_ws_spec[repo_type].get('mutability', 'strict')
			if spec_mutability not in list(map(lambda c: c.value, Mutability)):
				log.error('Invalid mutability type.', class_name=REPOSITORY_CLASS_NAME)
				return None, False
			else:
				return spec_mutability, check_update_mutability
		except Exception as e:
			return Mutability.STRICT.value, check_update_mutability

	@staticmethod
	def check_mutability_between_specs(repo_type, tag, metadata_path, categories_path, spec_path, spec):
		if tag:
			metadata_spec_path = os.path.join(metadata_path, categories_path, spec, spec + '.spec')
			ws_spec_path = os.path.join(spec_path, spec + '.spec')
			file_ws_spec = yaml_load(ws_spec_path)
			file_md_spec = yaml_load(metadata_spec_path)
			md_spec_mutability = None
			ws_spec_mutability = None
			try:
				if 'mutability' in file_ws_spec[repo_type]:
					ws_spec_mutability = file_ws_spec[repo_type]['mutability']
				else:
					ws_spec_mutability = Mutability.STRICT.value
				if 'mutability' in file_md_spec[repo_type]:
					md_spec_mutability = file_md_spec[repo_type]['mutability']
				else:
					md_spec_mutability = Mutability.STRICT.value
				return ws_spec_mutability == md_spec_mutability
			except Exception as e:
				log.error(e, class_name=REPOSITORY_CLASS_NAME)
				return False
		return True

	def import_file_from_url(self, path_dst, url, store_type):
		store = store_factory(self.__config, '{}://{}'.format(store_type, store_type))
		store.import_file_from_url(path_dst, url)
>>>>>>> aebabf00
<|MERGE_RESOLUTION|>--- conflicted
+++ resolved
@@ -34,7 +34,6 @@
 
 class LocalRepository(MultihashFS):
 
-<<<<<<< HEAD
     def __init__(self, config, objects_path, repo_type='dataset', block_size=256 * 1024, levels=2):
         self.is_shared_objects = repo_type in config and 'objects_path' in config[repo_type]
         with change_mask_for_routine(self.is_shared_objects):
@@ -774,19 +773,9 @@
             metadata.checkout('master')
         return new_files, deleted_files, untracked_files, corrupted_files, changed_files
 
-    def import_files(self, object, path, directory, retry, bucket_name, profile, region):
-        bucket = dict()
-        bucket['region'] = region
-        bucket['aws-credentials'] = {'profile': profile}
-        self.__config['store'][StoreType.S3.value] = {bucket_name: bucket}
-        obj = False
-
-        if object:
-            path = object
-            obj = True
-        bucket_name = 's3://{}'.format(bucket_name)
-        try:
-            self._import_files(path, os.path.join(self.__repo_type, directory), bucket_name, retry, obj)
+    def import_files(self, file_object, path, directory, retry, store_string):
+        try:
+            self._import_files(path, os.path.join(self.__repo_type, directory), store_string, retry, file_object)
         except Exception as e:
             log.error('Fatal downloading error [%s]' % e, class_name=LOCAL_REPOSITORY_CLASS_NAME)
 
@@ -803,7 +792,11 @@
                 raise Exception('File %s not found' % path)
             raise e
 
-    def _import_files(self, path, directory, bucket, retry, obj=False):
+    def _import_files(self, path, directory, bucket, retry, file_object):
+        obj = False
+        if file_object:
+            path = file_object
+            obj = True
         store = store_factory(self.__config, bucket)
 
         if not obj:
@@ -841,14 +834,17 @@
         idx_yalm.update_index_unlock(file_path[len(path) + 1:])
         log.info('The permissions for %s have been changed.' % file, class_name=LOCAL_REPOSITORY_CLASS_NAME)
 
-    def _change_config_store(self, profile, bucket_name, region, endpoint):
+    def change_config_store(self, profile, bucket_name, store_type=StoreType.S3.value, **kwargs):
         bucket = dict()
-        bucket['region'] = region
-        bucket['aws-credentials'] = {'profile': profile}
-
-        if endpoint:
+        if store_type in [StoreType.S3.value, StoreType.S3H.value]:
+            bucket['region'] = kwargs['region']
+            bucket['aws-credentials'] = {'profile': profile}
+            endpoint = kwargs.get('endpoint_url', '')
             bucket['endpoint-url'] = endpoint
-        self.__config['store'][StoreType.S3.value] = {bucket_name: bucket}
+        elif store_type == StoreType.GDRIVE.value:
+            bucket['credentials-path'] = profile
+
+        self.__config['store'][store_type] = {bucket_name: bucket}
 
     def export_file(self, lkeys, args):
         for key in lkeys:
@@ -876,7 +872,7 @@
         if store is None:
             log.error('No store for [%s]' % (manifest['store']), class_name=LOCAL_REPOSITORY_CLASS_NAME)
             return
-        self._change_config_store(profile, bucket_name, region, endpoint)
+        self.change_config_store(profile, bucket_name, region=region, endpoint_url=endpoint)
         store_dst_type = 's3://{}'.format(bucket_name)
         store_dst = store_factory(self.__config, store_dst_type)
         if store_dst is None:
@@ -885,8 +881,7 @@
         manifest_file = 'MANIFEST.yaml'
         manifest_path = os.path.join(metadata_path, categories_path, manifest_file)
         files = yaml_load(manifest_path)
-        log.info('Exporting tag [{}] from [{}] to [{}].'.format(tag, manifest['store'], store_dst_type),
-                 class_name=LOCAL_REPOSITORY_CLASS_NAME)
+        log.info('Exporting tag [{}] from [{}] to [{}].'.format(tag, manifest['store'], store_dst_type), class_name=LOCAL_REPOSITORY_CLASS_NAME)
         wp_export_file = pool_factory(ctx_factory=lambda: store, retry=retry, pb_elts=len(files), pb_desc='files')
 
         lkeys = list(files.keys())
@@ -1021,973 +1016,7 @@
                 log.error(e, class_name=REPOSITORY_CLASS_NAME)
                 return False
         return True
-=======
-	def __init__(self, config, objects_path, repo_type='dataset', block_size=256 * 1024, levels=2):
-		self.is_shared_objects = repo_type in config and 'objects_path' in config[repo_type]
-		with change_mask_for_routine(self.is_shared_objects):
-			super(LocalRepository, self).__init__(objects_path, block_size, levels)
-		self.__config = config
-		self.__repo_type = repo_type
-		self.__progress_bar = None
-
-	def commit_index(self, index_path):
-		idx = MultihashFS(index_path)
-		idx.move_hfs(self)
-
-	def _pool_push(self, ctx, obj, obj_path):
-		store = ctx
-		log.debug('LocalRepository: push blob [%s] to store' % obj, class_name=LOCAL_REPOSITORY_CLASS_NAME)
-		ret = store.file_store(obj, obj_path)
-		return ret
-
-	def _create_pool(self, config, store_str, retry, pb_elts=None, pb_desc='blobs'):
-		_store_factory = lambda: store_factory(config, store_str)
-		return pool_factory(ctx_factory=_store_factory, retry=retry, pb_elts=pb_elts, pb_desc=pb_desc)
-
-	def push(self, object_path, spec_file, retry=2, clear_on_fail=False):
-		repo_type = self.__repo_type
-
-		spec = yaml_load(spec_file)
-		manifest = spec[repo_type]['manifest']
-		idx = MultihashFS(object_path)
-		objs = idx.get_log()
-
-		if objs is None or len(objs) == 0:
-			log.info('No blobs to push at this time.', class_name=LOCAL_REPOSITORY_CLASS_NAME)
-			return 0
-
-		store = store_factory(self.__config, manifest['store'])
-
-		if store is None:
-			log.error('No store for [%s]' % (manifest['store']), class_name=STORE_FACTORY_CLASS_NAME)
-			return -2
-
-		if not store.bucket_exists():
-			return -2
-
-		wp = self._create_pool(self.__config, manifest['store'], retry, len(objs), 'files')
-		for obj in objs:
-			# Get obj from filesystem
-			obj_path = self.get_keypath(obj)
-			wp.submit(self._pool_push, obj, obj_path)
-
-		upload_errors = False
-		futures = wp.wait()
-		uploaded_files = []
-		files_not_found = 0
-		for future in futures:
-			try:
-				success = future.result()
-				# test success w.r.t potential failures
-				# Get the uploaded file's key
-				uploaded_files.append(list(success.values())[0])
-			except Exception as e:
-				if type(e) is FileNotFoundError:
-					files_not_found += 1
-				log.error('LocalRepository: fatal push error [%s]' % e, class_name=LOCAL_REPOSITORY_CLASS_NAME)
-				upload_errors = True
-
-		if clear_on_fail and len(uploaded_files) > 0 and upload_errors:
-			self._delete(uploaded_files, spec_file, retry)
-		wp.progress_bar_close()
-		wp.reset_futures()
-		return 0 if not upload_errors else 1
-
-	def _pool_delete(self, ctx, obj):
-		store = ctx
-		log.debug('Delete blob [%s] from store' % obj, class_name=LOCAL_REPOSITORY_CLASS_NAME)
-		ret = store.delete(obj)
-		return ret
-
-	def _delete(self, objs, spec_file, retry):
-		log.warn('Removing %s files from store due to a fail during the push execution.' % len(objs), class_name=LOCAL_REPOSITORY_CLASS_NAME)
-		repo_type = self.__repo_type
-
-		spec = yaml_load(spec_file)
-		manifest = spec[repo_type]['manifest']
-		store = store_factory(self.__config, manifest['store'])
-		if store is None:
-			log.error('No store for [%s]' % (manifest['store']), class_name=STORE_FACTORY_CLASS_NAME)
-			return -2
-		self.__progress_bar = tqdm(total=len(objs), desc='files', unit='files', unit_scale=True, mininterval=1.0)
-		wp = self._create_pool(self.__config, manifest['store'], retry, len(objs))
-		for obj in objs:
-			wp.submit(self._pool_delete, obj)
-
-		delete_errors = False
-		futures = wp.wait()
-		for future in futures:
-			try:
-				success = future.result()
-			except Exception as e:
-				log.error('Fatal delete error [%s]' % e, class_name=LOCAL_REPOSITORY_CLASS_NAME)
-				delete_errors = True
-
-		if delete_errors:
-			log.error('It was not possible to delete all files', class_name=LOCAL_REPOSITORY_CLASS_NAME)
-
-	def hashpath(self, path, key):
-		obj_path = self._get_hashpath(key, path)
-		dir_name = os.path.dirname(obj_path)
-		ensure_path_exists(dir_name)
-		return obj_path
-
-	def _fetch_ipld(self, ctx, key):
-		log.debug('Getting ipld key [%s]' % key, class_name=LOCAL_REPOSITORY_CLASS_NAME)
-		if self._exists(key) == False:
-			key_path = self.get_keypath(key)
-			self._fetch_ipld_remote(ctx, key, key_path)
-		return key
-
-	def _fetch_ipld_remote(self, ctx, key, key_path):
-		store = ctx
-		ensure_path_exists(os.path.dirname(key_path))
-		log.debug('Downloading ipld [%s]' % key, class_name=LOCAL_REPOSITORY_CLASS_NAME)
-		if store.get(key_path, key) == False:
-			raise Exception('Error download ipld [%s]' % key)
-		return key
-
-	def _fetch_ipld_to_path(self, ctx, key, hash_fs):
-		log.debug('Getting ipld key [%s]' % key, class_name=LOCAL_REPOSITORY_CLASS_NAME)
-		if hash_fs._exists(key) == False:
-			key_path = hash_fs.get_keypath(key)
-			try:
-				self._fetch_ipld_remote(ctx, key, key_path)
-			except Exception:
-				pass
-		return key
-
-	def _fetch_blob(self, ctx, key):
-		links = self.load(key)
-		for olink in links['Links']:
-			key = olink['Hash']
-			log.debug('Getting blob [%s]' % key, class_name=LOCAL_REPOSITORY_CLASS_NAME)
-			if self._exists(key) == False:
-				key_path = self.get_keypath(key)
-				self._fetch_blob_remote(ctx, key, key_path)
-		return True
-
-	def _fetch_blob_to_path(self, ctx, key, hash_fs):
-		try:
-			links = hash_fs.load(key)
-			for olink in links['Links']:
-				key = olink['Hash']
-				log.debug('Getting blob [%s]' % key, class_name=LOCAL_REPOSITORY_CLASS_NAME)
-				if hash_fs._exists(key) == False:
-					key_path = hash_fs.get_keypath(key)
-					self._fetch_blob_remote(ctx, key, key_path)
-		except Exception:
-			return False
-		return True
-
-	def _fetch_blob_remote(self, ctx, key, key_path):
-		store = ctx
-		ensure_path_exists(os.path.dirname(key_path))
-		log.debug('Downloading blob [%s]' % key, class_name=LOCAL_REPOSITORY_CLASS_NAME)
-		if store.get(key_path, key) == False:
-			raise Exception('error download blob [%s]' % key)
-		return True
-
-	def adding_to_cache_dir(self, lkeys, args):
-		for key in lkeys:
-			# check file is in objects ; otherwise critical error (should have been fetched at step before)
-			if self._exists(key) is False:
-				log.error("Blob [%s] not found. exiting..." % key, class_name=LOCAL_REPOSITORY_CLASS_NAME)
-				return False
-			args["wp"].submit(self._update_cache, args["cache"], key)
-		futures = args["wp"].wait()
-		try:
-			process_futures(futures, args["wp"])
-		except Exception as e:
-			log.error("\n Error adding into cache dir [%s] -- [%s]" % (args["cache_path"], e),
-					  class_name=LOCAL_REPOSITORY_CLASS_NAME)
-			return False
-		return True
-
-	@staticmethod
-	def _fetch_batch(iplds, args):
-		for key in iplds:
-			args["wp"].submit(args["function"], key)
-		futures = args["wp"].wait()
-		try:
-			process_futures(futures, args["wp"])
-		except Exception as e:
-			log.error(args["error_msg"] % e, class_name=LOCAL_REPOSITORY_CLASS_NAME)
-			return False
-		return True
-
-	def fetch(self, metadata_path, tag, samples, retries=2, bare=False):
-		repo_type = self.__repo_type
-
-		categories_path, spec_name, _ = spec_parse(tag)
-
-		# retrieve specfile from metadata to get store
-		spec_path = os.path.join(metadata_path, categories_path, spec_name + '.spec')
-		spec = yaml_load(spec_path)
-		if repo_type not in spec:
-			log.error('No spec file found. You need to initialize an entity (dataset|model|label) first', class_name=LOCAL_REPOSITORY_CLASS_NAME)
-			return False
-		manifest = spec[repo_type]['manifest']
-		store = store_factory(self.__config, manifest['store'])
-		if store is None:
-			return False
-
-		# retrieve manifest from metadata to get all files of version tag
-		manifest_file = 'MANIFEST.yaml'
-		manifest_path = os.path.join(metadata_path, categories_path, manifest_file)
-		files = yaml_load(manifest_path)
-		try:
-			if samples is not None:
-				set_files = SampleValidate.process_samples(samples, files)
-				if set_files is None or len(set_files) == 0: return False
-				files = set_files
-		except Exception as e:
-			log.error(e, class_name=LOCAL_REPOSITORY_CLASS_NAME)
-			return False
-		if bare:
-			return True
-
-		# creates 2 independent worker pools for IPLD files and another for data chunks/blobs.
-		# Indeed, IPLD files are 1st needed to get blobs to get from store.
-		# Concurrency comes from the download of
-		#   1) multiple IPLD files at a time and
-		#   2) multiple data chunks/blobs from multiple IPLD files at a time.
-
-		wp_ipld = self._create_pool(self.__config, manifest['store'], retries, len(files))
-		# TODO: is that the more efficient in case the list is very large?
-		lkeys = list(files.keys())
-		with change_mask_for_routine(self.is_shared_objects):
-			args = {'wp': wp_ipld}
-			args['error_msg'] = 'Error to fetch ipld -- [%s]'
-			args['function'] = self._fetch_ipld
-			result = run_function_per_group(lkeys, 20, function=self._fetch_batch, arguments=args)
-			if not result:
-				return False
-			wp_ipld.progress_bar_close()
-			del wp_ipld
-
-			wp_blob = self._create_pool(self.__config, manifest['store'], retries, len(files), 'chunks')
-
-			args['wp'] = wp_blob
-			args['error_msg'] = 'Error to fetch blob -- [%s]'
-			args['function'] = self._fetch_blob
-			result = run_function_per_group(lkeys, 20, function=self._fetch_batch, arguments=args)
-			if not result:
-				return False
-			wp_blob.progress_bar_close()
-			del wp_blob
-
-		return True
-
-	def _update_cache(self, cache, key):
-		# determine whether file is already in cache, if not, get it
-		if cache.exists(key) is False:
-			cfile = cache.get_keypath(key)
-			ensure_path_exists(os.path.dirname(cfile))
-			super().get(key, cfile)
-
-	def _update_links_wspace(self, cache, fidex, files, key, ws_path, mfiles, status, mutability):
-		# for all concrete files specified in manifest, create a hard link into workspace
-		for file in files:
-			mfiles[file] = key
-			file_path = convert_path(ws_path, file)
-			if mutability == Mutability.STRICT.value or mutability == Mutability.FLEXIBLE.value:
-				cache.ilink(key, file_path)
-			else:
-				if os.path.exists(file_path):
-					set_write_read(file_path)
-					os.unlink(file_path)
-				ensure_path_exists(os.path.dirname(file_path))
-				super().get(key, file_path)
-			fidex.update_full_index(file, file_path, status, key)
-
-	def _remove_unused_links_wspace(self, ws_path, mfiles):
-		for root, dirs, files in os.walk(ws_path):
-			relative_path = root[len(ws_path) + 1:]
-
-			for file in files:
-				if 'README.md' in file: continue
-				if '.spec' in file: continue
-				full_posix_path = Path(relative_path, file).as_posix()
-				if full_posix_path not in mfiles:
-					set_write_read(os.path.join(root, file))
-					os.unlink(os.path.join(root, file))
-					log.debug('Removing %s' % full_posix_path, class_name=LOCAL_REPOSITORY_CLASS_NAME)
-
-	@staticmethod
-	def _update_metadata(full_md_path, ws_path, spec_name):
-		for md in ['README.md', spec_name + '.spec']:
-			md_path = os.path.join(full_md_path, md)
-			if os.path.exists(md_path) is False:
-				continue
-			md_dst = os.path.join(ws_path, md)
-			shutil.copy2(md_path, md_dst)
-
-	def adding_files_into_cache(self, lkeys, args):
-		for key in lkeys:
-			# check file is in objects ; otherwise critical error (should have been fetched at step before)
-			if self._exists(key) is False:
-				log.error('Blob [%s] not found. exiting...' % key, class_name=LOCAL_REPOSITORY_CLASS_NAME)
-				return False
-			args['wp'].submit(self._update_cache, args['cache'], key)
-		futures = args['wp'].wait()
-		try:
-			process_futures(futures, args['wp'])
-		except Exception as e:
-			log.error('\n Error adding into cache dir [%s] -- [%s]' % (args['cache_path'], e),
-					  class_name=LOCAL_REPOSITORY_CLASS_NAME)
-			return False
-		return True
-
-	def adding_files_into_workspace(self, lkeys, args):
-		for key in lkeys:
-			# check file is in objects ; otherwise critical error (should have been fetched at step before)
-			if self._exists(key) is False:
-				log.error('Blob [%s] not found. exiting...', class_name=LOCAL_REPOSITORY_CLASS_NAME)
-				return False
-			args['wps'].submit(self._update_links_wspace, args['cache'], args['fidex'], args['obj_files'][key], key, args['ws_path'],
-							   args['mfiles'], Status.u.name, args['mutability'])
-		futures = args['wps'].wait()
-		try:
-			process_futures(futures, args['wps'])
-		except Exception as e:
-			log.error('Error adding into workspace dir [%s] -- [%s]' % (args['ws_path'], e), class_name=LOCAL_REPOSITORY_CLASS_NAME)
-			return False
-		return True
-
-	def checkout(self, cache_path, metadata_path, object_path, ws_path, tag, samples, bare=False):
-		categories_path, spec_name, version = spec_parse(tag)
-		index_path = get_index_path(self.__config, self.__repo_type)
-		# get all files for specific tag
-		manifest_path = os.path.join(metadata_path, categories_path, 'MANIFEST.yaml')
-		mutability, _ = self.get_mutability_from_spec(spec_name, self.__repo_type, tag)
-		index_manifest_path = os.path.join(index_path, 'metadata', spec_name)
-		fidx_path = os.path.join(index_manifest_path, 'INDEX.yaml')
-		try:
-			os.unlink(fidx_path)
-		except FileNotFoundError:
-			pass
-		fidex = FullIndex(spec_name, index_path, mutability)
-		# copy all files defined in manifest from objects to cache (if not there yet) then hard links to workspace
-		mfiles = {}
-
-		obj_files = yaml_load(manifest_path)
-		try:
-			if samples is not None:
-				set_files = SampleValidate.process_samples(samples, obj_files)
-				if set_files is None or len(set_files) == 0: return False
-				obj_files = set_files
-		except Exception as e:
-			log.error(e, class_name=LOCAL_REPOSITORY_CLASS_NAME)
-			return False
-		lkey = list(obj_files)
-
-		if not bare:
-			cache = None
-			if mutability == Mutability.STRICT.value or mutability == Mutability.FLEXIBLE.value:
-				is_shared_cache = 'cache_path' in self.__config[self.__repo_type]
-				with change_mask_for_routine(is_shared_cache):
-					cache = Cache(cache_path)
-					wp = pool_factory(pb_elts=len(lkey), pb_desc='files into cache')
-					args = {'wp': wp, 'cache': cache, 'cache_path': cache_path}
-					if not run_function_per_group(lkey, 20, function=self.adding_files_into_cache, arguments=args):
-						return
-					wp.progress_bar_close()
-
-			wps = pool_factory(pb_elts=len(lkey), pb_desc='files into workspace')
-			args = {'wps': wps, 'cache': cache, 'fidex': fidex, 'ws_path': ws_path, 'mfiles': mfiles, 'obj_files': obj_files, 'mutability': mutability}
-			if not run_function_per_group(lkey, 20, function=self.adding_files_into_workspace, arguments=args):
-				return
-			wps.progress_bar_close()
-		else:
-			args = {'fidex': fidex, 'ws_path':ws_path, 'obj_files': obj_files}
-			run_function_per_group(lkey, 20, function=self._update_index_bare_mode, arguments=args)
-
-		fidex.save_manifest_index()
-		# Check files that have been removed (present in wskpace and not in MANIFEST)
-		self._remove_unused_links_wspace(ws_path, mfiles)
-		# Update metadata in workspace
-		full_md_path = os.path.join(metadata_path, categories_path)
-		self._update_metadata(full_md_path, ws_path, spec_name)
-		bare_path = os.path.join(index_manifest_path, 'bare')
-		if bare:
-			open(bare_path, 'w+')
-			log.info('Checkout in bare mode done.', class_name=LOCAL_REPOSITORY_CLASS_NAME)
-		elif os.path.exists(bare_path):
-			os.unlink(bare_path)
-
-	def _update_index_bare_mode(self, lkeys, args):
-		for key in lkeys:
-			[args['fidex'].update_full_index(file, args['ws_path'], Status.u.name, key) for file in args['obj_files'][key]]
-
-	def _pool_remote_fsck_ipld(self, ctx, obj):
-		store = ctx
-		log.debug('LocalRepository: check ipld [%s] in store' % obj, class_name=LOCAL_REPOSITORY_CLASS_NAME)
-		obj_path = self.get_keypath(obj)
-		ret = store.file_store(obj, obj_path)
-		return ret
-
-	def _pool_remote_fsck_blob(self, ctx, obj):
-		if self._exists(obj) == False:
-			log.debug('LocalRepository: ipld [%s] not present for full verification' % obj)
-			return {None: None}
-
-		rets = []
-		links = self.load(obj)
-		for olink in links['Links']:
-			key = olink['Hash']
-			store = ctx
-			obj_path = self.get_keypath(key)
-			ret = store.file_store(key, obj_path)
-			rets.append(ret)
-		return rets
-
-	@staticmethod
-	def _work_pool_file_submitter(files, args):
-		wp_file = args['wp']
-		for key in files:
-			wp_file.submit(args['submit_function'], key, *args['args'])
-		files_future = wp_file.wait()
-		try:
-			process_futures(files_future, wp_file)
-		except Exception as e:
-			log.error('Error to fetch file -- [%s]' % e, class_name=LOCAL_REPOSITORY_CLASS_NAME)
-			return False
-		return True
-
-	def _work_pool_to_submit_file(self, manifest, retries, files, submit_function, *args):
-		wp_file = self._create_pool(self.__config, manifest['store'], retries, len(files), pb_desc='files')
-		submit_args = {
-			'wp': wp_file,
-			'args': args,
-			'submit_function': submit_function
-		}
-		run_function_per_group(files, 20, function=self._work_pool_file_submitter, arguments=submit_args)
-		wp_file.progress_bar_close()
-		del wp_file
-
-	def _remote_fsck_paranoid(self, manifest, retries, lkeys, batch_size):
-		log.info('Paranoid mode is active - Downloading files: ', class_name=STORE_FACTORY_CLASS_NAME)
-		total_corrupted_files = 0
-
-		for i in range(0, len(lkeys), batch_size):
-			with tempfile.TemporaryDirectory() as tmp_dir:
-				temp_hash_fs = MultihashFS(tmp_dir)
-				self._work_pool_to_submit_file(manifest, retries, lkeys[i:batch_size+i], self._fetch_ipld_to_path, temp_hash_fs)
-				self._work_pool_to_submit_file(manifest, retries, lkeys[i:batch_size+i], self._fetch_blob_to_path, temp_hash_fs)
-				corrupted_files = self._remote_fsck_check_integrity(tmp_dir)
-				len_corrupted_files = len(corrupted_files)
-				if len_corrupted_files > 0:
-					total_corrupted_files += len_corrupted_files
-					log.info('Fixing corrupted files in remote store', class_name=LOCAL_REPOSITORY_CLASS_NAME)
-					self._delete_corrupted_files(corrupted_files, retries, manifest)
-		log.info('Corrupted files: %d' % total_corrupted_files, class_name=LOCAL_REPOSITORY_CLASS_NAME)
-
-	@staticmethod
-	def _remote_fsck_ipld_future_process(futures, args):
-		for future in futures:
-			args['ipld'] += 1
-			key = future.result()
-			ks = list(key.keys())
-			if ks[0] == False:
-				args['ipld_unfixed'] += 1
-			elif ks[0] == True:
-				pass
-			else:
-				args['ipld_fixed'] += 1
-		args['wp'].reset_futures()
-
-	def _remote_fsck_submit_iplds(self, lkeys, args):
-
-		for key in lkeys:
-			# blob file describing IPLD links
-			if not self._exists(key):
-				args['ipld_missing'].append(key)
-				args['wp'].progress_bar_total_inc(-1)
-			else:
-				args['wp'].submit(self._pool_remote_fsck_ipld, key)
-		ipld_futures = args['wp'].wait()
-		try:
-			self._remote_fsck_ipld_future_process(ipld_futures, args)
-		except Exception as e:
-			log.error('LocalRepository: Error to fsck ipld -- [%s]' % e, class_name=LOCAL_REPOSITORY_CLASS_NAME)
-			return False
-		return True
-
-	@staticmethod
-	def _remote_fsck_blobs_future_process(futures, args):
-		for future in futures:
-			args['blob'] += 1
-			rets = future.result()
-			for ret in rets:
-				if ret is not None:
-					ks = list(ret.keys())
-					if ks[0] == False:
-						args['blob_unfixed'] += 1
-					elif ks[0] == True:
-						pass
-					else:
-						args['blob_fixed'] += 1
-		args['wp'].reset_futures()
-
-	def _remote_fsck_submit_blobs(self, lkeys, args):
-		for key in lkeys:
-			args['wp'].submit(self._pool_remote_fsck_blob, key)
-
-		futures = args['wp'].wait()
-		try:
-			self._remote_fsck_blobs_future_process(futures, args)
-		except Exception as e:
-			log.error('LocalRepository: Error to fsck blob -- [%s]' % e, class_name=LOCAL_REPOSITORY_CLASS_NAME)
-			return False
-		args['wp'].reset_futures()
-		return True
-
-	def remote_fsck(self, metadata_path, tag, spec_file, retries=2, thorough=False, paranoid=False):
-		spec = yaml_load(spec_file)
-		manifest = spec[self.__repo_type]['manifest']
-		categories_path, spec_name, version = spec_parse(tag)
-		# get all files for specific tag
-		manifest_path = os.path.join(metadata_path, categories_path, 'MANIFEST.yaml')
-		obj_files = yaml_load(manifest_path)
-
-		store = store_factory(self.__config, manifest['store'])
-		if store is None:
-			log.error('No store for [%s]' % (manifest['store']), class_name=LOCAL_REPOSITORY_CLASS_NAME)
-			return -2
-
-		# TODO: is that the more efficient in case the list is very large?
-		lkeys = list(obj_files.keys())
-
-		if paranoid:
-			try:
-				batch_size = get_batch_size(self.__config)
-			except Exception as e:
-				log.error(e, class_name=LOCAL_REPOSITORY_CLASS_NAME)
-				return
-			self._remote_fsck_paranoid(manifest, retries, lkeys, batch_size)
-		wp_ipld = self._create_pool(self.__config, manifest['store'], retries, len(obj_files))
-
-		submit_iplds_args = {'wp': wp_ipld}
-		submit_iplds_args['ipld_unfixed'] = 0
-		submit_iplds_args['ipld_fixed'] = 0
-		submit_iplds_args['ipld'] = 0
-		submit_iplds_args['ipld_missing'] = []
-
-		result = run_function_per_group(lkeys, 20, function=self._remote_fsck_submit_iplds, arguments=submit_iplds_args)
-		if not result:
-			return False
-		del wp_ipld
-
-		if len(submit_iplds_args['ipld_missing']) > 0:
-			if thorough:
-				log.info(str(len(submit_iplds_args['ipld_missing'])) + ' missing descriptor files. Download: ', class_name=LOCAL_REPOSITORY_CLASS_NAME)
-				self._work_pool_to_submit_file(manifest, retries, submit_iplds_args['ipld_missing'], self._fetch_ipld)
-			else:
-				log.info(str(len(submit_iplds_args['ipld_missing'])) + ' missing descriptor files. Consider using the --thorough option.', class_name=LOCAL_REPOSITORY_CLASS_NAME)
-
-		wp_blob = self._create_pool(self.__config, manifest['store'], retries, len(obj_files))
-		submit_blob_args = {'wp': wp_blob}
-		submit_blob_args['blob'] = 0
-		submit_blob_args['blob_fixed'] = 0
-		submit_blob_args['blob_unfixed'] = 0
-
-		result = run_function_per_group(lkeys, 20, function=self._remote_fsck_submit_blobs, arguments=submit_blob_args)
-		if not result:
-			return False
-		del wp_blob
-
-		if submit_iplds_args['ipld_fixed'] > 0 or submit_blob_args['blob_fixed'] > 0:
-			log.info('remote-fsck -- fixed   : ipld[%d] / blob[%d]' % (submit_iplds_args['ipld_fixed'], submit_blob_args['blob_fixed']))
-		if submit_iplds_args['ipld_unfixed'] > 0 or submit_blob_args['blob_unfixed'] > 0:
-			log.error('remote-fsck -- unfixed : ipld[%d] / blob[%d]' % (submit_iplds_args['ipld_unfixed'], submit_blob_args['blob_unfixed']))
-		log.info('remote-fsck -- total   : ipld[%d] / blob[%d]' % (submit_iplds_args['ipld'], submit_blob_args['blob']))
-
-		return True
-
-	def exist_local_changes(self, spec_name):
-		new_files, deleted_files, untracked_files, _, _ = self.status(spec_name, log_errors=False)
-		if new_files is not None and deleted_files is not None and untracked_files is not None:
-			unsaved_files = new_files + deleted_files + untracked_files
-			if spec_name + '.spec' in unsaved_files:
-				unsaved_files.remove(spec_name + '.spec')
-			if 'README.md' in unsaved_files:
-				unsaved_files.remove('README.md')
-			if len(unsaved_files) > 0:
-				log.error('Your local changes to the following files would be discarded: ')
-				for file in unsaved_files:
-					print('\t%s' % file)
-				log.info(
-					'Please, commit your changes before the get. You can also use the --force option '
-					'to discard these changes. See \'ml-git --help\'.',
-					class_name=LOCAL_REPOSITORY_CLASS_NAME
-				)
-				return True
-		return False
-
-	def get_corrupted_files(self, spec):
-		try:
-			repo_type = self.__repo_type
-			index_path = get_index_path(self.__config, repo_type)
-			objects_path = get_objects_path(self.__config, repo_type)
-		except Exception as e:
-			log.error(e, class_name=REPOSITORY_CLASS_NAME)
-			return
-
-		idx = MultihashIndex(spec, index_path, objects_path)
-		idx_yalm = idx.get_index_yalm()
-		corrupted_files = []
-		idx_yalm_mf = idx_yalm.get_manifest_index()
-
-		self.__progress_bar = tqdm(total=len(idx_yalm_mf.load()), desc='files', unit='files', unit_scale=True, mininterval=1.0)
-		for key in idx_yalm_mf:
-			if idx_yalm_mf[key]['status'] == Status.c.name:
-				bisect.insort(corrupted_files, normalize_path(key))
-			self.__progress_bar.update(1)
-		self.__progress_bar.close()
-
-		return corrupted_files
-
-	def status(self, spec, log_errors=True):
-		try:
-			repo_type = self.__repo_type
-			index_path = get_index_path(self.__config, repo_type)
-			metadata_path = get_metadata_path(self.__config, repo_type)
-			refs_path = get_refs_path(self.__config, repo_type)
-			index_metadata_path = get_index_metadata_path(self.__config, repo_type)
-			objects_path = get_objects_path(self.__config, repo_type)
-		except Exception as e:
-			log.error(e, class_name=REPOSITORY_CLASS_NAME)
-			return
-		ref = Refs(refs_path, spec, repo_type)
-		tag, sha = ref.branch()
-		metadata = Metadata(spec, metadata_path, self.__config, repo_type)
-		if tag:
-			metadata.checkout(tag)
-		categories_path = get_path_with_categories(tag)
-		full_metadata_path = os.path.join(metadata_path, categories_path, spec)
-		index_full_metadata_path_without_cat = os.path.join(index_metadata_path, spec)
-		index_full_metadata_path_with_cat = os.path.join(index_metadata_path, categories_path, spec)
-
-		path, file = None, None
-		try:
-			path, file = search_spec_file(self.__repo_type, spec, categories_path)
-		except Exception as e:
-			if log_errors:
-				log.error(e, class_name=REPOSITORY_CLASS_NAME)
-		if path is None:
-			return None, None, None, None, None
-
-		# All files in MANIFEST.yaml in the index AND all files in datapath which stats links == 1
-		idx = MultihashIndex(spec, index_path, objects_path)
-		idx_yalm = idx.get_index_yalm()
-		new_files = []
-		deleted_files = []
-		untracked_files = []
-		all_files = []
-		corrupted_files = []
-		changed_files = []
-		idx_yalm_mf = idx_yalm.get_manifest_index()
-
-		bare_mode = os.path.exists(os.path.join(index_metadata_path, spec, 'bare'))
-		for key in idx_yalm_mf:
-			if not bare_mode and not os.path.exists(convert_path(path, key)):
-				bisect.insort(deleted_files, normalize_path(key))
-			elif idx_yalm_mf[key]['status'] == 'a' and os.path.exists(convert_path(path, key)):
-				bisect.insort(new_files, key)
-			elif idx_yalm_mf[key]['status'] == 'c' and os.path.exists(convert_path(path, key)):
-				bisect.insort(corrupted_files, normalize_path(key))
-			bisect.insort(all_files, normalize_path(key))
-		if path is not None:
-			for root, dirs, files in os.walk(path):
-				base_path = root[len(path) + 1:]
-				for file in files:
-					bpath = convert_path(base_path, file)
-					if bpath in all_files:
-						full_file_path = os.path.join(root, file)
-						stat = os.stat(full_file_path)
-						file_in_index = idx_yalm_mf[posix_path(bpath)]
-						if file_in_index['mtime'] != stat.st_mtime and self.get_scid(full_file_path) != file_in_index['hash']:
-							bisect.insort(changed_files, bpath)
-					else:
-						is_metadata_file = '.spec' in file or 'README.md' in file
-
-						if not is_metadata_file:
-							bisect.insort(untracked_files, bpath)
-						else:
-							file_path_metadata = os.path.join(full_metadata_path, file)
-							file_index_path_with_cat = os.path.join(index_full_metadata_path_with_cat, file)
-							file_index_path_without_cat = os.path.join(index_full_metadata_path_without_cat, file)
-							file_index_exists = file_index_path_without_cat if os.path.isfile(
-								file_index_path_without_cat) else file_index_path_with_cat
-							full_base_path = os.path.join(root, bpath)
-
-							if os.path.isfile(file_index_exists) and os.path.isfile(file_path_metadata):
-								if self._compare_matadata(full_base_path, file_index_exists) and not self._compare_matadata(full_base_path, file_path_metadata):
-									bisect.insort(new_files, bpath)
-								elif not self._compare_matadata(full_base_path, file_index_exists):
-									bisect.insort(untracked_files, bpath)
-							elif os.path.isfile(file_index_exists):
-								if not self._compare_matadata(full_base_path, file_index_exists):
-									bisect.insort(untracked_files, bpath)
-								else:
-									bisect.insort(new_files, bpath)
-							elif os.path.isfile(file_path_metadata):
-								if not self._compare_matadata(full_base_path, file_path_metadata):
-									bisect.insort(untracked_files, bpath)
-							else:
-								bisect.insort(untracked_files, bpath)
-		if tag:
-			metadata.checkout('master')
-		return new_files, deleted_files, untracked_files, corrupted_files, changed_files
-
-	def import_files(self, file_object, path, directory, retry, store_string):
-		try:
-			self._import_files(path, os.path.join(self.__repo_type, directory), store_string, retry, file_object)
-		except Exception as e:
-			log.error('Fatal downloading error [%s]' % e, class_name=LOCAL_REPOSITORY_CLASS_NAME)
-
-	@staticmethod
-	def _import_path(ctx, path, dir):
-		file = os.path.join(dir, path)
-		ensure_path_exists(os.path.dirname(file))
-
-		try:
-			res = ctx.get(file, path)
-			return res
-		except ClientError as e:
-			if e.response['Error']['Code'] == '404':
-				raise Exception('File %s not found' % path)
-			raise e
-
-	def _import_files(self, path, directory, bucket, retry, file_object):
-
-		obj = False
-
-		if file_object:
-			path = file_object
-			obj = True
-
-		store = store_factory(self.__config, bucket)
-
-		if not obj:
-			files = store.list_files_from_path(path)
-			if not len(files):
-				raise Exception('Path %s not found' % path)
-		else:
-			files = [path]
-		wp = pool_factory(ctx_factory=lambda: store_factory(self.__config, bucket),
-						  retry=retry, pb_elts=len(files), pb_desc='files')
-		for file in files:
-			wp.submit(self._import_path, file, directory)
-		futures = wp.wait()
-		for future in futures:
-			future.result()
-
-	def unlock_file(self, path, file, index_path, objects_path, spec, cache_path):
-		file_path = os.path.join(path, file)
-		idx = MultihashIndex(spec, index_path, objects_path)
-		idx_yalm = idx.get_index_yalm()
-		hash_file = idx_yalm.get_index()
-		idxfs = Cache(cache_path)
-
-		try:
-			cache_file = idxfs._get_hashpath(hash_file[file]['hash'])
-			if os.path.isfile(cache_file):
-				os.unlink(file_path)
-				shutil.copy2(cache_file, file_path)
-		except Exception as e:
-			log.debug('File is not in cache', class_name=LOCAL_REPOSITORY_CLASS_NAME)
-		try:
-			set_write_read(file_path)
-		except Exception as e:
-			raise Exception('File %s not found' % file)
-		idx_yalm.update_index_unlock(file_path[len(path)+1:])
-		log.info('The permissions for %s have been changed.' % file, class_name=LOCAL_REPOSITORY_CLASS_NAME)
-
-	def change_config_store(self, profile, bucket_name, store_type=StoreType.S3.value, **kwargs):
-
-		bucket = dict()
-		if store_type in [StoreType.S3.value, StoreType.S3H.value]:
-			bucket['region'] = kwargs['region']
-			bucket['aws-credentials'] = {'profile': profile}
-			endpoint = kwargs.get('endpoint_url', '')
-			bucket['endpoint-url'] = endpoint
-		elif store_type == StoreType.GDRIVE.value:
-			bucket['credentials-path'] = profile
-
-		self.__config['store'][store_type] = {bucket_name: bucket}
-
-	def export_file(self, lkeys, args):
-		for key in lkeys:
-			args['wp'].submit(self._upload_file, args['store_dst'], key, args['files'][key])
-		export_futures = args['wp'].wait()
-		try:
-			process_futures(export_futures, args['wp'])
-		except Exception as e:
-			log.error('Error to export files -- [%s]' % e, class_name=LOCAL_REPOSITORY_CLASS_NAME)
-			return False
-		return True
-
-	def export_tag(self, metadata_path, tag, bucket_name, profile, region, endpoint, retry):
-		categories_path, spec_name, _ = spec_parse(tag)
-		spec_path = os.path.join(metadata_path, categories_path, spec_name + '.spec')
-		spec = yaml_load(spec_path)
-
-		if self.__repo_type not in spec:
-			log.error('No spec file found. You need to initialize an entity (dataset|model|label) first', class_name=LOCAL_REPOSITORY_CLASS_NAME)
-			return
-
-		manifest = spec[self.__repo_type]['manifest']
-		store = store_factory(self.__config, manifest['store'])
-		if store is None:
-			log.error('No store for [%s]' % (manifest['store']), class_name=LOCAL_REPOSITORY_CLASS_NAME)
-			return
-		self.change_config_store(profile, bucket_name, region=region, endpoint_url=endpoint)
-		store_dst_type = 's3://{}'.format(bucket_name)
-		store_dst = store_factory(self.__config, store_dst_type)
-		if store_dst is None:
-			log.error('No store for [%s]' % store_dst_type, class_name=LOCAL_REPOSITORY_CLASS_NAME)
-			return
-		manifest_file = 'MANIFEST.yaml'
-		manifest_path = os.path.join(metadata_path, categories_path, manifest_file)
-		files = yaml_load(manifest_path)
-		log.info('Exporting tag [{}] from [{}] to [{}].'.format(tag, manifest['store'], store_dst_type), class_name=LOCAL_REPOSITORY_CLASS_NAME)
-		wp_export_file = pool_factory(ctx_factory=lambda: store, retry=retry, pb_elts=len(files), pb_desc='files')
-
-		lkeys = list(files.keys())
-		args = {'wp': wp_export_file, 'store_dst': store_dst, 'files':files}
-		result = run_function_per_group(lkeys, 20, function=self.export_file, arguments=args)
-		if not result:
-			return
-		wp_export_file.progress_bar_close()
-		del wp_export_file
-
-	def _get_ipld(self, ctx, key):
-		store = ctx
-		ipld_bytes = store.get_object(key)
-		try:
-			return json.loads(ipld_bytes)
-		except Exception:
-			raise Exception('Invalid IPLD [%s]' % key)
-
-	@staticmethod
-	def _mount_blobs(ctx, links):
-		store = ctx
-		file = b''
-
-		for chunk in links['Links']:
-			h = chunk['Hash']
-			obj = store.get_object(h)
-			if obj:
-				file += obj
-			del obj
-		return file
-
-	def _upload_file(self, ctx, store_dst, key, path_dst):
-		links = self._get_ipld(ctx, key)
-		file = self._mount_blobs(ctx, links)
-
-		for file_path in path_dst:
-			store_dst.put_object(file_path, file)
-		del file
-
-	def _compare_spec(self, spec, spec_to_comp):
-		index = yaml_load(spec)
-		compare = yaml_load(spec_to_comp)
-
-		if not index or not compare:
-			return False
-
-		entity = index[self.__repo_type]
-		entity_compare = compare[self.__repo_type]
-		if entity['categories'] != entity_compare['categories']:
-			return False
-		if entity['manifest']['store'] != entity_compare['manifest']['store']:
-			return False
-		if entity['name'] != entity_compare['name']:
-			return False
-		if entity['version'] != entity_compare['version']:
-			return False
-		return True
-
-	def _compare_matadata(self, file, file_to_compare):
-		if '.spec' in file:
-			return self._compare_spec(file, file_to_compare)
-		return filecmp.cmp(file, file_to_compare, shallow=True)
-
-	@staticmethod
-	def _remote_fsck_check_integrity(path):
-		hash_path = MultihashFS(path)
-		corrupted_files = hash_path.fsck()
-		return corrupted_files
-
-	def _delete_corrupted_files(self, files, retry, manifest):
-		wp = self._create_pool(self.__config, manifest['store'], retry, len(files))
-		for file in files:
-			if self._exists(file):
-				wp.submit(self._pool_delete, file)
-			else:
-				wp.progress_bar_total_inc(-1)
-
-	def get_mutability_from_spec(self, spec, repo_type, tag=None):
-		metadata_path = get_metadata_path(self.__config, repo_type)
-		categories_path = get_path_with_categories(tag)
-		spec_path, spec_file = None, None
-		check_update_mutability = False
-
-		try:
-			if tag:
-				spec_path = os.path.join(metadata_path, categories_path, spec)
-			else:
-				refs_path = get_refs_path(self.__config, repo_type)
-				ref = Refs(refs_path, spec, repo_type)
-				tag, sha = ref.branch()
-				categories_path = get_path_with_categories(tag)
-				spec_path, spec_file = search_spec_file(repo_type, spec, categories_path)
-				check_update_mutability = self.check_mutability_between_specs(repo_type, tag, metadata_path, categories_path, spec_path, spec)
-		except Exception as e:
-			log.error(e, class_name=REPOSITORY_CLASS_NAME)
-			return None, False
-
-		full_spec_path = os.path.join(spec_path, spec + '.spec')
-		file_ws_spec = yaml_load(full_spec_path)
-
-		try:
-			spec_mutability = file_ws_spec[repo_type].get('mutability', 'strict')
-			if spec_mutability not in list(map(lambda c: c.value, Mutability)):
-				log.error('Invalid mutability type.', class_name=REPOSITORY_CLASS_NAME)
-				return None, False
-			else:
-				return spec_mutability, check_update_mutability
-		except Exception as e:
-			return Mutability.STRICT.value, check_update_mutability
-
-	@staticmethod
-	def check_mutability_between_specs(repo_type, tag, metadata_path, categories_path, spec_path, spec):
-		if tag:
-			metadata_spec_path = os.path.join(metadata_path, categories_path, spec, spec + '.spec')
-			ws_spec_path = os.path.join(spec_path, spec + '.spec')
-			file_ws_spec = yaml_load(ws_spec_path)
-			file_md_spec = yaml_load(metadata_spec_path)
-			md_spec_mutability = None
-			ws_spec_mutability = None
-			try:
-				if 'mutability' in file_ws_spec[repo_type]:
-					ws_spec_mutability = file_ws_spec[repo_type]['mutability']
-				else:
-					ws_spec_mutability = Mutability.STRICT.value
-				if 'mutability' in file_md_spec[repo_type]:
-					md_spec_mutability = file_md_spec[repo_type]['mutability']
-				else:
-					md_spec_mutability = Mutability.STRICT.value
-				return ws_spec_mutability == md_spec_mutability
-			except Exception as e:
-				log.error(e, class_name=REPOSITORY_CLASS_NAME)
-				return False
-		return True
-
-	def import_file_from_url(self, path_dst, url, store_type):
-		store = store_factory(self.__config, '{}://{}'.format(store_type, store_type))
-		store.import_file_from_url(path_dst, url)
->>>>>>> aebabf00
+
+    def import_file_from_url(self, path_dst, url, store_type):
+        store = store_factory(self.__config, '{}://{}'.format(store_type, store_type))
+        store.import_file_from_url(path_dst, url)