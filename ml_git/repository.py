"""
© Copyright 2020-2021 HP Development Company, L.P.
SPDX-License-Identifier: GPL-2.0-only
"""
import errno
import os
import re
import shutil

import humanize
from git import InvalidGitRepositoryError, GitError, Repo
from halo import Halo

from ml_git import log
from ml_git._metadata import MetadataRepo
from ml_git.admin import remote_add, storage_add, clone_config_repository, init_mlgit, remote_del
from ml_git.config import get_index_path, get_objects_path, get_cache_path, get_metadata_path, get_refs_path, \
    validate_config_spec_hash, validate_spec_hash, get_sample_config_spec, get_sample_spec_doc, \
    get_index_metadata_path, create_workspace_tree_structure, start_wizard_questions, config_load, \
    get_global_config_path, save_global_config_in_local
from ml_git.constants import REPOSITORY_CLASS_NAME, LOCAL_REPOSITORY_CLASS_NAME, HEAD, HEAD_1, MutabilityType, \
    StorageType, \
    RGX_TAG_FORMAT, EntityType, MANIFEST_FILE, SPEC_EXTENSION, MANIFEST_KEY, STATUS_NEW_FILE, STATUS_DELETED_FILE, \
    FileType, STORAGE_CONFIG_KEY, CONFIG_FILE
from ml_git.file_system.cache import Cache
from ml_git.file_system.hashfs import MultihashFS
from ml_git.file_system.index import MultihashIndex, Status, FullIndex
from ml_git.file_system.local import LocalRepository
from ml_git.file_system.objects import Objects
from ml_git.manifest import Manifest
from ml_git.metadata import Metadata, MetadataManager
from ml_git.ml_git_message import output_messages
from ml_git.plugin_interface.data_plugin_constants import COMPARE_SPECS, GET_STATUS_OUTPUT
from ml_git.plugin_interface.plugin_especialization import PluginCaller
from ml_git.refs import Refs
from ml_git.spec import spec_parse, search_spec_file, increment_version_in_spec, get_entity_tag, update_storage_spec, \
    validate_bucket_name, set_version_in_spec, get_entity_dir, SearchSpecException, get_spec_key
from ml_git.tag import UsrTag
from ml_git.utils import yaml_load, ensure_path_exists, get_root_path, \
    RootPathException, change_mask_for_routine, clear, get_yaml_str, unzip_files_in_directory, \
    remove_from_workspace, disable_exception_traceback, group_files_by_path, create_or_update_gitignore


class Repository(object):
    def __init__(self, config, repo_type=EntityType.DATASETS):

        self._validate_entity_type(repo_type)
        self.__config = config
        self.__repo_type = repo_type

    '''initializes ml-git repository metadata'''

    def init(self):
        try:
            metadata_path = get_metadata_path(self.__config)
            m = Metadata('', metadata_path, self.__config, self.__repo_type)
            m.init()
        except Exception as e:
            log.error(e, class_name=REPOSITORY_CLASS_NAME)
            return

    def repo_remote_add(self, repo_type, mlgit_remote, global_conf=False):
        try:
            remote_add(repo_type, mlgit_remote, global_conf)
            self.__config = config_load()
            metadata_path = get_metadata_path(self.__config)
            m = Metadata('', metadata_path, self.__config, self.__repo_type)
            m.remote_set_url(mlgit_remote)
            log.info(output_messages['INFO_CHANGE_IN_CONFIG_FILE'], class_name=REPOSITORY_CLASS_NAME)
        except Exception as e:
            log.error(e, class_name=REPOSITORY_CLASS_NAME)
            return

    def repo_remote_del(self, global_conf=False):
        try:
            metadata_path = get_metadata_path(self.__config)
            metadata = Metadata('', metadata_path, self.__config, self.__repo_type)
            if metadata.delete_git_reference():
                remote_del(self.__repo_type, global_conf)
            log.info(output_messages['INFO_CHANGE_IN_CONFIG_FILE'], class_name=REPOSITORY_CLASS_NAME)
        except Exception as e:
            log.error(e, class_name=REPOSITORY_CLASS_NAME)
            return

    def _update_spec_version(self, entity_name, spec_path, metadata, bump_version):
        try:
            if bump_version:
                last_version = metadata.get_last_tag_version(entity_name)
                new_version = last_version + 1
                increment_version_in_spec(spec_path, new_version, self.__repo_type)
            return True
        except RuntimeError as e:
            log.error(e, class_name=REPOSITORY_CLASS_NAME)
            return None

    '''Add dir/files to the ml-git index'''
    def add(self, spec, file_path, bump_version=False, run_fsck=False, metrics='', metrics_file_path=''):
        repo_type = self.__repo_type
        is_shared_objects = 'objects_path' in self.__config[repo_type]
        is_shared_cache = 'cache_path' in self.__config[repo_type]

        if not validate_config_spec_hash(self.__config):
            log.error(output_messages['ERROR_INVALID_YAML_CONFIG']
                      % get_yaml_str(get_sample_config_spec('somebucket', 'someprofile', 'someregion')),
                      class_name=REPOSITORY_CLASS_NAME)
            return None

        path, file = None, None
        try:

            refs_path = get_refs_path(self.__config, repo_type)
            index_path = get_index_path(self.__config, repo_type)
            metadata_path = get_metadata_path(self.__config, repo_type)
            cache_path = get_cache_path(self.__config, repo_type)
            objects_path = get_objects_path(self.__config, repo_type)
            repo = LocalRepository(self.__config, objects_path, repo_type)
            mutability, check_mutability = repo.get_mutability_from_spec(spec, repo_type)
            sampling_flag = os.path.exists(os.path.join(index_path, 'metadata', spec, 'sampling'))
            if sampling_flag:
                log.error(output_messages['INFO_CANNOT_ADD_NEW_DATA_AN_ENTITY'],
                          class_name=REPOSITORY_CLASS_NAME)
                return
            if not mutability:
                return
            if not check_mutability:
                log.error(output_messages['ERROR_MUTABILITY_CANNOT_CHANGE'], class_name=REPOSITORY_CLASS_NAME)
                return
            if not self._has_new_data(repo, spec):
                return None
            ref = Refs(refs_path, spec, repo_type)
            tag, sha = ref.branch()
            path, file = search_spec_file(self.__repo_type, spec)
        except Exception as e:
            log.error(e, class_name=REPOSITORY_CLASS_NAME)
            return

        if path is None:
            return
        spec_path = os.path.join(path, file)
        if not self._is_spec_valid(spec_path):
            return None
        try:
            repo.add_metrics(spec_path, metrics, metrics_file_path)
        except FileNotFoundError as e:
            log.error(e, class_name=REPOSITORY_CLASS_NAME)
            return

        # Check tag before anything to avoid creating unstable state
        log.debug(output_messages['DEBUG_TAG_CHECK'], class_name=REPOSITORY_CLASS_NAME)

        metadata = Metadata(spec, metadata_path, self.__config, repo_type)
        if not metadata.check_exists():
            log.error(output_messages['ERROR_NOT_INITIALIZED'] % self.__repo_type, class_name=REPOSITORY_CLASS_NAME)
            return
        try:
            metadata.update()
        except Exception:
            pass

        # get version of current manifest file
        manifest = self._get_current_manifest_file(metadata, tag)

        try:
            # adds chunks to ml-git Index
            log.info(output_messages['INFO_ADDING_PATH_TO'] % (repo_type, path), class_name=REPOSITORY_CLASS_NAME)
            with change_mask_for_routine(is_shared_objects):
                idx = MultihashIndex(spec, index_path, objects_path, mutability, cache_path)
                idx.add(path, manifest, file_path)

            # create hard links in ml-git Cache
            self.create_hard_links_in_cache(cache_path, index_path, is_shared_cache, mutability, path, spec)
        except Exception as e:
            log.error(e, class_name=REPOSITORY_CLASS_NAME)
            return None

        if not self._update_spec_version(spec, spec_path, metadata, bump_version):
            return None

        idx.add_metadata(path, file)

        self._check_corrupted_files(spec, repo)

        # Run file check
        if run_fsck:
            self.fsck()

    def _validate_entity_type(self, repo_type):
        another_valid_types = ['repository', 'project']
        type_list = EntityType.to_list() + another_valid_types

        if repo_type not in type_list:
            with disable_exception_traceback():
                raise RuntimeError(output_messages['ERROR_INVALID_ENTITY_TYPE'] % EntityType.to_list())

    def _get_current_manifest_file(self, m, tag):
        manifest = ''
        if tag is not None:
            m.checkout(tag)
            md_metadata_path = m.get_metadata_path(tag)
            manifest = os.path.join(md_metadata_path, MANIFEST_FILE)
            m.checkout()
        return manifest

    def _is_spec_valid(self, spec_path):
        spec_file = yaml_load(spec_path)
        entity_spec_key = get_spec_key(self.__repo_type)
        if not validate_spec_hash(spec_file, entity_spec_key):
            log.error(output_messages['ERROR_INVALID_SPEC_VALUE_IN'] %
                      (self.__repo_type, spec_path, get_sample_spec_doc('somebucket', entity_spec_key)),
                      class_name=REPOSITORY_CLASS_NAME)
            return False
        if not validate_bucket_name(spec_file[entity_spec_key], self.__config):
            return False
        return True

    def _has_new_data(self, repo, spec):
        _, deleted, untracked_files, _, changed_files = repo.status(spec, status_directory='', log_errors=False)
        if deleted is None and untracked_files is None and changed_files is None:
            return False
        elif len(deleted) == 0 and len(untracked_files) == 0 and len(changed_files) == 0:
            log.info(output_messages['INFO_NO_NEW_DATA_TO_ADD'], class_name=REPOSITORY_CLASS_NAME)
            return False
        return True

    @Halo(text='Creating hard links in cache', spinner='dots')
    def create_hard_links_in_cache(self, cache_path, index_path, is_shared_cache, mutability, path, spec):
        mf = os.path.join(index_path, 'metadata', spec, MANIFEST_FILE)
        with change_mask_for_routine(is_shared_cache):
            if mutability in [MutabilityType.STRICT.value, MutabilityType.FLEXIBLE.value]:
                cache = Cache(cache_path, path, mf)
                cache.update()

    def _check_corrupted_files(self, spec, repo):
        try:
            corrupted_files = repo.get_corrupted_files(spec)
            if corrupted_files is not None and len(corrupted_files) > 0:
                print('\n')
                log.warn(output_messages['WARN_CORRUPTED_CANNOT_BE_ADD'],
                         class_name=REPOSITORY_CLASS_NAME)
                for file in corrupted_files:
                    print('\t %s' % file)
        except Exception as e:
            log.error(e, class_name=REPOSITORY_CLASS_NAME)
            return

    def branch(self, spec):
        try:
            repo_type = self.__repo_type
            refs_path = get_refs_path(self.__config, repo_type)
            r = Refs(refs_path, spec, repo_type)
            print(r.branch())
        except Exception as e:
            log.error(e, class_name=REPOSITORY_CLASS_NAME)
            return

    '''prints status of changes in the index and changes not yet tracked or staged'''

    def __load_plugin_caller(self, path, spec):
        spec_content = yaml_load(os.path.join(path, spec))
        entity_spec_key = get_spec_key(self.__repo_type)
        return PluginCaller(spec_content[entity_spec_key][MANIFEST_KEY])

    def status(self, spec, full_option, status_directory):
        repo_type = self.__repo_type
        try:
            objects_path = get_objects_path(self.__config, repo_type)
            metadata_path = get_metadata_path(self.__config, repo_type)
            repo = LocalRepository(self.__config, objects_path, repo_type)
            metadata = Metadata(spec, metadata_path, self.__config, repo_type)
            path, spec_file = search_spec_file(self.__repo_type, spec)
            plugin_caller = self.__load_plugin_caller(path, spec_file)
            unpublished_commits_quantity = metadata.get_unpublished_commits_quantity()
            log.info(output_messages['INFO_STATUS_OF'] % (repo_type, spec), class_name=REPOSITORY_CLASS_NAME)
            new_files, deleted_files, untracked_files, corrupted_files, changed_files = repo.status(spec, status_directory)
            specialized_plugin_data = plugin_caller.call(GET_STATUS_OUTPUT, path, untracked_files, new_files, full_option)
        except Exception as e:
            log.error(e, class_name=REPOSITORY_CLASS_NAME)
            return

        if unpublished_commits_quantity == 0:
            print('Your {} has no commits to be published.'.format(spec))
        else:
            print('Your {} has {} commit{} to be published.'.format(spec, unpublished_commits_quantity,
                                                                    '' if unpublished_commits_quantity == 1 else 's'))
            print('  (use "ml-git {} push {}" to publish your local commits)'.format(repo_type, spec))

        untracked_specialized, new_files_specialized, total_registry = None, None, None
        if specialized_plugin_data:
            untracked_specialized, new_files_specialized, total_registry = specialized_plugin_data

<<<<<<< HEAD
        if new_files is not None and deleted_files is not None and untracked_files is not None:
            print('\nChanges to be committed:')
=======
        if new_files or new_files_specialized or deleted_files:
            print('Changes to be committed:')
>>>>>>> c1ce39e5

            if new_files_specialized:
                self._print_files(new_files_specialized, True, STATUS_NEW_FILE)
            else:
                self._print_files(new_files, full_option, STATUS_NEW_FILE)

            self._print_files(deleted_files, full_option, STATUS_DELETED_FILE)

            if total_registry:
                print(total_registry)

        if untracked_files or untracked_specialized:
            print('\nUntracked files:')
            print('  (use "ml-git {} add {} <file>..." to include in what will be committed)'.format(repo_type, spec))
            if untracked_specialized:
                self._print_files(untracked_specialized, True)
            else:
                self._print_files(untracked_files, full_option)

        if corrupted_files:
            print('\nCorrupted files:')
            self._print_files(corrupted_files, full_option)

        if changed_files:
            print('\nChanges not staged for commit:')
            self._print_files(changed_files, full_option)

    @staticmethod
    def _print_full_option(files, files_status=''):
        for file in files:
            print('\t%s%s' % (files_status, file))

    @staticmethod
    def _print_short(files, files_status):
        one_file = 1

        for base_path, path_files in files.items():
            if not base_path:
                print('\t%s%s' % (files_status, '\n\t'.join(path_files)))
            elif len(path_files) == one_file:
                print('\t%s%s' % (files_status, os.path.join(base_path, ''.join(path_files))))
            else:
                print('\t%s%s\t->\t%d FILES' % (files_status, base_path + '/', len(path_files)))

    def _print_files(self, files, full_option, files_status=''):

        print_method = self._print_full_option

        if not full_option:
            files = group_files_by_path(files)
            print_method = self._print_short

        print_method(files, files_status)

    @Halo(text='Checking removed files', spinner='dots')
    def _remove_deleted_files(self, idx, index_path, m, manifest, spec, deleted_files):
        fidx = FullIndex(spec, index_path)
        fidx.remove_deleted_files(deleted_files)
        idx.remove_deleted_files_index_manifest(deleted_files)
        m.remove_deleted_files_meta_manifest(manifest, deleted_files)

    def _update_metadata_directory(self, metadata, spec, ws_entity_dir, metadata_path):
        try:
            metadata_entity_dir = get_entity_dir(self.__repo_type, spec, root_path=metadata_path)
            if ws_entity_dir != metadata_entity_dir:
                metadata.move_metadata_dir(metadata_entity_dir, ws_entity_dir)
        except SearchSpecException:
            return

    '''commit changes present in the ml-git index to the ml-git repository'''
    def commit(self, spec, specs, version=None, run_fsck=False, msg=None):
        # Move chunks from index to .ml-git/objects
        repo_type = self.__repo_type
        try:
            index_path = get_index_path(self.__config, repo_type)
            objects_path = get_objects_path(self.__config, repo_type)
            metadata_path = get_metadata_path(self.__config, repo_type)
            refs_path = get_refs_path(self.__config, repo_type)
            repo = LocalRepository(self.__config, objects_path, repo_type)
            mutability, check_mutability = repo.get_mutability_from_spec(spec, repo_type)

            if not mutability:
                return

            if not check_mutability:
                log.error(output_messages['ERROR_MUTABILITY_CANNOT_CHANGE'], class_name=REPOSITORY_CLASS_NAME)
                return
        except Exception as e:
            log.error(e, class_name=REPOSITORY_CLASS_NAME)
            return

        ref = Refs(refs_path, spec, repo_type)
        spec_path, spec_file = search_spec_file(repo_type, spec)
        entity_dir = os.path.relpath(spec_path, os.path.join(get_root_path(), repo_type))

        path, file = None, None
        try:
            path, file = search_spec_file(self.__repo_type, spec)
        except Exception as e:
            log.error(e, class_name=REPOSITORY_CLASS_NAME)

        if path is None:
            return None, None, None

        spec_path = os.path.join(path, file)
        idx = MultihashIndex(spec, index_path, objects_path)

        if version:
            set_version_in_spec(version, spec_path, self.__repo_type)
            idx.add_metadata(path, file)

        # Check tag before anything to avoid creating unstable state
        log.debug(output_messages['DEBUG_TAG_CHECK'], class_name=REPOSITORY_CLASS_NAME)
        m = Metadata(spec, metadata_path, self.__config, repo_type)

        if not m.check_exists():
            log.error(output_messages['ERROR_NOT_INITIALIZED'] % self.__repo_type, class_name=REPOSITORY_CLASS_NAME)
            return

        full_metadata_path, entity_sub_path, metadata = m.tag_exists(index_path)
        if metadata is None:
            return None

        log.debug(output_messages['DEBUG_MESSAGE_VALUE'] % (index_path, objects_path), class_name=REPOSITORY_CLASS_NAME)
        # commit objects in index to ml-git objects
        o = Objects(spec, objects_path)
        changed_files, deleted_files = o.commit_index(index_path, path)

        bare_mode = os.path.exists(os.path.join(index_path, 'metadata', spec, 'bare'))

        if not bare_mode:
            self._update_metadata_directory(m, spec, entity_dir, metadata_path)
            manifest_path = os.path.join(metadata_path, os.path.dirname(entity_dir), spec, MANIFEST_FILE)
            manifest = m.get_metadata_manifest(manifest_path)
            self._remove_deleted_files(idx, index_path, m, manifest, spec, deleted_files)
            m.remove_files_added_after_base_tag(manifest, path)
        else:
            tag, _ = ref.branch()
            self._checkout_ref(tag)
        # update metadata spec & README.md
        # option --dataset-spec --labels-spec
        tag, sha = m.commit_metadata(index_path, specs, msg, changed_files, mutability, path)

        # update ml-git ref spec HEAD == to new SHA-1 / tag
        if tag is None:
            return None
        ref = Refs(refs_path, spec, repo_type)
        ref.update_head(tag, sha)

        # Run file check
        if run_fsck:
            self.fsck()

        return tag

    def list(self):
        repo_type = self.__repo_type
        try:
            metadata_path = get_metadata_path(self.__config, repo_type)
            m = Metadata('', metadata_path, self.__config, repo_type)
            if not m.check_exists():
                raise RuntimeError(output_messages['INFO_NOT_INITIALIZED'] % self.__repo_type)
            m.checkout()
            m.list(title='ML ' + repo_type)
        except GitError as g:
            error_message = g.stderr
            if 'did not match any file(s) known' in error_message:
                error_message = 'You don\'t have any entity being managed.'
            log.error(error_message, class_name=REPOSITORY_CLASS_NAME)
            return
        except Exception as e:
            log.error(e, class_name=REPOSITORY_CLASS_NAME)
            return

    def tag(self, spec, usr_tag):
        repo_type = self.__repo_type
        try:
            metadata_path = get_metadata_path(self.__config, repo_type)
            refs_path = get_refs_path(self.__config, repo_type)
            r = Refs(refs_path, spec, repo_type)
            curtag, sha = r.head()
        except Exception as e:
            log.error(e, class_name=REPOSITORY_CLASS_NAME)
            return False

        if curtag is None:
            log.error(output_messages['ERROR_NO_CURRENT_TAG_FOR'] % spec, class_name=REPOSITORY_CLASS_NAME)
            return False
        utag = UsrTag(curtag, usr_tag)

        # Check if usrtag exists before creating it
        log.debug(output_messages['DEBUG_TAG_CHECK_FOR'] % utag, class_name=REPOSITORY_CLASS_NAME)
        m = Metadata(spec, metadata_path, self.__config, repo_type)
        if m._usrtag_exists(utag) is True:
            log.error(output_messages['ERROR_TAG_ALREADY_EXISTS'] % utag, class_name=REPOSITORY_CLASS_NAME)
            return False

        # ensure metadata repository is at the current tag/sha version
        m = Metadata('', metadata_path, self.__config, repo_type)
        m.checkout(curtag)

        # TODO: format to something that could be used for a checkout:
        # format: _._user_.._ + curtag + _.._ + usrtag
        # at checkout with usrtag look for pattern _._ then find usrtag in the list (split on '_.._')
        # adds usrtag to the metadata repository

        m = Metadata(spec, metadata_path, self.__config, repo_type)
        try:
            m.tag_add(utag)
        except Exception as e:

            match = re.search("stderr: 'fatal:(.*)'$", e.stderr)
            err = match.group(1)
            log.error(err, class_name=REPOSITORY_CLASS_NAME)
            return
        log.info(output_messages['INFO_CREATE_TAG_SUCCESS'], class_name=REPOSITORY_CLASS_NAME)
        # checkout at metadata repository at master version
        m.checkout()
        return True

    def list_tag(self, spec):
        repo_type = self.__repo_type
        try:
            metadata_path = get_metadata_path(self.__config, repo_type)
            m = Metadata(spec, metadata_path, self.__config, repo_type)
            for tag in m.list_tags(spec):
                print(tag)
        except Exception as e:
            log.error(e, class_name=REPOSITORY_CLASS_NAME)
            return

    '''push all data related to a ml-git repository to the LocalRepository git repository and data storage'''

    def push(self, spec, retry=2, clear_on_fail=False, fail_limit=None):
        repo_type = self.__repo_type
        try:
            objects_path = get_objects_path(self.__config, repo_type)
            metadata_path = get_metadata_path(self.__config, repo_type)
        except Exception as e:
            log.error(e, class_name=REPOSITORY_CLASS_NAME)
            return

        met = Metadata(spec, metadata_path, self.__config, repo_type)
        fields = met.git_user_config()
        if None in fields.values():
            log.error(output_messages['ERROR_NAME_EMAIL_CONFIGURATION'], class_name=REPOSITORY_CLASS_NAME)

            log.error(output_messages['ERROR_USERNAME_CONFIG'], class_name=REPOSITORY_CLASS_NAME)
            log.error(output_messages['ERROR_USEREMAIL_CONFIG'], class_name=REPOSITORY_CLASS_NAME)
            return
        if met.fetch() is False:
            return

        spec_path, spec_file = None, None
        try:
            spec_path, spec_file = search_spec_file(self.__repo_type, spec)
        except Exception as e:
            log.error(e, class_name=REPOSITORY_CLASS_NAME)

        if spec_path is None:
            return

        full_spec_path = os.path.join(spec_path, spec_file)

        repo = LocalRepository(self.__config, objects_path, repo_type)
        ret = repo.push(objects_path, full_spec_path, retry, clear_on_fail, fail_limit)

        # ensure first we're on master !
        try:
            met.checkout()
        except GitError as g:
            error_message = g.stderr
            if 'did not match any file(s) known' in error_message:
                error_message = output_messages['ERROR_COMMIT_BEFORE_PUSH']
            log.error(error_message, class_name=REPOSITORY_CLASS_NAME)
            return

        if ret == 0:
            # push metadata spec to LocalRepository git repository
            try:
                met.push()
            except Exception as e:
                log.error(e, class_name=REPOSITORY_CLASS_NAME)
                return
            MultihashFS(objects_path).reset_log()

    '''Retrieves only the metadata related to a ml-git repository'''

    def update(self):
        repo_type = self.__repo_type
        try:
            metadata_path = get_metadata_path(self.__config, repo_type)
            m = Metadata('', metadata_path, self.__config, repo_type)
            m.update()
        except GitError as error:
            log.error(output_messages['ERROR_METADATA_COULD_NOT_UPDATED'] % error.stderr, class_name=REPOSITORY_CLASS_NAME)
        except Exception as e:
            log.error(e, class_name=REPOSITORY_CLASS_NAME)

    '''Retrieve only the data related to a specific ML entity version'''

    def _fetch(self, tag, samples, retries=2, bare=False):
        repo_type = self.__repo_type
        try:
            objects_path = get_objects_path(self.__config, repo_type)
            metadata_path = get_metadata_path(self.__config, repo_type)
            # check if no data left untracked/uncommitted. othrewise, stop.
            local_rep = LocalRepository(self.__config, objects_path, repo_type)
            return local_rep.fetch(metadata_path, tag, samples, retries, bare)
        except Exception as e:
            log.error(e, class_name=REPOSITORY_CLASS_NAME)
            return

    def fetch_tag(self, tag, samples, retries=2):
        repo_type = self.__repo_type
        try:
            objects_path = get_objects_path(self.__config, repo_type)
            metadata_path = get_metadata_path(self.__config, repo_type)
            m = Metadata('', metadata_path, self.__config, repo_type)
            m.checkout(tag)

            fetch_success = self._fetch(tag, samples, retries)

            if not fetch_success:
                objs = Objects('', objects_path)
                objs.fsck(remove_corrupted=True)
                m.checkout()
        except Exception as e:
            log.error(e, class_name=REPOSITORY_CLASS_NAME)
            return

        # restore to master/head
        self._checkout_ref()

    def _checkout_ref(self, ref=None):
        repo_type = self.__repo_type
        metadata_path = get_metadata_path(self.__config, repo_type)
        m = Metadata('', metadata_path, self.__config, repo_type)

        if ref is None:
            ref = m.get_default_branch()

        m.checkout(ref, force=True)

    '''Performs fsck on several aspects of ml-git filesystem.
        TODO: add options like following:
        * detect:
            ** fast: performs checks on all blobs present in index / objects
            ** thorough: perform check on files within cache
        * fix:
            ** download again corrupted blob
            ** rebuild cache'''

    def fsck(self):
        repo_type = self.__repo_type
        try:
            objects_path = get_objects_path(self.__config, repo_type)
            index_path = get_index_path(self.__config, repo_type)
        except RootPathException:
            return
        o = Objects('', objects_path)
        corrupted_files_obj = o.fsck()
        corrupted_files_obj_len = len(corrupted_files_obj)

        idx = MultihashIndex('', index_path, objects_path)
        corrupted_files_idx = idx.fsck()
        corrupted_files_idx_len = len(corrupted_files_idx)

        print('[%d] corrupted file(s) in Local Repository: %s' % (corrupted_files_obj_len, corrupted_files_obj))
        print('[%d] corrupted file(s) in Index: %s' % (corrupted_files_idx_len, corrupted_files_idx))
        print('Total of corrupted files: %d' % (corrupted_files_obj_len + corrupted_files_idx_len))

    def show(self, spec):
        repo_type = self.__repo_type
        try:
            metadata_path = get_metadata_path(self.__config, repo_type)
            refs_path = get_refs_path(self.__config, repo_type)
        except Exception as e:
            log.error(e, class_name=REPOSITORY_CLASS_NAME)
            return
        r = Refs(refs_path, spec, repo_type)
        tag, sha = r.head()
        if tag is None:
            log.info(output_messages['INFO_NO_HEAD_FOR'] % spec, class_name=LOCAL_REPOSITORY_CLASS_NAME)
            return

        m = Metadata('', metadata_path, self.__config, repo_type)

        m.checkout(tag)

        m.show(spec)

        m.checkout()

    def _tag_exists(self, tag):
        md = MetadataManager(self.__config, self.__repo_type)
        # check if tag already exists in the ml-git repository
        tags = md._tag_exists(tag)
        if len(tags) == 0:
            log.error(output_messages['ERROR_TAG_NOT_EXISTS_REPOSITORY'] % tag, class_name=LOCAL_REPOSITORY_CLASS_NAME)
            return False
        return True

    def _initialize_repository_on_the_fly(self):
        if os.path.exists(get_global_config_path()):
            log.info(output_messages['INFO_INITIALIZING_PROJECT'], class_name=REPOSITORY_CLASS_NAME)
            init_mlgit()
            save_global_config_in_local()
            metadata_path = get_metadata_path(self.__config)
            if not os.path.exists(metadata_path):
                Metadata('', metadata_path, self.__config, self.__repo_type).init()
            return metadata_path
        raise RootPathException(output_messages['INFO_ARE_NOT_IN_INITIALIZED_PROJECT'])

    def checkout(self, tag, samples, options):
        try:
            metadata_path = get_metadata_path(self.__config)
        except RootPathException as e:
            log.warn(e, class_name=REPOSITORY_CLASS_NAME)
            metadata_path = self._initialize_repository_on_the_fly()
        dt_tag, lb_tag = self._checkout(tag, samples, options)
        options['with_dataset'] = False
        options['with_labels'] = False
        if dt_tag is not None:
            try:
                self.__repo_type = EntityType.DATASETS.value
                m = Metadata('', metadata_path, self.__config, self.__repo_type)
                log.info(output_messages['INFO_INITIALIZING_ENTITY_DOWNLOAD'] % self.__repo_type, class_name=REPOSITORY_CLASS_NAME)
                if not m.check_exists():
                    m.init()
                self._checkout(dt_tag, samples, options)
            except Exception as e:
                log.error(output_messages['ERROR_LOCALREPOSITORY_MESSAGE'] % e, class_name=REPOSITORY_CLASS_NAME)
        if lb_tag is not None:
            try:
                self.__repo_type = EntityType.LABELS.value
                m = Metadata('', metadata_path, self.__config, self.__repo_type)
                log.info(output_messages['INFO_INITIALIZING_ENTITY_DOWNLOAD'] % self.__repo_type, class_name=REPOSITORY_CLASS_NAME)
                if not m.check_exists():
                    m.init()
                self._checkout(lb_tag, samples, options)
            except Exception as e:
                log.error(output_messages['ERROR_LOCALREPOSITORY_MESSAGE'] % e, class_name=REPOSITORY_CLASS_NAME)

    '''Performs a fsck on remote storage w.r.t. some specific ML artefact version'''

    def remote_fsck(self, spec, retries=2, thorough=False, paranoid=False):
        repo_type = self.__repo_type
        try:
            metadata_path = get_metadata_path(self.__config, repo_type)
            objects_path = get_objects_path(self.__config, repo_type)
            refs_path = get_refs_path(self.__config, repo_type)
            ref = Refs(refs_path, spec, repo_type)
            tag, sha = ref.branch()
            self._checkout_ref(tag)
            spec_path, spec_file = search_spec_file(self.__repo_type, spec)

        except Exception as e:
            log.error(e, class_name=REPOSITORY_CLASS_NAME)
            return
        if spec_path is None:
            return

        full_spec_path = os.path.join(spec_path, spec_file)

        r = LocalRepository(self.__config, objects_path, repo_type)

        r.remote_fsck(metadata_path, tag, full_spec_path, retries, thorough, paranoid)

        # ensure first we're on master !
        self._checkout_ref()

    def _update_entity_ws_path(self, spec, metadata_entity_dir, root_path):
        ws_path = os.path.join(root_path, self.__repo_type, metadata_entity_dir)
        try:
            ws_entity_dir = get_entity_dir(self.__repo_type, spec)
            if ws_entity_dir != metadata_entity_dir:
                old_entity_path = os.path.join(get_root_path(), self.__repo_type, ws_entity_dir)
                entity_path = os.path.join(get_root_path(), self.__repo_type, os.path.dirname(metadata_entity_dir))
                ensure_path_exists(entity_path)
                shutil.move(old_entity_path, entity_path)
                if not os.listdir(os.path.dirname(old_entity_path)):
                    clear(os.path.dirname(old_entity_path))
                ws_path = os.path.join(entity_path, spec)
        except (RootPathException, SearchSpecException):
            pass
        return ws_path

    '''Download data from a specific ML entity version into the workspace'''
    def _checkout(self, tag, samples, options):
        dataset = options['with_dataset']
        labels = options['with_labels']
        retries = options['retry']
        force_get = options['force']
        bare = options['bare']
        version = options['version']
        repo_type = self.__repo_type
        try:
            cache_path = get_cache_path(self.__config, repo_type)
            metadata_path = get_metadata_path(self.__config, repo_type)
            objects_path = get_objects_path(self.__config, repo_type)
            refs_path = get_refs_path(self.__config, repo_type)

            if not re.search(RGX_TAG_FORMAT, tag):
                metadata_path = get_metadata_path(self.__config, repo_type)
                metadata = Metadata(tag, metadata_path, self.__config, repo_type)
                tag = metadata.get_tag(tag, version)
                if not tag:
                    return None, None
            elif not self._tag_exists(tag):
                return None, None
            _, spec_name, _ = spec_parse(tag)
            root_path = get_root_path()
        except Exception as e:
            log.error(e, class_name=LOCAL_REPOSITORY_CLASS_NAME)
            return None, None

        ref = Refs(refs_path, spec_name, repo_type)
        cur_tag, _ = ref.branch()

        if cur_tag == tag:
            log.info(output_messages['INFO_ALREADY_TAG'] % tag, class_name=REPOSITORY_CLASS_NAME)
            return None, None

        local_rep = LocalRepository(self.__config, objects_path, repo_type)
        # check if no data left untracked/uncommitted. otherwise, stop.
        if not force_get and local_rep.exist_local_changes(spec_name) is True:
            return None, None

        try:
            self._checkout_ref(tag)
        except Exception:
            log.error(output_messages['ERROR_UNABLE_CHECKOUT'] % tag, class_name=REPOSITORY_CLASS_NAME)
            return None, None

        entity_dir = get_entity_dir(repo_type, spec_name, root_path=metadata_path)

        dataset_tag, labels_tag = self._get_related_tags(entity_dir, dataset, labels, metadata_path, repo_type, spec_name)
        fetch_success = self._fetch(tag, samples, retries, bare)
        if not fetch_success:
            objs = Objects('', objects_path)
            objs.fsck(remove_corrupted=True)
            self._checkout_ref()
            return None, None

        ws_path = self._update_entity_ws_path(spec_name, entity_dir, root_path)
        ensure_path_exists(ws_path)
        try:
            spec_index_path = os.path.join(get_index_metadata_path(self.__config, repo_type), spec_name)
        except Exception:
            return
        self._delete_spec_and_readme(spec_index_path, spec_name)

        try:
            r = LocalRepository(self.__config, objects_path, repo_type)
            r.checkout(cache_path, metadata_path, ws_path, tag, samples, bare, entity_dir, options['fail_limit'])
        except OSError as e:
            self._checkout_ref()
            if e.errno == errno.ENOSPC:
                log.error(output_messages['ERROR_NOT_DISK_SPACE'],
                          class_name=REPOSITORY_CLASS_NAME)
            else:
                log.error(output_messages['ERROR_WHILE_CREATING_FILES'] % e,
                          class_name=REPOSITORY_CLASS_NAME)
                return None, None
        except Exception as e:
            self._checkout_ref()
            log.error(output_messages['ERROR_WHILE_CREATING_FILES'] % e,
                      class_name=REPOSITORY_CLASS_NAME)
            return None, None

        m = Metadata('', metadata_path, self.__config, repo_type)
        sha = m.sha_from_tag(tag)
        ref.update_head(tag, sha)

        # restore to master/head
        self._checkout_ref()
        return dataset_tag, labels_tag

    def _delete_spec_and_readme(self, spec_index_path, spec_name):
        if os.path.exists(spec_index_path):
            if os.path.exists(os.path.join(spec_index_path, spec_name + SPEC_EXTENSION)):
                os.unlink(os.path.join(spec_index_path, spec_name + SPEC_EXTENSION))
            if os.path.exists(os.path.join(spec_index_path, 'README.md')):
                os.unlink(os.path.join(spec_index_path, 'README.md'))

    def _get_related_tags(self, entity_dir, dataset, labels, metadata_path, repo_type, spec_name):
        dataset_tag, labels_tag = None, None
        spec_path = os.path.join(metadata_path, entity_dir, spec_name + '.spec')
        if dataset is True:
            dataset_tag = get_entity_tag(spec_path, repo_type, EntityType.DATASETS.value)
        if labels is True:
            labels_tag = get_entity_tag(spec_path, repo_type, EntityType.LABELS.value)
        return dataset_tag, labels_tag

    def reset(self, spec, reset_type, head):
        log.info(output_messages['INFO_INITIALIZING_RESET'] % (reset_type, head), class_name=REPOSITORY_CLASS_NAME)
        if (reset_type == '--soft' or reset_type == '--mixed') and head == HEAD:
            return
        try:
            repo_type = self.__repo_type
            metadata_path = get_metadata_path(self.__config, repo_type)
            index_path = get_index_path(self.__config, repo_type)
            refs_path = get_refs_path(self.__config, repo_type)
            object_path = get_objects_path(self.__config, repo_type)
            met = Metadata(spec, metadata_path, self.__config, repo_type)
            ref = Refs(refs_path, spec, repo_type)
            idx = MultihashIndex(spec, index_path, object_path)
            fidx = FullIndex(spec, index_path)
        except Exception as e:
            log.error(e, class_name=REPOSITORY_CLASS_NAME)
            return

        # current manifest file before reset
        entity_dir = get_entity_dir(repo_type, spec, root_path=metadata_path)
        manifest_path = os.path.join(metadata_path, entity_dir, MANIFEST_FILE)

        _manifest = Manifest(manifest_path).load()

        if head == HEAD_1:  # HEAD~1
            try:
                # reset the repo
                met.reset()
            except Exception:
                return

        # get tag after reset
        tag_after_reset = met.get_current_tag()
        sha = met.sha_from_tag(tag_after_reset)

        # update ml-git ref HEAD
        ref.update_head(str(tag_after_reset), sha)

        # # get path to reset workspace in case of --hard
        path, file = None, None
        try:
            path, file = search_spec_file(self.__repo_type, spec)
        except Exception as e:
            log.error(e, class_name=REPOSITORY_CLASS_NAME)

        if reset_type == '--hard' and path is None:
            return

        # get manifest from metadata after reset
        _manifest_changed = Manifest(manifest_path)

        hash_files, file_names = _manifest_changed.get_diff(_manifest)
        idx_mf = idx.get_index().load()

        if reset_type == '--soft':
            # add in index/metadata/<entity-name>/MANIFEST
            idx.update_index_manifest(idx_mf)
            idx.update_index_manifest(hash_files)
            fidx.update_index_status(file_names, Status.a.name)

        else:  # --hard or --mixed
            # remove hash from index/hashsh/storage.log
            file_names.update(*idx_mf.values())
            objs = MultihashFS(index_path)
            for key_hash in hash_files:
                objs.remove_hash(key_hash)
            idx.remove_manifest()
            fidx.remove_from_index_yaml(file_names)
            fidx.remove_uncommitted()

        if reset_type == '--hard':  # reset workspace
            remove_from_workspace(file_names, path, spec)
            md_entity_dir = get_entity_dir(repo_type, spec, root_path=metadata_path)
            self._update_entity_ws_path(spec, md_entity_dir, get_root_path())

    def import_files(self, object, path, directory, retry, bucket):
        err_msg = 'Invalid ml-git project!'

        try:
            root = get_root_path()
            root_dir = os.path.join(root, directory)
        except Exception:
            log.error(err_msg, class_name=REPOSITORY_CLASS_NAME)
            return

        local = LocalRepository(self.__config, get_objects_path(self.__config, self.__repo_type), self.__repo_type)
        bucket_name = bucket['bucket_name']
        storage_type = bucket['storage_type']
        local.change_config_storage(bucket['profile'], bucket_name, storage_type, region=bucket['region'], endpoint_url=bucket['endpoint_url'])
        local.import_files(object, path, root_dir, retry, '{}://{}'.format(storage_type, bucket_name))

    def unlock_file(self, spec, file_path):
        repo_type = self.__repo_type

        if not validate_config_spec_hash(self.__config):
            log.error(output_messages['ERROR_INVALID_YAML_CONFIG']
                      % get_yaml_str(get_sample_config_spec('somebucket', 'someprofile', 'someregion')),
                      class_name=REPOSITORY_CLASS_NAME)
            return None

        path, file = None, None
        try:
            objects_path = get_objects_path(self.__config, repo_type)
            index_path = get_index_path(self.__config, repo_type)
            cache_path = get_cache_path(self.__config, repo_type)
            path, file = search_spec_file(self.__repo_type, spec)
        except Exception as e:
            log.error(e, class_name=REPOSITORY_CLASS_NAME)
            return

        if path is None:
            return

        spec_path = os.path.join(path, file)
        spec_file = yaml_load(spec_path)

        try:
            entity_spec_key = get_spec_key(repo_type)
            mutability = spec_file[entity_spec_key]['mutability']
            if mutability not in MutabilityType.to_list():
                log.error(output_messages['ERROR_INVALID_MUTABILITY_TYPE'], class_name=REPOSITORY_CLASS_NAME)
                return
        except Exception:
            log.info(output_messages['INFO_SPEC_NOT_HAVE_MUTABILITY'],
                     class_name=REPOSITORY_CLASS_NAME)
            return

        if mutability != MutabilityType.STRICT.value:
            try:
                local = LocalRepository(self.__config, objects_path, repo_type)
                local.unlock_file(path, file_path, index_path, objects_path, spec, cache_path)
            except Exception as e:
                log.error(e, class_name=REPOSITORY_CLASS_NAME)
                return
        else:
            log.error(output_messages['INFO_MUTABILITY_CANNOT_BE_STRICT'],
                      class_name=REPOSITORY_CLASS_NAME)

    def create_config_storage(self, storage_type, credentials_path):
        bucket = {'credentials-path': credentials_path}
        self.__config[STORAGE_CONFIG_KEY][storage_type] = {storage_type: bucket}

    def create(self, kwargs):
        artifact_name = kwargs['artifact_name']
        categories = list(kwargs['category'])
        version = int(kwargs['version'])
        imported_dir = kwargs['import']
        storage_type = kwargs['storage_type']
        bucket_name = kwargs['bucket_name']
        start_wizard = kwargs['wizard_config']
        import_url = kwargs['import_url']
        unzip_file = kwargs['unzip']
        credentials_path = kwargs['credentials_path']
        repo_type = self.__repo_type
        try:
            create_workspace_tree_structure(repo_type, artifact_name, categories, storage_type, bucket_name,
                                            version, imported_dir, kwargs['mutability'], kwargs['entity_dir'])
            if start_wizard:
                has_new_storage, storage_type, bucket, profile, endpoint_url, git_repo = start_wizard_questions(repo_type)
                if has_new_storage:
                    storage_add(storage_type, bucket, profile, endpoint_url)
                update_storage_spec(repo_type, artifact_name, storage_type, bucket, kwargs['entity_dir'])
                remote_add(repo_type, git_repo)
            if import_url:
                self.create_config_storage(StorageType.GDRIVE.value, credentials_path)
                local = LocalRepository(self.__config, get_objects_path(self.__config, repo_type))
                destine_path = os.path.join(repo_type, kwargs['entity_dir'], artifact_name, 'data')
                local.import_file_from_url(destine_path, import_url, StorageType.GDRIVE.value)
            if unzip_file:
                log.info(output_messages['INFO_UNZIPPING_FILES'], CLASS_NAME=REPOSITORY_CLASS_NAME)
                data_path = os.path.join(get_root_path(), repo_type, kwargs['entity_dir'], artifact_name, 'data')
                unzip_files_in_directory(data_path)
            log.info(output_messages['INFO_PROJECT_CREATED'], CLASS_NAME=REPOSITORY_CLASS_NAME)
        except Exception as e:
            if not isinstance(e, PermissionError):
                clear(os.path.join(repo_type, artifact_name))
            if isinstance(e, KeyboardInterrupt):
                log.info(output_messages['INFO_CREATE_ABORTED'], class_name=REPOSITORY_CLASS_NAME)
            else:
                log.error(e, CLASS_NAME=REPOSITORY_CLASS_NAME)

    def clone_config(self, url, folder=None, untracked=False):
        if clone_config_repository(url, folder, untracked):
            self.__config = config_load()
            m = Metadata('', get_metadata_path(self.__config), self.__config)
            m.clone_config_repo()

    def export(self, bucket, tag, retry):
        try:
            _, spec_name, _ = spec_parse(tag)
            get_root_path()
            if not self._tag_exists(tag):
                return None, None
        except InvalidGitRepositoryError:
            log.error(output_messages['ERROR_NOT_IN_RESPOSITORY'], class_name=LOCAL_REPOSITORY_CLASS_NAME)
            return None, None
        except Exception as e:
            log.error(e, class_name=LOCAL_REPOSITORY_CLASS_NAME)
            return None, None

        try:
            self._checkout_ref(tag)
        except Exception:
            log.error(output_messages['ERROR_UNABLE_CHECKOUT'] % tag, class_name=REPOSITORY_CLASS_NAME)
            return None, None

        local = LocalRepository(self.__config, get_objects_path(self.__config, self.__repo_type), self.__repo_type)
        local.export_tag(get_metadata_path(self.__config, self.__repo_type), tag, bucket, retry)
        self._checkout_ref()

    def _log_compare_spec_from_versions(self, spec, metadata):
        refs_path = get_refs_path(self.__config, self.__repo_type)
        ref = Refs(refs_path, spec, self.__repo_type)
        tag, _ = ref.branch()
        path, spec_file = search_spec_file(self.__repo_type, spec)
        plugin_caller = self.__load_plugin_caller(path, spec_file)
        return plugin_caller.call(COMPARE_SPECS, metadata.get_specs_to_compare(spec))

    def log(self, spec, stat=False, fullstat=False):

        try:
            repo_type = self.__repo_type
            metadata_path = get_metadata_path(self.__config, repo_type)
            metadata = Metadata(spec, metadata_path, self.__config, repo_type)
            index_path = get_index_path(self.__config, repo_type)
            specialized_data_compared = self._log_compare_spec_from_versions(spec, metadata)
            log_info = metadata.get_log_info(spec, fullstat, specialized_data_compared)
        except Exception as e:
            log.error(e, class_name=REPOSITORY_CLASS_NAME)
            return
        fidx = FullIndex(spec, index_path)
        if stat or fullstat:
            workspace_size = fidx.get_total_size()

            amount_message = 'Total of files: %s' % fidx.get_total_count()
            size_message = 'Workspace size: %s' % humanize.naturalsize(workspace_size)

            workspace_info = '------------------------------------------------- \n{}\t{}' \
                .format(amount_message, size_message)

            log_info = '{}\n{}'.format(log_info, workspace_info)

        log.info(log_info, class_name=REPOSITORY_CLASS_NAME)

    def get_models_metrics(self, entity_name, export_path, export_type, log_export_info=True):
        try:
            repo_type = self.__repo_type
            self._check_is_valid_entity(repo_type, entity_name)
            metadata_path = get_metadata_path(self.__config, repo_type)
            metadata = Metadata(entity_name, metadata_path, self.__config, repo_type)
            metrics_by_tag = metadata.get_metrics_info(entity_name, export_path)

            if export_path:
                if not export_type:
                    export_type = FileType.JSON.value
                export_data = metadata.export_metrics(entity_name, export_path, export_type, metrics_by_tag, log_export_info)
                return export_data
        except Exception as e:
            log.error(e, class_name=REPOSITORY_CLASS_NAME)
            return

    def metadata_exists(self, entity):
        self.__repo_type = entity
        entity_metadata_path = get_metadata_path(self.__config, self.__repo_type)
        metadata = Metadata('', entity_metadata_path, self.__config, self.__repo_type)
        return metadata.check_exists()

    def update_entities_metadata(self):
        any_metadata = False
        for entity in EntityType:
            if self.metadata_exists(entity.value):
                self.update()
                any_metadata = True
        if not any_metadata:
            log.error(output_messages['ERROR_UNINITIALIZED_METADATA'], class_name=REPOSITORY_CLASS_NAME)

    def _check_is_valid_entity(self, repo_type, spec):
        ref = Refs(get_refs_path(self.__config, repo_type), spec, repo_type)
        tag, _ = ref.branch()
        search_spec_file(repo_type, spec)

    def _get_blobs_hashes(self, index_path, objects_path, repo_type):
        blobs_hashes = []
        for root, dirs, files in os.walk(os.path.join(index_path, 'metadata')):
            for spec in dirs:
                try:
                    self._check_is_valid_entity(repo_type, spec)
                    idx = MultihashIndex(spec, index_path, objects_path)
                    blobs_hashes.extend(idx.get_hashes_list())
                except Exception:
                    log.debug(output_messages['INFO_ENTITY_DELETED'] % spec, class_name=REPOSITORY_CLASS_NAME)
        return blobs_hashes

    def garbage_collector(self):
        any_metadata = False
        removed_files = 0
        reclaimed_space = 0
        for entity in EntityType:
            repo_type = entity.value
            if self.metadata_exists(repo_type):
                log.info(output_messages['INFO_STARTING_GC'] % repo_type, class_name=REPOSITORY_CLASS_NAME)
                any_metadata = True
                index_path = get_index_path(self.__config, repo_type)
                objects_path = get_objects_path(self.__config, repo_type)
                blobs_hashes = self._get_blobs_hashes(index_path, objects_path, repo_type)

                cache = Cache(get_cache_path(self.__config, repo_type))
                count_removed_cache, reclaimed_cache_space = cache.garbage_collector(blobs_hashes)
                objects = Objects('', objects_path)
                count_removed_objects, reclaimed_objects_space = objects.garbage_collector(blobs_hashes)

                reclaimed_space += reclaimed_objects_space + reclaimed_cache_space
                removed_files += count_removed_objects + count_removed_cache
        if not any_metadata:
            log.error(output_messages['ERROR_UNINITIALIZED_METADATA'], class_name=REPOSITORY_CLASS_NAME)
            return
        log.info(output_messages['INFO_REMOVED_FILES'] % (humanize.intword(removed_files),
                                                          os.path.join(get_root_path(), '.ml-git')),
                 class_name=REPOSITORY_CLASS_NAME)
        log.info(output_messages['INFO_RECLAIMED_SPACE'] % humanize.naturalsize(reclaimed_space),
                 class_name=REPOSITORY_CLASS_NAME)

    @staticmethod
    def repo_config_init(remote_url):
        config_repo = MetadataRepo(remote_url, get_root_path(), 'project')
        try:
            created_repository = config_repo.init_local_repo()
            log.info(output_messages['INFO_CREATING_REMOTE'] % remote_url, class_name=REPOSITORY_CLASS_NAME)
            if created_repository:
                config_repo.create_remote()
            else:
                config_repo.remote_set_url(remote_url)
            create_or_update_gitignore()
        except Exception as e:
            log.error(e, class_name=REPOSITORY_CLASS_NAME)
            return e

    @staticmethod
    def repo_config_push(message):
        root_path = get_root_path()
        config_repo = MetadataRepo('', root_path, 'project')
        config_file = os.path.join(root_path, CONFIG_FILE)
        try:
            config_repo.commit(config_file, message)
            log.info(output_messages['INFO_PUSH_CONFIG_FILE'], class_name=REPOSITORY_CLASS_NAME)
            repo = Repo(root_path)
            repo.git.push(['-u', 'origin', config_repo.get_default_branch()])
        except Exception as e:
            log.error(output_messages['ERROR_PUSH_CONFIG'] % e, class_name=REPOSITORY_CLASS_NAME)
            return e<|MERGE_RESOLUTION|>--- conflicted
+++ resolved
@@ -288,13 +288,8 @@
         if specialized_plugin_data:
             untracked_specialized, new_files_specialized, total_registry = specialized_plugin_data
 
-<<<<<<< HEAD
-        if new_files is not None and deleted_files is not None and untracked_files is not None:
+        if new_files or new_files_specialized or deleted_files:
             print('\nChanges to be committed:')
-=======
-        if new_files or new_files_specialized or deleted_files:
-            print('Changes to be committed:')
->>>>>>> c1ce39e5
 
             if new_files_specialized:
                 self._print_files(new_files_specialized, True, STATUS_NEW_FILE)
