--- conflicted
+++ resolved
@@ -576,13 +576,6 @@
             return False
         return True
 
-<<<<<<< HEAD
-    def checkout(self, tag, samples, options):
-        metadata_path = get_metadata_path(self.__config)
-        dt_tag, lb_tag = self._checkout(tag, samples, options)
-        options['with_dataset'] = False
-        options['with_labels'] = False
-=======
     def _initialize_repository_on_the_fly(self):
         if os.path.exists(get_global_config_path()):
             log.info('Initializing the project with global settings', class_name=REPOSITORY_CLASS_NAME)
@@ -594,14 +587,15 @@
             return metadata_path
         raise RootPathException('You are not in an initialized ml-git repository and do not have a global configuration.')
 
-    def checkout(self, tag, samples, retries=2, force_get=False, dataset=False, labels=False, bare=False):
+    def checkout(self, tag, samples, options):
         try:
             metadata_path = get_metadata_path(self.__config)
         except RootPathException as e:
             log.warn(e, class_name=REPOSITORY_CLASS_NAME)
             metadata_path = self._initialize_repository_on_the_fly()
-        dt_tag, lb_tag = self._checkout(tag, samples, retries, force_get, dataset, labels, bare)
->>>>>>> 28681abe
+        dt_tag, lb_tag = self._checkout(tag, samples, options)
+        options['with_dataset'] = False
+        options['with_labels'] = False
         if dt_tag is not None:
             try:
                 self.__repo_type = 'dataset'
