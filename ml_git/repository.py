--- conflicted
+++ resolved
@@ -786,16 +786,8 @@
             return
 
         local = LocalRepository(self.__config, get_objects_path(self.__config, self.__repo_type), self.__repo_type)
-<<<<<<< HEAD
-
-        try:
-            local.import_files(object,  path, root_dir, retry, bucket_name, profile, region, store_type, endpoint_url)
-        except Exception as e:
-            log.error('Fatal downloading error [%s]' % e, class_name=REPOSITORY_CLASS_NAME)
-=======
         local.change_config_store(profile, bucket_name, store_type, region=region, endpoint_url=endpoint_url)
         local.import_files(object,  path, root_dir, retry, '{}://{}'.format(store_type, bucket_name))
->>>>>>> 1b93ff19
 
     def unlock_file(self, spec, file_path):
         repo_type = self.__repo_type
