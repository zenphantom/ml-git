"""
© Copyright 2020 HP Development Company, L.P.
SPDX-License-Identifier: GPL-2.0-only
"""

import errno
import os
import re

from git import InvalidGitRepositoryError, GitError
from halo import Halo
from hurry.filesize import alternative, size

from ml_git import log
from ml_git.admin import remote_add, store_add, clone_config_repository, init_mlgit
from ml_git.config import get_index_path, get_objects_path, get_cache_path, get_metadata_path, get_refs_path, \
    validate_config_spec_hash, validate_spec_hash, get_sample_config_spec, get_sample_spec_doc, \
    get_index_metadata_path, create_workspace_tree_structure, start_wizard_questions, config_load, \
    get_global_config_path, save_global_config_in_local
from ml_git.constants import REPOSITORY_CLASS_NAME, LOCAL_REPOSITORY_CLASS_NAME, HEAD, HEAD_1, Mutability, StoreType, \
<<<<<<< HEAD
    EntityType
=======
    RGX_TAG_FORMAT
>>>>>>> 87e34f63
from ml_git.file_system.cache import Cache
from ml_git.file_system.hashfs import MultihashFS
from ml_git.file_system.index import MultihashIndex, Objects, Status, FullIndex
from ml_git.file_system.local import LocalRepository
from ml_git.manifest import Manifest
from ml_git.metadata import Metadata, MetadataManager
from ml_git.ml_git_message import output_messages
from ml_git.refs import Refs
from ml_git.spec import spec_parse, search_spec_file, increment_version_in_spec, get_entity_tag, update_store_spec, \
    validate_bucket_name, set_version_in_spec
from ml_git.tag import UsrTag
from ml_git.utils import yaml_load, ensure_path_exists, get_root_path, get_path_with_categories, \
    RootPathException, change_mask_for_routine, clear, get_yaml_str, unzip_files_in_directory, remove_from_workspace


class Repository(object):
    def __init__(self, config, repo_type='dataset'):
        self.__config = config
        self.__repo_type = repo_type

    '''initializes ml-git repository metadata'''

    def init(self):
        try:
            metadata_path = get_metadata_path(self.__config)
            m = Metadata('', metadata_path, self.__config, self.__repo_type)
            m.init()
        except Exception as e:
            log.error(e, class_name=REPOSITORY_CLASS_NAME)
            return

    def repo_remote_add(self, repo_type, mlgit_remote, global_conf=False):
        try:
            remote_add(repo_type, mlgit_remote, global_conf)
            self.__config = config_load()
            metadata_path = get_metadata_path(self.__config)
            m = Metadata('', metadata_path, self.__config, self.__repo_type)
            m.remote_set_url(repo_type, mlgit_remote)
        except Exception as e:
            log.error(e, class_name=REPOSITORY_CLASS_NAME)
            return

    '''Add dir/files to the ml-git index'''

    def add(self, spec, file_path, bump_version=False, run_fsck=False):
        repo_type = self.__repo_type

        is_shared_objects = 'objects_path' in self.__config[repo_type]
        is_shared_cache = 'cache_path' in self.__config[repo_type]

        if not validate_config_spec_hash(self.__config):
            log.error('.ml-git/config.yaml invalid. It should look something like this:\n%s'
                      % get_yaml_str(get_sample_config_spec('somebucket', 'someprofile', 'someregion')),
                      class_name=REPOSITORY_CLASS_NAME)
            return None

        path, file = None, None
        try:

            refs_path = get_refs_path(self.__config, repo_type)
            index_path = get_index_path(self.__config, repo_type)
            metadata_path = get_metadata_path(self.__config, repo_type)
            cache_path = get_cache_path(self.__config, repo_type)
            objects_path = get_objects_path(self.__config, repo_type)
            repo = LocalRepository(self.__config, objects_path, repo_type)
            mutability, check_mutability = repo.get_mutability_from_spec(spec, repo_type)
            sampling_flag = os.path.exists(os.path.join(index_path, 'metadata', spec, 'sampling'))
            if sampling_flag:
                log.error('You cannot add new data to an entity that is based on a checkout with the --sampling option.',
                          class_name=REPOSITORY_CLASS_NAME)
                return

            if not mutability:
                return

            if not check_mutability:
                log.error('Spec mutability cannot be changed.', class_name=REPOSITORY_CLASS_NAME)
                return

            if not self._has_new_data(repo, spec):
                return None

            ref = Refs(refs_path, spec, repo_type)
            tag, sha = ref.branch()

            categories_path = get_path_with_categories(tag)

            path, file = search_spec_file(self.__repo_type, spec, categories_path)
        except Exception as e:
            log.error(e, class_name=REPOSITORY_CLASS_NAME)
            return

        if path is None:
            return
        spec_path = os.path.join(path, file)
        if not self._is_spec_valid(spec_path):
            return None

        # Check tag before anything to avoid creating unstable state
        log.debug('Repository: check if tag already exists', class_name=REPOSITORY_CLASS_NAME)

        m = Metadata(spec, metadata_path, self.__config, repo_type)

        if not m.check_exists():
            log.error('The %s has not been initialized' % self.__repo_type, class_name=REPOSITORY_CLASS_NAME)
            return

        try:
            m.update()
        except Exception:
            pass

        # get version of current manifest file
        manifest = self._get_current_manifest_file(m, tag)

        try:
            # adds chunks to ml-git Index
            log.info('%s adding path [%s] to ml-git index' % (repo_type, path), class_name=REPOSITORY_CLASS_NAME)
            with change_mask_for_routine(is_shared_objects):
                idx = MultihashIndex(spec, index_path, objects_path, mutability, cache_path)
                idx.add(path, manifest, file_path)

            # create hard links in ml-git Cache
            self.create_hard_links_in_cache(cache_path, index_path, is_shared_cache, mutability, path, spec)
        except Exception as e:
            log.error(e, class_name=REPOSITORY_CLASS_NAME)
            return None

        if bump_version and not increment_version_in_spec(spec_path, self.__repo_type):
            return None

        idx.add_metadata(path, file)

        self._check_corrupted_files(spec, repo)

        # Run file check
        if run_fsck:
            self.fsck()

    def _get_current_manifest_file(self, m, tag):
        manifest = ''
        if tag is not None:
            m.checkout(tag)
            md_metadata_path = m.get_metadata_path(tag)
            manifest = os.path.join(md_metadata_path, 'MANIFEST.yaml')
            m.checkout('master')
        return manifest

    def _is_spec_valid(self, spec_path):
        spec_file = yaml_load(spec_path)
        if not validate_spec_hash(spec_file, self.__repo_type):
            log.error(
                'Invalid %s spec in %s.  It should look something like this:\n%s'
                % (self.__repo_type, spec_path, get_sample_spec_doc('somebucket', self.__repo_type)),
                class_name=REPOSITORY_CLASS_NAME
            )
            return False
        if not validate_bucket_name(spec_file[self.__repo_type], self.__config):
            return False
        return True

    def _has_new_data(self, repo, spec):
        _, deleted, untracked_files, _, changed_files = repo.status(spec, log_errors=False)
        if deleted is None and untracked_files is None and changed_files is None:
            return False
        elif len(deleted) == 0 and len(untracked_files) == 0 and len(changed_files) == 0:
            log.info('There is no new data to add', class_name=REPOSITORY_CLASS_NAME)
            return False
        return True

    @Halo(text='Creating hard links in cache', spinner='dots')
    def create_hard_links_in_cache(self, cache_path, index_path, is_shared_cache, mutability, path, spec):
        mf = os.path.join(index_path, 'metadata', spec, 'MANIFEST.yaml')
        with change_mask_for_routine(is_shared_cache):
            if mutability in [Mutability.STRICT.value, Mutability.FLEXIBLE.value]:
                cache = Cache(cache_path, path, mf)
                cache.update()

    def _check_corrupted_files(self, spec, repo):
        try:
            corrupted_files = repo.get_corrupted_files(spec)
            if corrupted_files is not None and len(corrupted_files) > 0:
                print('\n')
                log.warn('The following files cannot be added because they are corrupted:',
                         class_name=REPOSITORY_CLASS_NAME)
                for file in corrupted_files:
                    print('\t %s' % file)
        except Exception as e:
            log.error(e, class_name=REPOSITORY_CLASS_NAME)
            return

    def branch(self, spec):
        try:
            repo_type = self.__repo_type
            refs_path = get_refs_path(self.__config, repo_type)
            r = Refs(refs_path, spec, repo_type)
            print(r.branch())
        except Exception as e:
            log.error(e, class_name=REPOSITORY_CLASS_NAME)
            return

    '''prints status of changes in the index and changes not yet tracked or staged'''

    def status(self, spec):
        repo_type = self.__repo_type
        try:
            objects_path = get_objects_path(self.__config, repo_type)
            repo = LocalRepository(self.__config, objects_path, repo_type)
            log.info('%s: status of ml-git index for [%s]' % (repo_type, spec), class_name=REPOSITORY_CLASS_NAME)
            new_files, deleted_files, untracked_files, corruped_files, changed_files = repo.status(spec)
        except Exception as e:
            log.error(e, class_name=REPOSITORY_CLASS_NAME)
            return

        if new_files is not None and deleted_files is not None and untracked_files is not None:
            print('Changes to be committed:')
            self._print_files(new_files, 'New file: ')

            self._print_files(deleted_files, 'Deleted: ')

            print('\nUntracked files:')
            self._print_files(untracked_files)

            print('\nCorrupted files:')
            self._print_files(corruped_files)

            if changed_files and len(changed_files) > 0:
                print('\nChanges not staged for commit:')
                self._print_files(changed_files)

    def _print_files(self, files, files_status=''):
        for file in files:
            print('\t%s%s' % (files_status, file))

    '''commit changes present in the ml-git index to the ml-git repository'''

    def commit(self, spec, specs, version=None, run_fsck=False, msg=None):
        # Move chunks from index to .ml-git/objects
        repo_type = self.__repo_type
        try:
            index_path = get_index_path(self.__config, repo_type)
            objects_path = get_objects_path(self.__config, repo_type)
            metadata_path = get_metadata_path(self.__config, repo_type)
            refs_path = get_refs_path(self.__config, repo_type)
            repo = LocalRepository(self.__config, objects_path, repo_type)
            mutability, check_mutability = repo.get_mutability_from_spec(spec, repo_type)

            if not mutability:
                return

            if not check_mutability:
                log.error('Spec mutability cannot be changed.', class_name=REPOSITORY_CLASS_NAME)
                return
        except Exception as e:
            log.error(e, class_name=REPOSITORY_CLASS_NAME)
            return

        ref = Refs(refs_path, spec, repo_type)

        tag, sha = ref.branch()
        categories_path = get_path_with_categories(tag)
        manifest_path = os.path.join(metadata_path, categories_path, spec, 'MANIFEST.yaml')
        path, file = None, None
        try:
            path, file = search_spec_file(self.__repo_type, spec, categories_path)
        except Exception as e:
            log.error(e, class_name=REPOSITORY_CLASS_NAME)

        if path is None:
            return None, None, None

        spec_path = os.path.join(path, file)
        idx = MultihashIndex(spec, index_path, objects_path)

        if version:
            set_version_in_spec(version, spec_path, self.__repo_type)
            idx.add_metadata(path, file)

        # Check tag before anything to avoid creating unstable state
        log.debug('Check if tag already exists', class_name=REPOSITORY_CLASS_NAME)
        m = Metadata(spec, metadata_path, self.__config, repo_type)

        if not m.check_exists():
            log.error('The %s has not been initialized' % self.__repo_type, class_name=REPOSITORY_CLASS_NAME)
            return

        full_metadata_path, categories_sub_path, metadata = m.tag_exists(index_path)
        if metadata is None:
            return None

        log.debug('%s -> %s' % (index_path, objects_path), class_name=REPOSITORY_CLASS_NAME)
        # commit objects in index to ml-git objects
        o = Objects(spec, objects_path)
        changed_files, deleted_files = o.commit_index(index_path, path)

        bare_mode = os.path.exists(os.path.join(index_path, 'metadata', spec, 'bare'))

        if not bare_mode and len(deleted_files) > 0:
            self.remove_deleted_files(idx, index_path, m, manifest_path, path, spec, deleted_files)
        elif bare_mode:
            tag, _ = ref.branch()
            self._checkout_ref(tag)
        # update metadata spec & README.md
        # option --dataset-spec --labels-spec
        tag, sha = m.commit_metadata(index_path, specs, msg, changed_files, mutability, path)

        # update ml-git ref spec HEAD == to new SHA-1 / tag
        if tag is None:
            return None
        ref = Refs(refs_path, spec, repo_type)
        ref.update_head(tag, sha)

        # Run file check
        if run_fsck:
            self.fsck()

        return tag

    @Halo(text='Checking removed files', spinner='dots')
    def remove_deleted_files(self, idx, index_path, m, manifest_path, path, spec, deleted_files):
        fidx = FullIndex(spec, index_path)
        manifest = m.get_metadata_manifest(manifest_path)
        fidx.remove_deleted_files(deleted_files)
        idx.remove_deleted_files_index_manifest(deleted_files)
        m.remove_deleted_files_meta_manifest(manifest, deleted_files)

    def list(self):
        repo_type = self.__repo_type
        try:
            metadata_path = get_metadata_path(self.__config, repo_type)
            m = Metadata('', metadata_path, self.__config, repo_type)
            if not m.check_exists():
                raise RuntimeError('The %s doesn\'t have been initialized.' % self.__repo_type)
            m.checkout('master')
            m.list(title='ML ' + repo_type)
        except GitError as g:
            error_message = g.stderr
            if 'did not match any file(s) known' in error_message:
                error_message = 'You don\'t have any entity being managed.'
            log.error(error_message, class_name=REPOSITORY_CLASS_NAME)
            return
        except Exception as e:
            log.error(e, class_name=REPOSITORY_CLASS_NAME)
            return

    def tag(self, spec, usr_tag):
        repo_type = self.__repo_type
        try:
            metadata_path = get_metadata_path(self.__config, repo_type)
            refs_path = get_refs_path(self.__config, repo_type)
            r = Refs(refs_path, spec, repo_type)
            curtag, sha = r.head()
        except Exception as e:
            log.error(e, class_name=REPOSITORY_CLASS_NAME)
            return False

        if curtag is None:
            log.error('No current tag for [%s]. commit first.' % spec, class_name=REPOSITORY_CLASS_NAME)
            return False
        utag = UsrTag(curtag, usr_tag)

        # Check if usrtag exists before creating it
        log.debug('Check if tag [%s] already exists' % utag, class_name=REPOSITORY_CLASS_NAME)
        m = Metadata(spec, metadata_path, self.__config, repo_type)
        if m._usrtag_exists(utag) is True:
            log.error('Tag [%s] already exists.' % utag, class_name=REPOSITORY_CLASS_NAME)
            return False

        # ensure metadata repository is at the current tag/sha version
        m = Metadata('', metadata_path, self.__config, repo_type)
        m.checkout(curtag)

        # TODO: format to something that could be used for a checkout:
        # format: _._user_.._ + curtag + _.._ + usrtag
        # at checkout with usrtag look for pattern _._ then find usrtag in the list (split on '_.._')
        # adds usrtag to the metadata repository

        m = Metadata(spec, metadata_path, self.__config, repo_type)
        try:
            m.tag_add(utag)
        except Exception as e:

            match = re.search("stderr: 'fatal:(.*)'$", e.stderr)
            err = match.group(1)
            log.error(err, class_name=REPOSITORY_CLASS_NAME)
            return
        log.info('Create Tag Successfull', class_name=REPOSITORY_CLASS_NAME)
        # checkout at metadata repository at master version
        m.checkout('master')
        return True

    def list_tag(self, spec):
        repo_type = self.__repo_type
        try:
            metadata_path = get_metadata_path(self.__config, repo_type)
            m = Metadata(spec, metadata_path, self.__config, repo_type)
            for tag in m.list_tags(spec):
                print(tag)
        except Exception as e:
            log.error(e, class_name=REPOSITORY_CLASS_NAME)
            return

    '''push all data related to a ml-git repository to the LocalRepository git repository and data store'''

    def push(self, spec, retry=2, clear_on_fail=False):
        repo_type = self.__repo_type
        try:
            objects_path = get_objects_path(self.__config, repo_type)
            metadata_path = get_metadata_path(self.__config, repo_type)
            refs_path = get_refs_path(self.__config, repo_type)
        except Exception as e:
            log.error(e, class_name=REPOSITORY_CLASS_NAME)
            return

        met = Metadata(spec, metadata_path, self.__config, repo_type)
        fields = met.git_user_config()
        if None in fields.values():
            log.error('Your name and email address need to be configured in git. '
                      'Please see the commands below:', class_name=REPOSITORY_CLASS_NAME)

            log.error('git config --global user.name \'Your Name\'', class_name=REPOSITORY_CLASS_NAME)
            log.error('git config --global user.email you@example.com', class_name=REPOSITORY_CLASS_NAME)
            return
        if met.fetch() is False:
            return

        ref = Refs(refs_path, spec, repo_type)
        tag, sha = ref.branch()
        categories_path = get_path_with_categories(tag)

        spec_path, spec_file = None, None
        try:
            spec_path, spec_file = search_spec_file(self.__repo_type, spec, categories_path)
        except Exception as e:
            log.error(e, class_name=REPOSITORY_CLASS_NAME)

        if spec_path is None:
            return

        full_spec_path = os.path.join(spec_path, spec_file)

        repo = LocalRepository(self.__config, objects_path, repo_type)
        ret = repo.push(objects_path, full_spec_path, retry, clear_on_fail)

        # ensure first we're on master !
        met.checkout('master')
        if ret == 0:
            # push metadata spec to LocalRepository git repository
            try:
                met.push()
            except Exception as e:
                log.error(e, class_name=REPOSITORY_CLASS_NAME)
                return
            MultihashFS(objects_path).reset_log()

    '''Retrieves only the metadata related to a ml-git repository'''

    def update(self):
        repo_type = self.__repo_type
        try:
            metadata_path = get_metadata_path(self.__config, repo_type)
            m = Metadata('', metadata_path, self.__config, repo_type)
            m.update()
        except GitError as error:
            log.error('Could not update metadata. Check your remote configuration. %s' % error.stderr, class_name=REPOSITORY_CLASS_NAME)
        except Exception as e:
            log.error(e, class_name=REPOSITORY_CLASS_NAME)

    '''Retrieve only the data related to a specific ML entity version'''

    def _fetch(self, tag, samples, retries=2, bare=False):
        repo_type = self.__repo_type
        try:
            objects_path = get_objects_path(self.__config, repo_type)
            metadata_path = get_metadata_path(self.__config, repo_type)
            # check if no data left untracked/uncommitted. othrewise, stop.
            local_rep = LocalRepository(self.__config, objects_path, repo_type)
            return local_rep.fetch(metadata_path, tag, samples, retries, bare)
        except Exception as e:
            log.error(e, class_name=REPOSITORY_CLASS_NAME)
            return

    def fetch_tag(self, tag, samples, retries=2):
        repo_type = self.__repo_type
        try:
            objects_path = get_objects_path(self.__config, repo_type)
            metadata_path = get_metadata_path(self.__config, repo_type)
            m = Metadata('', metadata_path, self.__config, repo_type)
            m.checkout(tag)

            fetch_success = self._fetch(tag, samples, retries)

            if not fetch_success:
                objs = Objects('', objects_path)
                objs.fsck(remove_corrupted=True)
                m.checkout('master')
        except Exception as e:
            log.error(e, class_name=REPOSITORY_CLASS_NAME)
            return

        # restore to master/head
        self._checkout_ref('master')

    def _checkout_ref(self, ref):
        repo_type = self.__repo_type
        metadata_path = get_metadata_path(self.__config, repo_type)

        # checkout
        m = Metadata('', metadata_path, self.__config, repo_type)
        m.checkout(ref)

    '''Performs fsck on several aspects of ml-git filesystem.
        TODO: add options like following:
        * detect:
            ** fast: performs checks on all blobs present in index / objects
            ** thorough: perform check on files within cache
        * fix:
            ** download again corrupted blob
            ** rebuild cache'''

    def fsck(self):
        repo_type = self.__repo_type
        try:
            objects_path = get_objects_path(self.__config, repo_type)
            index_path = get_index_path(self.__config, repo_type)
        except RootPathException:
            return
        o = Objects('', objects_path)
        corrupted_files_obj = o.fsck()
        corrupted_files_obj_len = len(corrupted_files_obj)

        idx = MultihashIndex('', index_path, objects_path)
        corrupted_files_idx = idx.fsck()
        corrupted_files_idx_len = len(corrupted_files_idx)

        print('[%d] corrupted file(s) in Local Repository: %s' % (corrupted_files_obj_len, corrupted_files_obj))
        print('[%d] corrupted file(s) in Index: %s' % (corrupted_files_idx_len, corrupted_files_idx))
        print('Total of corrupted files: %d' % (corrupted_files_obj_len + corrupted_files_idx_len))

    def show(self, spec):
        repo_type = self.__repo_type
        try:
            metadata_path = get_metadata_path(self.__config, repo_type)
            refs_path = get_refs_path(self.__config, repo_type)
        except Exception as e:
            log.error(e, class_name=REPOSITORY_CLASS_NAME)
            return
        r = Refs(refs_path, spec, repo_type)
        tag, sha = r.head()
        if tag is None:
            log.info('No HEAD for [%s]' % spec, class_name=LOCAL_REPOSITORY_CLASS_NAME)
            return

        m = Metadata('', metadata_path, self.__config, repo_type)

        m.checkout(tag)

        m.show(spec)

        m.checkout('master')

    def _tag_exists(self, tag):
        md = MetadataManager(self.__config, self.__repo_type)
        # check if tag already exists in the ml-git repository
        tags = md._tag_exists(tag)
        if len(tags) == 0:
            log.error('Tag [%s] does not exist in this repository' % tag, class_name=LOCAL_REPOSITORY_CLASS_NAME)
            return False
        return True

    def _initialize_repository_on_the_fly(self):
        if os.path.exists(get_global_config_path()):
            log.info('Initializing the project with global settings', class_name=REPOSITORY_CLASS_NAME)
            init_mlgit()
            save_global_config_in_local()
            metadata_path = get_metadata_path(self.__config)
            if not os.path.exists(metadata_path):
                Metadata('', metadata_path, self.__config, self.__repo_type).init()
            return metadata_path
        raise RootPathException('You are not in an initialized ml-git repository and do not have a global configuration.')

    def checkout(self, tag, samples, retries=2, force_get=False, dataset=False, labels=False, bare=False, version=-1):
        try:
            metadata_path = get_metadata_path(self.__config)
        except RootPathException as e:
            log.warn(e, class_name=REPOSITORY_CLASS_NAME)
            metadata_path = self._initialize_repository_on_the_fly()
        dt_tag, lb_tag = self._checkout(tag, samples, retries, force_get, dataset, labels, bare, version)
        if dt_tag is not None:
            try:
                self.__repo_type = 'dataset'
                m = Metadata('', metadata_path, self.__config, self.__repo_type)
                log.info('Initializing related dataset download', class_name=REPOSITORY_CLASS_NAME)
                if not m.check_exists():
                    m.init()
                self._checkout(dt_tag, samples, retries, force_get, False, False, bare)
            except Exception as e:
                log.error('LocalRepository: [%s]' % e, class_name=REPOSITORY_CLASS_NAME)
        if lb_tag is not None:
            try:
                self.__repo_type = 'labels'
                m = Metadata('', metadata_path, self.__config, self.__repo_type)
                log.info('Initializing related labels download', class_name=REPOSITORY_CLASS_NAME)
                if not m.check_exists():
                    m.init()
                self._checkout(lb_tag, samples, retries, force_get, False, False, bare)
            except Exception as e:
                log.error('LocalRepository: [%s]' % e, class_name=REPOSITORY_CLASS_NAME)

    '''Performs a fsck on remote store w.r.t. some specific ML artefact version'''

    def remote_fsck(self, spec, retries=2, thorough=False, paranoid=False):
        repo_type = self.__repo_type
        try:
            metadata_path = get_metadata_path(self.__config, repo_type)
            objects_path = get_objects_path(self.__config, repo_type)
            refs_path = get_refs_path(self.__config, repo_type)
            ref = Refs(refs_path, spec, repo_type)
            tag, sha = ref.branch()

            categories_path = get_path_with_categories(tag)

            self._checkout_ref(tag)
            spec_path, spec_file = search_spec_file(self.__repo_type, spec, categories_path)

        except Exception as e:
            log.error(e, class_name=REPOSITORY_CLASS_NAME)
            return
        if spec_path is None:
            return

        full_spec_path = os.path.join(spec_path, spec_file)

        r = LocalRepository(self.__config, objects_path, repo_type)

        r.remote_fsck(metadata_path, tag, full_spec_path, retries, thorough, paranoid)

        # ensure first we're on master !
        self._checkout_ref('master')

    '''Download data from a specific ML entity version into the workspace'''

    def _checkout(self, tag, samples, retries=2, force_get=False, dataset=False, labels=False, bare=False, version=-1):
        repo_type = self.__repo_type
        try:
            cache_path = get_cache_path(self.__config, repo_type)
            metadata_path = get_metadata_path(self.__config, repo_type)
            objects_path = get_objects_path(self.__config, repo_type)
            refs_path = get_refs_path(self.__config, repo_type)

            if not re.search(RGX_TAG_FORMAT, tag):
                metadata_path = get_metadata_path(self.__config, repo_type)
                metadata = Metadata(tag, metadata_path, self.__config, repo_type)
                tag = metadata.get_tag(tag, version)
                if not tag:
                    return None, None
            elif not self._tag_exists(tag):
                return None, None
            categories_path, spec_name, _ = spec_parse(tag)
            root_path = get_root_path()
            ws_path = os.path.join(root_path, os.sep.join([repo_type, categories_path]))
            ensure_path_exists(ws_path)
        except Exception as e:
            log.error(e, class_name=LOCAL_REPOSITORY_CLASS_NAME)
            return None, None

        ref = Refs(refs_path, spec_name, repo_type)
        cur_tag, _ = ref.branch()

        if cur_tag == tag:
            log.info('already at tag [%s]' % tag, class_name=REPOSITORY_CLASS_NAME)
            return None, None

        local_rep = LocalRepository(self.__config, objects_path, repo_type)
        # check if no data left untracked/uncommitted. otherwise, stop.
        if not force_get and local_rep.exist_local_changes(spec_name) is True:
            return None, None

        try:
            self._checkout_ref(tag)
        except Exception:
            log.error('Unable to checkout to %s' % tag, class_name=REPOSITORY_CLASS_NAME)
            return None, None

        dataset_tag, labels_tag = self._get_related_tags(categories_path, dataset, labels, metadata_path, repo_type, spec_name)

        fetch_success = self._fetch(tag, samples, retries, bare)

        if not fetch_success:
            objs = Objects('', objects_path)
            objs.fsck(remove_corrupted=True)
            self._checkout_ref('master')
            return None, None

        try:
            spec_index_path = os.path.join(get_index_metadata_path(self.__config, repo_type), spec_name)
        except Exception:
            return
        self._delete_spec_and_readme(spec_index_path, spec_name)

        try:
            r = LocalRepository(self.__config, objects_path, repo_type)
            r.checkout(cache_path, metadata_path, objects_path, ws_path, tag, samples, bare)
        except OSError as e:
            self._checkout_ref('master')
            if e.errno == errno.ENOSPC:
                log.error('There is not enough space in the disk. Remove some files and try again.',
                          class_name=REPOSITORY_CLASS_NAME)
            else:
                log.error('An error occurred while creating the files into workspace: %s \n.' % e,
                          class_name=REPOSITORY_CLASS_NAME)
                return None, None
        except Exception as e:
            self._checkout_ref('master')
            log.error('An error occurred while creating the files into workspace: %s \n.' % e,
                      class_name=REPOSITORY_CLASS_NAME)
            return None, None

        m = Metadata('', metadata_path, self.__config, repo_type)
        sha = m.sha_from_tag(tag)
        ref.update_head(tag, sha)

        # restore to master/head
        self._checkout_ref('master')
        return dataset_tag, labels_tag

    def _delete_spec_and_readme(self, spec_index_path, spec_name):
        if os.path.exists(spec_index_path):
            if os.path.exists(os.path.join(spec_index_path, spec_name + '.spec')):
                os.unlink(os.path.join(spec_index_path, spec_name + '.spec'))
            if os.path.exists(os.path.join(spec_index_path, 'README.md')):
                os.unlink(os.path.join(spec_index_path, 'README.md'))

    def _get_related_tags(self, categories_path, dataset, labels, metadata_path, repo_type,
                          spec_name):
        dataset_tag, labels_tag = None, None
        spec_path = os.path.join(metadata_path, categories_path, spec_name + '.spec')
        if dataset is True:
            dataset_tag = get_entity_tag(spec_path, repo_type, 'dataset')
        if labels is True:
            labels_tag = get_entity_tag(spec_path, repo_type, 'labels')
        return dataset_tag, labels_tag

    def reset(self, spec, reset_type, head):
        log.info('Initializing reset [%s] [%s] of commit. ' % (reset_type, head), class_name=REPOSITORY_CLASS_NAME)
        if (reset_type == '--soft' or reset_type == '--mixed') and head == HEAD:
            return
        try:
            repo_type = self.__repo_type
            metadata_path = get_metadata_path(self.__config, repo_type)
            index_path = get_index_path(self.__config, repo_type)
            refs_path = get_refs_path(self.__config, repo_type)
            object_path = get_objects_path(self.__config, repo_type)
            met = Metadata(spec, metadata_path, self.__config, repo_type)
            ref = Refs(refs_path, spec, repo_type)
            idx = MultihashIndex(spec, index_path, object_path)
            fidx = FullIndex(spec, index_path)
        except Exception as e:
            log.error(e, class_name=REPOSITORY_CLASS_NAME)
            return

        # get tag before reset
        tag = met.get_current_tag()
        categories_path = get_path_with_categories(str(tag))
        # current manifest file before reset
        manifest_path = os.path.join(metadata_path, categories_path, spec, 'MANIFEST.yaml')
        _manifest = Manifest(manifest_path).load()

        if head == HEAD_1:  # HEAD~1
            try:
                # reset the repo
                met.reset()
            except Exception:
                return

        # get tag after reset
        tag_after_reset = met.get_current_tag()
        sha = met.sha_from_tag(tag_after_reset)

        # update ml-git ref HEAD
        ref.update_head(str(tag_after_reset), sha)

        # # get path to reset workspace in case of --hard
        path, file = None, None
        try:
            path, file = search_spec_file(self.__repo_type, spec, categories_path)
        except Exception as e:
            log.error(e, class_name=REPOSITORY_CLASS_NAME)

        if reset_type == '--hard' and path is None:
            return

        # get manifest from metadata after reset
        _manifest_changed = Manifest(manifest_path)

        hash_files, file_names = _manifest_changed.get_diff(_manifest)
        idx_mf = idx.get_index().load()

        if reset_type == '--soft':
            # add in index/metadata/<entity-name>/MANIFEST
            idx.update_index_manifest(idx_mf)
            idx.update_index_manifest(hash_files)
            fidx.update_index_status(file_names, Status.a.name)

        else:  # --hard or --mixed
            # remove hash from index/hashsh/store.log
            file_names.update(*idx_mf.values())
            objs = MultihashFS(index_path)
            for key_hash in hash_files:
                objs.remove_hash(key_hash)
            idx.remove_manifest()
            fidx.remove_from_index_yaml(file_names)
            fidx.remove_uncommitted()

        if reset_type == '--hard':  # reset workspace
            remove_from_workspace(file_names, path, spec)

    def import_files(self, object, path, directory, retry, bucket_name, profile, region, store_type, endpoint_url):

        err_msg = 'Invalid ml-git project!'

        try:
            root = get_root_path()
            root_dir = os.path.join(root, directory)
        except Exception:
            log.error(err_msg, class_name=REPOSITORY_CLASS_NAME)
            return

        local = LocalRepository(self.__config, get_objects_path(self.__config, self.__repo_type), self.__repo_type)
        local.change_config_store(profile, bucket_name, store_type, region=region, endpoint_url=endpoint_url)
        local.import_files(object, path, root_dir, retry, '{}://{}'.format(store_type, bucket_name))

    def unlock_file(self, spec, file_path):
        repo_type = self.__repo_type

        if not validate_config_spec_hash(self.__config):
            log.error('.ml-git/config.yaml invalid.  It should look something like this:\n%s'
                      % get_yaml_str(get_sample_config_spec('somebucket', 'someprofile', 'someregion')),
                      class_name=REPOSITORY_CLASS_NAME)
            return None

        path, file = None, None
        try:
            refs_path = get_refs_path(self.__config, repo_type)
            objects_path = get_objects_path(self.__config, repo_type)
            index_path = get_index_path(self.__config, repo_type)
            cache_path = get_cache_path(self.__config, repo_type)

            ref = Refs(refs_path, spec, repo_type)
            tag, sha = ref.branch()
            categories_path = get_path_with_categories(tag)

            path, file = search_spec_file(self.__repo_type, spec, categories_path)
        except Exception as e:
            log.error(e, class_name=REPOSITORY_CLASS_NAME)
            return

        if path is None:
            return

        spec_path = os.path.join(path, file)
        spec_file = yaml_load(spec_path)

        try:
            mutability = spec_file[repo_type]['mutability']
            if mutability not in list(map(lambda c: c.value, Mutability)):
                log.error('Invalid mutability type.', class_name=REPOSITORY_CLASS_NAME)
                return
        except Exception:
            log.info('The spec does not have the \'mutability\' property set. Default: strict.',
                     class_name=REPOSITORY_CLASS_NAME)
            return

        if mutability != Mutability.STRICT.value:
            try:
                local = LocalRepository(self.__config, objects_path, repo_type)
                local.unlock_file(path, file_path, index_path, objects_path, spec, cache_path)
            except Exception as e:
                log.error(e, class_name=REPOSITORY_CLASS_NAME)
                return
        else:
            log.error('You cannot use this command for this entity because mutability cannot be strict.',
                      class_name=REPOSITORY_CLASS_NAME)

    def create_config_store(self, store_type, credentials_path):
        bucket = {'credentials-path': credentials_path}
        self.__config['store'][store_type] = {store_type: bucket}

    def create(self, artifact_name, categories, store_type, bucket_name, version, imported_dir, start_wizard,
               import_url, unzip_file, credentials_path):
        repo_type = self.__repo_type
        try:
            create_workspace_tree_structure(repo_type, artifact_name, categories, store_type, bucket_name, version,
                                            imported_dir)
            if start_wizard:
                has_new_store, store_type, bucket, profile, endpoint_url, git_repo = start_wizard_questions(repo_type)
                if has_new_store:
                    store_add(store_type, bucket, profile, endpoint_url)
                update_store_spec(repo_type, artifact_name, store_type, bucket)
                remote_add(repo_type, git_repo)
            if import_url:
                self.create_config_store('gdrive', credentials_path)
                local = LocalRepository(self.__config, get_objects_path(self.__config, repo_type))
                destine_path = os.path.join(repo_type, artifact_name, 'data')
                local.import_file_from_url(destine_path, import_url, StoreType.GDRIVE.value)
            if unzip_file:
                log.info('Unzipping files', CLASS_NAME=REPOSITORY_CLASS_NAME)
                data_path = os.path.join(get_root_path(), repo_type, artifact_name, 'data')
                unzip_files_in_directory(data_path)
            log.info("Project Created.", CLASS_NAME=REPOSITORY_CLASS_NAME)
        except Exception as e:
            if not isinstance(e, PermissionError):
                clear(os.path.join(repo_type, artifact_name))
            if isinstance(e, KeyboardInterrupt):
                log.info("Create command aborted!", class_name=REPOSITORY_CLASS_NAME)
            else:
                log.error(e, CLASS_NAME=REPOSITORY_CLASS_NAME)

    def clone_config(self, url, folder=None, track=False):
        if clone_config_repository(url, folder, track):
            self.__config = config_load()
            m = Metadata('', get_metadata_path(self.__config), self.__config)
            m.clone_config_repo()

    def export(self, bucket, tag, profile, region, endpoint, retry):
        try:
            categories_path, spec_name, _ = spec_parse(tag)
            get_root_path()
            if not self._tag_exists(tag):
                return None, None
        except InvalidGitRepositoryError:
            log.error('You are not in an initialized ml-git repository.', class_name=LOCAL_REPOSITORY_CLASS_NAME)
            return None, None
        except Exception as e:
            log.error(e, class_name=LOCAL_REPOSITORY_CLASS_NAME)
            return None, None

        try:
            self._checkout_ref(tag)
        except Exception:
            log.error('Unable to checkout to %s' % tag, class_name=REPOSITORY_CLASS_NAME)
            return None, None

        local = LocalRepository(self.__config, get_objects_path(self.__config, self.__repo_type), self.__repo_type)
        local.export_tag(get_metadata_path(self.__config, self.__repo_type), tag, bucket, profile, region, endpoint,
                         retry)

        self._checkout_ref('master')

    def log(self, spec, stat=False, fullstat=False):

        try:
            repo_type = self.__repo_type
            metadata_path = get_metadata_path(self.__config, repo_type)
            metadata = Metadata(spec, metadata_path, self.__config, repo_type)
            index_path = get_index_path(self.__config, repo_type)

            log_info = metadata.get_log_info(spec, fullstat)

        except Exception as e:
            log.error(e, class_name=REPOSITORY_CLASS_NAME)
            return
        fidx = FullIndex(spec, index_path)
        if stat or fullstat:
            workspace_size = fidx.get_total_size()

            amount_message = 'Total of files: %s' % fidx.get_total_count()
            size_message = 'Workspace size: %s' % size(workspace_size, system=alternative)

            workspace_info = '------------------------------------------------- \n{}\t{}' \
                .format(amount_message, size_message)

            log_info = '{}\n{}'.format(log_info, workspace_info)

        log.info(log_info, class_name=REPOSITORY_CLASS_NAME)

    def metadata_exists(self, entity):
        self.__repo_type = entity
        entity_metadata_path = get_metadata_path(self.__config, self.__repo_type)
        metadata = Metadata('', entity_metadata_path, self.__config, self.__repo_type)
        return metadata.check_exists()

    def update_entities_metadata(self):
        any_metadata = False
        for entity in EntityType:
            if self.metadata_exists(entity.value):
                self.update()
                any_metadata = True
        if not any_metadata:
            log.error(output_messages['ERROR_UNINITIALIZED_METADATA'], class_name=REPOSITORY_CLASS_NAME)


if __name__ == '__main__':
    config = config_load()
    r = Repository(config)
    r.init()
    r.add('dataset-ex')
    r.commit('dataset-ex')
    r.status('dataset-ex')<|MERGE_RESOLUTION|>--- conflicted
+++ resolved
@@ -18,11 +18,7 @@
     get_index_metadata_path, create_workspace_tree_structure, start_wizard_questions, config_load, \
     get_global_config_path, save_global_config_in_local
 from ml_git.constants import REPOSITORY_CLASS_NAME, LOCAL_REPOSITORY_CLASS_NAME, HEAD, HEAD_1, Mutability, StoreType, \
-<<<<<<< HEAD
-    EntityType
-=======
-    RGX_TAG_FORMAT
->>>>>>> 87e34f63
+    RGX_TAG_FORMAT, EntityType
 from ml_git.file_system.cache import Cache
 from ml_git.file_system.hashfs import MultihashFS
 from ml_git.file_system.index import MultihashIndex, Objects, Status, FullIndex
