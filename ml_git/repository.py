"""
© Copyright 2020 HP Development Company, L.P.
SPDX-License-Identifier: GPL-2.0-only
"""

import errno
import os
import re

from git import InvalidGitRepositoryError, GitError
from halo import Halo
from hurry.filesize import alternative, size

from ml_git import log
from ml_git.admin import remote_add, store_add, clone_config_repository, init_mlgit
from ml_git.config import get_index_path, get_objects_path, get_cache_path, get_metadata_path, get_refs_path, \
    validate_config_spec_hash, validate_spec_hash, get_sample_config_spec, get_sample_spec_doc, \
    get_index_metadata_path, create_workspace_tree_structure, start_wizard_questions, config_load, \
    get_global_config_path, save_global_config_in_local
from ml_git.constants import REPOSITORY_CLASS_NAME, LOCAL_REPOSITORY_CLASS_NAME, HEAD, HEAD_1, Mutability, StoreType, \
<<<<<<< HEAD
    MANIFEST_FILE, SPEC_EXTENSION
=======
    RGX_TAG_FORMAT, EntityType
>>>>>>> 1c8bfd42
from ml_git.file_system.cache import Cache
from ml_git.file_system.hashfs import MultihashFS
from ml_git.file_system.index import MultihashIndex, Objects, Status, FullIndex
from ml_git.file_system.local import LocalRepository
from ml_git.manifest import Manifest
from ml_git.metadata import Metadata, MetadataManager
from ml_git.ml_git_message import output_messages
from ml_git.refs import Refs
from ml_git.spec import spec_parse, search_spec_file, increment_version_in_spec, get_entity_tag, update_store_spec, \
    validate_bucket_name, set_version_in_spec
from ml_git.tag import UsrTag
from ml_git.utils import yaml_load, ensure_path_exists, get_root_path, get_path_with_categories, \
    RootPathException, change_mask_for_routine, clear, get_yaml_str, unzip_files_in_directory, remove_from_workspace


class Repository(object):
    def __init__(self, config, repo_type='dataset'):
        self.__config = config
        self.__repo_type = repo_type

    '''initializes ml-git repository metadata'''

    def init(self):
        try:
            metadata_path = get_metadata_path(self.__config)
            m = Metadata('', metadata_path, self.__config, self.__repo_type)
            m.init()
        except Exception as e:
            log.error(e, class_name=REPOSITORY_CLASS_NAME)
            return

    def repo_remote_add(self, repo_type, mlgit_remote, global_conf=False):
        try:
            remote_add(repo_type, mlgit_remote, global_conf)
            self.__config = config_load()
            metadata_path = get_metadata_path(self.__config)
            m = Metadata('', metadata_path, self.__config, self.__repo_type)
            m.remote_set_url(repo_type, mlgit_remote)
        except Exception as e:
            log.error(e, class_name=REPOSITORY_CLASS_NAME)
            return

    '''Add dir/files to the ml-git index'''

    def add(self, spec, file_path, bump_version=False, run_fsck=False):
        repo_type = self.__repo_type

        is_shared_objects = 'objects_path' in self.__config[repo_type]
        is_shared_cache = 'cache_path' in self.__config[repo_type]

        if not validate_config_spec_hash(self.__config):
            log.error('.ml-git/config.yaml invalid. It should look something like this:\n%s'
                      % get_yaml_str(get_sample_config_spec('somebucket', 'someprofile', 'someregion')),
                      class_name=REPOSITORY_CLASS_NAME)
            return None

        path, file = None, None
        try:

            refs_path = get_refs_path(self.__config, repo_type)
            index_path = get_index_path(self.__config, repo_type)
            metadata_path = get_metadata_path(self.__config, repo_type)
            cache_path = get_cache_path(self.__config, repo_type)
            objects_path = get_objects_path(self.__config, repo_type)
            repo = LocalRepository(self.__config, objects_path, repo_type)
            mutability, check_mutability = repo.get_mutability_from_spec(spec, repo_type)
            sampling_flag = os.path.exists(os.path.join(index_path, 'metadata', spec, 'sampling'))
            if sampling_flag:
                log.error('You cannot add new data to an entity that is based on a checkout with the --sampling option.',
                          class_name=REPOSITORY_CLASS_NAME)
                return

            if not mutability:
                return

            if not check_mutability:
                log.error('Spec mutability cannot be changed.', class_name=REPOSITORY_CLASS_NAME)
                return

            if not self._has_new_data(repo, spec):
                return None

            ref = Refs(refs_path, spec, repo_type)
            tag, sha = ref.branch()

            categories_path = get_path_with_categories(tag)

            path, file = search_spec_file(self.__repo_type, spec, categories_path)
        except Exception as e:
            log.error(e, class_name=REPOSITORY_CLASS_NAME)
            return

        if path is None:
            return
        spec_path = os.path.join(path, file)
        if not self._is_spec_valid(spec_path):
            return None

        # Check tag before anything to avoid creating unstable state
        log.debug('Repository: check if tag already exists', class_name=REPOSITORY_CLASS_NAME)

        m = Metadata(spec, metadata_path, self.__config, repo_type)

        if not m.check_exists():
            log.error('The %s has not been initialized' % self.__repo_type, class_name=REPOSITORY_CLASS_NAME)
            return

        try:
            m.update()
        except Exception:
            pass

        # get version of current manifest file
<<<<<<< HEAD
        manifest = ''
        if tag is not None:
            m.checkout(tag)
            md_metadata_path = m.get_metadata_path(tag)
            manifest = os.path.join(md_metadata_path, MANIFEST_FILE)
            m.checkout('master')
=======
        manifest = self._get_current_manifest_file(m, tag)
>>>>>>> 1c8bfd42

        try:
            # adds chunks to ml-git Index
            log.info('%s adding path [%s] to ml-git index' % (repo_type, path), class_name=REPOSITORY_CLASS_NAME)
            with change_mask_for_routine(is_shared_objects):
                idx = MultihashIndex(spec, index_path, objects_path, mutability, cache_path)
                idx.add(path, manifest, file_path)

            # create hard links in ml-git Cache
            self.create_hard_links_in_cache(cache_path, index_path, is_shared_cache, mutability, path, spec)
        except Exception as e:
            log.error(e, class_name=REPOSITORY_CLASS_NAME)
            return None

        if bump_version and not increment_version_in_spec(spec_path, self.__repo_type):
            return None

        idx.add_metadata(path, file)

        self._check_corrupted_files(spec, repo)

        # Run file check
        if run_fsck:
            self.fsck()

    def _get_current_manifest_file(self, m, tag):
        manifest = ''
        if tag is not None:
            m.checkout(tag)
            md_metadata_path = m.get_metadata_path(tag)
            manifest = os.path.join(md_metadata_path, 'MANIFEST.yaml')
            m.checkout('master')
        return manifest

    def _is_spec_valid(self, spec_path):
        spec_file = yaml_load(spec_path)
        if not validate_spec_hash(spec_file, self.__repo_type):
            log.error(
                'Invalid %s spec in %s.  It should look something like this:\n%s'
                % (self.__repo_type, spec_path, get_sample_spec_doc('somebucket', self.__repo_type)),
                class_name=REPOSITORY_CLASS_NAME
            )
            return False
        if not validate_bucket_name(spec_file[self.__repo_type], self.__config):
            return False
        return True

    def _has_new_data(self, repo, spec):
        _, deleted, untracked_files, _, changed_files = repo.status(spec, log_errors=False)
        if deleted is None and untracked_files is None and changed_files is None:
            return False
        elif len(deleted) == 0 and len(untracked_files) == 0 and len(changed_files) == 0:
            log.info('There is no new data to add', class_name=REPOSITORY_CLASS_NAME)
            return False
        return True

    @Halo(text='Creating hard links in cache', spinner='dots')
    def create_hard_links_in_cache(self, cache_path, index_path, is_shared_cache, mutability, path, spec):
        mf = os.path.join(index_path, 'metadata', spec, MANIFEST_FILE)
        with change_mask_for_routine(is_shared_cache):
            if mutability in [Mutability.STRICT.value, Mutability.FLEXIBLE.value]:
                cache = Cache(cache_path, path, mf)
                cache.update()

    def _check_corrupted_files(self, spec, repo):
        try:
            corrupted_files = repo.get_corrupted_files(spec)
            if corrupted_files is not None and len(corrupted_files) > 0:
                print('\n')
                log.warn('The following files cannot be added because they are corrupted:',
                         class_name=REPOSITORY_CLASS_NAME)
                for file in corrupted_files:
                    print('\t %s' % file)
        except Exception as e:
            log.error(e, class_name=REPOSITORY_CLASS_NAME)
            return

    def branch(self, spec):
        try:
            repo_type = self.__repo_type
            refs_path = get_refs_path(self.__config, repo_type)
            r = Refs(refs_path, spec, repo_type)
            print(r.branch())
        except Exception as e:
            log.error(e, class_name=REPOSITORY_CLASS_NAME)
            return

    '''prints status of changes in the index and changes not yet tracked or staged'''

    def status(self, spec):
        repo_type = self.__repo_type
        try:
            objects_path = get_objects_path(self.__config, repo_type)
            repo = LocalRepository(self.__config, objects_path, repo_type)
            log.info('%s: status of ml-git index for [%s]' % (repo_type, spec), class_name=REPOSITORY_CLASS_NAME)
            new_files, deleted_files, untracked_files, corruped_files, changed_files = repo.status(spec)
        except Exception as e:
            log.error(e, class_name=REPOSITORY_CLASS_NAME)
            return

        if new_files is not None and deleted_files is not None and untracked_files is not None:
            print('Changes to be committed:')
            self._print_files(new_files, 'New file: ')

            self._print_files(deleted_files, 'Deleted: ')

            print('\nUntracked files:')
            self._print_files(untracked_files)

            print('\nCorrupted files:')
            self._print_files(corruped_files)

            if changed_files and len(changed_files) > 0:
                print('\nChanges not staged for commit:')
                self._print_files(changed_files)

    def _print_files(self, files, files_status=''):
        for file in files:
            print('\t%s%s' % (files_status, file))

    '''commit changes present in the ml-git index to the ml-git repository'''

    def commit(self, spec, specs, version=None, run_fsck=False, msg=None):
        # Move chunks from index to .ml-git/objects
        repo_type = self.__repo_type
        try:
            index_path = get_index_path(self.__config, repo_type)
            objects_path = get_objects_path(self.__config, repo_type)
            metadata_path = get_metadata_path(self.__config, repo_type)
            refs_path = get_refs_path(self.__config, repo_type)
            repo = LocalRepository(self.__config, objects_path, repo_type)
            mutability, check_mutability = repo.get_mutability_from_spec(spec, repo_type)

            if not mutability:
                return

            if not check_mutability:
                log.error('Spec mutability cannot be changed.', class_name=REPOSITORY_CLASS_NAME)
                return
        except Exception as e:
            log.error(e, class_name=REPOSITORY_CLASS_NAME)
            return

        ref = Refs(refs_path, spec, repo_type)

        tag, sha = ref.branch()
        categories_path = get_path_with_categories(tag)
        manifest_path = os.path.join(metadata_path, categories_path, spec, MANIFEST_FILE)
        path, file = None, None
        try:
            path, file = search_spec_file(self.__repo_type, spec, categories_path)
        except Exception as e:
            log.error(e, class_name=REPOSITORY_CLASS_NAME)

        if path is None:
            return None, None, None

        spec_path = os.path.join(path, file)
        idx = MultihashIndex(spec, index_path, objects_path)

        if version:
            set_version_in_spec(version, spec_path, self.__repo_type)
            idx.add_metadata(path, file)

        # Check tag before anything to avoid creating unstable state
        log.debug('Check if tag already exists', class_name=REPOSITORY_CLASS_NAME)
        m = Metadata(spec, metadata_path, self.__config, repo_type)

        if not m.check_exists():
            log.error('The %s has not been initialized' % self.__repo_type, class_name=REPOSITORY_CLASS_NAME)
            return

        full_metadata_path, categories_sub_path, metadata = m.tag_exists(index_path)
        if metadata is None:
            return None

        log.debug('%s -> %s' % (index_path, objects_path), class_name=REPOSITORY_CLASS_NAME)
        # commit objects in index to ml-git objects
        o = Objects(spec, objects_path)
        changed_files, deleted_files = o.commit_index(index_path, path)

        bare_mode = os.path.exists(os.path.join(index_path, 'metadata', spec, 'bare'))

        if not bare_mode and len(deleted_files) > 0:
            self.remove_deleted_files(idx, index_path, m, manifest_path, spec, deleted_files)
        elif bare_mode:
            tag, _ = ref.branch()
            self._checkout_ref(tag)
        # update metadata spec & README.md
        # option --dataset-spec --labels-spec
        tag, sha = m.commit_metadata(index_path, specs, msg, changed_files, mutability, path)

        # update ml-git ref spec HEAD == to new SHA-1 / tag
        if tag is None:
            return None
        ref = Refs(refs_path, spec, repo_type)
        ref.update_head(tag, sha)

        # Run file check
        if run_fsck:
            self.fsck()

        return tag

    @Halo(text='Checking removed files', spinner='dots')
    def remove_deleted_files(self, idx, index_path, m, manifest_path, spec, deleted_files):
        fidx = FullIndex(spec, index_path)
        manifest = m.get_metadata_manifest(manifest_path)
        fidx.remove_deleted_files(deleted_files)
        idx.remove_deleted_files_index_manifest(deleted_files)
        m.remove_deleted_files_meta_manifest(manifest, deleted_files)

    def list(self):
        repo_type = self.__repo_type
        try:
            metadata_path = get_metadata_path(self.__config, repo_type)
            m = Metadata('', metadata_path, self.__config, repo_type)
            if not m.check_exists():
                raise RuntimeError('The %s doesn\'t have been initialized.' % self.__repo_type)
            m.checkout('master')
            m.list(title='ML ' + repo_type)
        except GitError as g:
            error_message = g.stderr
            if 'did not match any file(s) known' in error_message:
                error_message = 'You don\'t have any entity being managed.'
            log.error(error_message, class_name=REPOSITORY_CLASS_NAME)
            return
        except Exception as e:
            log.error(e, class_name=REPOSITORY_CLASS_NAME)
            return

    def tag(self, spec, usr_tag):
        repo_type = self.__repo_type
        try:
            metadata_path = get_metadata_path(self.__config, repo_type)
            refs_path = get_refs_path(self.__config, repo_type)
            r = Refs(refs_path, spec, repo_type)
            curtag, sha = r.head()
        except Exception as e:
            log.error(e, class_name=REPOSITORY_CLASS_NAME)
            return False

        if curtag is None:
            log.error('No current tag for [%s]. commit first.' % spec, class_name=REPOSITORY_CLASS_NAME)
            return False
        utag = UsrTag(curtag, usr_tag)

        # Check if usrtag exists before creating it
        log.debug('Check if tag [%s] already exists' % utag, class_name=REPOSITORY_CLASS_NAME)
        m = Metadata(spec, metadata_path, self.__config, repo_type)
        if m._usrtag_exists(utag) is True:
            log.error('Tag [%s] already exists.' % utag, class_name=REPOSITORY_CLASS_NAME)
            return False

        # ensure metadata repository is at the current tag/sha version
        m = Metadata('', metadata_path, self.__config, repo_type)
        m.checkout(curtag)

        # TODO: format to something that could be used for a checkout:
        # format: _._user_.._ + curtag + _.._ + usrtag
        # at checkout with usrtag look for pattern _._ then find usrtag in the list (split on '_.._')
        # adds usrtag to the metadata repository

        m = Metadata(spec, metadata_path, self.__config, repo_type)
        try:
            m.tag_add(utag)
        except Exception as e:

            match = re.search("stderr: 'fatal:(.*)'$", e.stderr)
            err = match.group(1)
            log.error(err, class_name=REPOSITORY_CLASS_NAME)
            return
        log.info('Create Tag Successfull', class_name=REPOSITORY_CLASS_NAME)
        # checkout at metadata repository at master version
        m.checkout('master')
        return True

    def list_tag(self, spec):
        repo_type = self.__repo_type
        try:
            metadata_path = get_metadata_path(self.__config, repo_type)
            m = Metadata(spec, metadata_path, self.__config, repo_type)
            for tag in m.list_tags(spec):
                print(tag)
        except Exception as e:
            log.error(e, class_name=REPOSITORY_CLASS_NAME)
            return

    '''push all data related to a ml-git repository to the LocalRepository git repository and data store'''

    def push(self, spec, retry=2, clear_on_fail=False):
        repo_type = self.__repo_type
        try:
            objects_path = get_objects_path(self.__config, repo_type)
            metadata_path = get_metadata_path(self.__config, repo_type)
            refs_path = get_refs_path(self.__config, repo_type)
        except Exception as e:
            log.error(e, class_name=REPOSITORY_CLASS_NAME)
            return

        met = Metadata(spec, metadata_path, self.__config, repo_type)
        fields = met.git_user_config()
        if None in fields.values():
            log.error('Your name and email address need to be configured in git. '
                      'Please see the commands below:', class_name=REPOSITORY_CLASS_NAME)

            log.error('git config --global user.name \'Your Name\'', class_name=REPOSITORY_CLASS_NAME)
            log.error('git config --global user.email you@example.com', class_name=REPOSITORY_CLASS_NAME)
            return
        if met.fetch() is False:
            return

        ref = Refs(refs_path, spec, repo_type)
        tag, sha = ref.branch()
        categories_path = get_path_with_categories(tag)

        spec_path, spec_file = None, None
        try:
            spec_path, spec_file = search_spec_file(self.__repo_type, spec, categories_path)
        except Exception as e:
            log.error(e, class_name=REPOSITORY_CLASS_NAME)

        if spec_path is None:
            return

        full_spec_path = os.path.join(spec_path, spec_file)

        repo = LocalRepository(self.__config, objects_path, repo_type)
        ret = repo.push(objects_path, full_spec_path, retry, clear_on_fail)

        # ensure first we're on master !
        met.checkout('master')
        if ret == 0:
            # push metadata spec to LocalRepository git repository
            try:
                met.push()
            except Exception as e:
                log.error(e, class_name=REPOSITORY_CLASS_NAME)
                return
            MultihashFS(objects_path).reset_log()

    '''Retrieves only the metadata related to a ml-git repository'''

    def update(self):
        repo_type = self.__repo_type
        try:
            metadata_path = get_metadata_path(self.__config, repo_type)
            m = Metadata('', metadata_path, self.__config, repo_type)
            m.update()
        except GitError as error:
            log.error('Could not update metadata. Check your remote configuration. %s' % error.stderr, class_name=REPOSITORY_CLASS_NAME)
        except Exception as e:
            log.error(e, class_name=REPOSITORY_CLASS_NAME)

    '''Retrieve only the data related to a specific ML entity version'''

    def _fetch(self, tag, samples, retries=2, bare=False):
        repo_type = self.__repo_type
        try:
            objects_path = get_objects_path(self.__config, repo_type)
            metadata_path = get_metadata_path(self.__config, repo_type)
            # check if no data left untracked/uncommitted. othrewise, stop.
            local_rep = LocalRepository(self.__config, objects_path, repo_type)
            return local_rep.fetch(metadata_path, tag, samples, retries, bare)
        except Exception as e:
            log.error(e, class_name=REPOSITORY_CLASS_NAME)
            return

    def fetch_tag(self, tag, samples, retries=2):
        repo_type = self.__repo_type
        try:
            objects_path = get_objects_path(self.__config, repo_type)
            metadata_path = get_metadata_path(self.__config, repo_type)
            m = Metadata('', metadata_path, self.__config, repo_type)
            m.checkout(tag)

            fetch_success = self._fetch(tag, samples, retries)

            if not fetch_success:
                objs = Objects('', objects_path)
                objs.fsck(remove_corrupted=True)
                m.checkout('master')
        except Exception as e:
            log.error(e, class_name=REPOSITORY_CLASS_NAME)
            return

        # restore to master/head
        self._checkout_ref('master')

    def _checkout_ref(self, ref):
        repo_type = self.__repo_type
        metadata_path = get_metadata_path(self.__config, repo_type)

        # checkout
        m = Metadata('', metadata_path, self.__config, repo_type)
        m.checkout(ref)

    '''Performs fsck on several aspects of ml-git filesystem.
        TODO: add options like following:
        * detect:
            ** fast: performs checks on all blobs present in index / objects
            ** thorough: perform check on files within cache
        * fix:
            ** download again corrupted blob
            ** rebuild cache'''

    def fsck(self):
        repo_type = self.__repo_type
        try:
            objects_path = get_objects_path(self.__config, repo_type)
            index_path = get_index_path(self.__config, repo_type)
        except RootPathException:
            return
        o = Objects('', objects_path)
        corrupted_files_obj = o.fsck()
        corrupted_files_obj_len = len(corrupted_files_obj)

        idx = MultihashIndex('', index_path, objects_path)
        corrupted_files_idx = idx.fsck()
        corrupted_files_idx_len = len(corrupted_files_idx)

        print('[%d] corrupted file(s) in Local Repository: %s' % (corrupted_files_obj_len, corrupted_files_obj))
        print('[%d] corrupted file(s) in Index: %s' % (corrupted_files_idx_len, corrupted_files_idx))
        print('Total of corrupted files: %d' % (corrupted_files_obj_len + corrupted_files_idx_len))

    def show(self, spec):
        repo_type = self.__repo_type
        try:
            metadata_path = get_metadata_path(self.__config, repo_type)
            refs_path = get_refs_path(self.__config, repo_type)
        except Exception as e:
            log.error(e, class_name=REPOSITORY_CLASS_NAME)
            return
        r = Refs(refs_path, spec, repo_type)
        tag, sha = r.head()
        if tag is None:
            log.info('No HEAD for [%s]' % spec, class_name=LOCAL_REPOSITORY_CLASS_NAME)
            return

        m = Metadata('', metadata_path, self.__config, repo_type)

        m.checkout(tag)

        m.show(spec)

        m.checkout('master')

    def _tag_exists(self, tag):
        md = MetadataManager(self.__config, self.__repo_type)
        # check if tag already exists in the ml-git repository
        tags = md._tag_exists(tag)
        if len(tags) == 0:
            log.error('Tag [%s] does not exist in this repository' % tag, class_name=LOCAL_REPOSITORY_CLASS_NAME)
            return False
        return True

    def _initialize_repository_on_the_fly(self):
        if os.path.exists(get_global_config_path()):
            log.info('Initializing the project with global settings', class_name=REPOSITORY_CLASS_NAME)
            init_mlgit()
            save_global_config_in_local()
            metadata_path = get_metadata_path(self.__config)
            if not os.path.exists(metadata_path):
                Metadata('', metadata_path, self.__config, self.__repo_type).init()
            return metadata_path
        raise RootPathException('You are not in an initialized ml-git repository and do not have a global configuration.')

    def checkout(self, tag, samples, options):
        try:
            metadata_path = get_metadata_path(self.__config)
        except RootPathException as e:
            log.warn(e, class_name=REPOSITORY_CLASS_NAME)
            metadata_path = self._initialize_repository_on_the_fly()
        dt_tag, lb_tag = self._checkout(tag, samples, options)
        options['with_dataset'] = False
        options['with_labels'] = False
        if dt_tag is not None:
            try:
                self.__repo_type = 'dataset'
                m = Metadata('', metadata_path, self.__config, self.__repo_type)
                log.info('Initializing related dataset download', class_name=REPOSITORY_CLASS_NAME)
                if not m.check_exists():
                    m.init()
                self._checkout(dt_tag, samples, options)
            except Exception as e:
                log.error('LocalRepository: [%s]' % e, class_name=REPOSITORY_CLASS_NAME)
        if lb_tag is not None:
            try:
                self.__repo_type = 'labels'
                m = Metadata('', metadata_path, self.__config, self.__repo_type)
                log.info('Initializing related labels download', class_name=REPOSITORY_CLASS_NAME)
                if not m.check_exists():
                    m.init()
                self._checkout(lb_tag, samples, options)
            except Exception as e:
                log.error('LocalRepository: [%s]' % e, class_name=REPOSITORY_CLASS_NAME)

    '''Performs a fsck on remote store w.r.t. some specific ML artefact version'''

    def remote_fsck(self, spec, retries=2, thorough=False, paranoid=False):
        repo_type = self.__repo_type
        try:
            metadata_path = get_metadata_path(self.__config, repo_type)
            objects_path = get_objects_path(self.__config, repo_type)
            refs_path = get_refs_path(self.__config, repo_type)
            ref = Refs(refs_path, spec, repo_type)
            tag, sha = ref.branch()

            categories_path = get_path_with_categories(tag)

            self._checkout_ref(tag)
            spec_path, spec_file = search_spec_file(self.__repo_type, spec, categories_path)

        except Exception as e:
            log.error(e, class_name=REPOSITORY_CLASS_NAME)
            return
        if spec_path is None:
            return

        full_spec_path = os.path.join(spec_path, spec_file)

        r = LocalRepository(self.__config, objects_path, repo_type)

        r.remote_fsck(metadata_path, tag, full_spec_path, retries, thorough, paranoid)

        # ensure first we're on master !
        self._checkout_ref('master')

    '''Download data from a specific ML entity version into the workspace'''

    def _checkout(self, tag, samples, options):
        dataset = options['with_dataset']
        labels = options['with_labels']
        retries = options['retry']
        force_get = options['force']
        bare = options['bare']
        version = options['version']
        repo_type = self.__repo_type
        try:
            cache_path = get_cache_path(self.__config, repo_type)
            metadata_path = get_metadata_path(self.__config, repo_type)
            objects_path = get_objects_path(self.__config, repo_type)
            refs_path = get_refs_path(self.__config, repo_type)

            if not re.search(RGX_TAG_FORMAT, tag):
                metadata_path = get_metadata_path(self.__config, repo_type)
                metadata = Metadata(tag, metadata_path, self.__config, repo_type)
                tag = metadata.get_tag(tag, version)
                if not tag:
                    return None, None
            elif not self._tag_exists(tag):
                return None, None
            categories_path, spec_name, _ = spec_parse(tag)
            root_path = get_root_path()
            ws_path = os.path.join(root_path, os.sep.join([repo_type, categories_path]))
            ensure_path_exists(ws_path)
        except Exception as e:
            log.error(e, class_name=LOCAL_REPOSITORY_CLASS_NAME)
            return None, None

        ref = Refs(refs_path, spec_name, repo_type)
        cur_tag, _ = ref.branch()

        if cur_tag == tag:
            log.info('already at tag [%s]' % tag, class_name=REPOSITORY_CLASS_NAME)
            return None, None

        local_rep = LocalRepository(self.__config, objects_path, repo_type)
        # check if no data left untracked/uncommitted. otherwise, stop.
        if not force_get and local_rep.exist_local_changes(spec_name) is True:
            return None, None

        try:
            self._checkout_ref(tag)
        except Exception:
            log.error('Unable to checkout to %s' % tag, class_name=REPOSITORY_CLASS_NAME)
            return None, None

<<<<<<< HEAD
        spec_path = os.path.join(metadata_path, categories_path, spec_name + SPEC_EXTENSION)

        if dataset is True:
            dataset_tag = get_entity_tag(spec_path, repo_type, 'dataset')
        if labels is True:
            labels_tag = get_entity_tag(spec_path, repo_type, 'labels')
=======
        dataset_tag, labels_tag = self._get_related_tags(categories_path, dataset, labels, metadata_path, repo_type, spec_name)
>>>>>>> 1c8bfd42

        fetch_success = self._fetch(tag, samples, retries, bare)

        if not fetch_success:
            objs = Objects('', objects_path)
            objs.fsck(remove_corrupted=True)
            self._checkout_ref('master')
            return None, None

        try:
            spec_index_path = os.path.join(get_index_metadata_path(self.__config, repo_type), spec_name)
        except Exception:
            return
<<<<<<< HEAD
        if os.path.exists(spec_index_path):
            if os.path.exists(os.path.join(spec_index_path, spec_name + SPEC_EXTENSION)):
                os.unlink(os.path.join(spec_index_path, spec_name + SPEC_EXTENSION))
            if os.path.exists(os.path.join(spec_index_path, 'README.md')):
                os.unlink(os.path.join(spec_index_path, 'README.md'))
=======
        self._delete_spec_and_readme(spec_index_path, spec_name)
>>>>>>> 1c8bfd42

        try:
            r = LocalRepository(self.__config, objects_path, repo_type)
            r.checkout(cache_path, metadata_path, ws_path, tag, samples, bare)
        except OSError as e:
            self._checkout_ref('master')
            if e.errno == errno.ENOSPC:
                log.error('There is not enough space in the disk. Remove some files and try again.',
                          class_name=REPOSITORY_CLASS_NAME)
            else:
                log.error('An error occurred while creating the files into workspace: %s \n.' % e,
                          class_name=REPOSITORY_CLASS_NAME)
                return None, None
        except Exception as e:
            self._checkout_ref('master')
            log.error('An error occurred while creating the files into workspace: %s \n.' % e,
                      class_name=REPOSITORY_CLASS_NAME)
            return None, None

        m = Metadata('', metadata_path, self.__config, repo_type)
        sha = m.sha_from_tag(tag)
        ref.update_head(tag, sha)

        # restore to master/head
        self._checkout_ref('master')
        return dataset_tag, labels_tag

    def _delete_spec_and_readme(self, spec_index_path, spec_name):
        if os.path.exists(spec_index_path):
            if os.path.exists(os.path.join(spec_index_path, spec_name + '.spec')):
                os.unlink(os.path.join(spec_index_path, spec_name + '.spec'))
            if os.path.exists(os.path.join(spec_index_path, 'README.md')):
                os.unlink(os.path.join(spec_index_path, 'README.md'))

    def _get_related_tags(self, categories_path, dataset, labels, metadata_path, repo_type,
                          spec_name):
        dataset_tag, labels_tag = None, None
        spec_path = os.path.join(metadata_path, categories_path, spec_name + '.spec')
        if dataset is True:
            dataset_tag = get_entity_tag(spec_path, repo_type, 'dataset')
        if labels is True:
            labels_tag = get_entity_tag(spec_path, repo_type, 'labels')
        return dataset_tag, labels_tag

    def reset(self, spec, reset_type, head):
        log.info('Initializing reset [%s] [%s] of commit. ' % (reset_type, head), class_name=REPOSITORY_CLASS_NAME)
        if (reset_type == '--soft' or reset_type == '--mixed') and head == HEAD:
            return
        try:
            repo_type = self.__repo_type
            metadata_path = get_metadata_path(self.__config, repo_type)
            index_path = get_index_path(self.__config, repo_type)
            refs_path = get_refs_path(self.__config, repo_type)
            object_path = get_objects_path(self.__config, repo_type)
            met = Metadata(spec, metadata_path, self.__config, repo_type)
            ref = Refs(refs_path, spec, repo_type)
            idx = MultihashIndex(spec, index_path, object_path)
            fidx = FullIndex(spec, index_path)
        except Exception as e:
            log.error(e, class_name=REPOSITORY_CLASS_NAME)
            return

        # get tag before reset
        tag = met.get_current_tag()
        categories_path = get_path_with_categories(str(tag))
        # current manifest file before reset
        manifest_path = os.path.join(metadata_path, categories_path, spec, MANIFEST_FILE)
        _manifest = Manifest(manifest_path).load()

        if head == HEAD_1:  # HEAD~1
            try:
                # reset the repo
                met.reset()
            except Exception:
                return

        # get tag after reset
        tag_after_reset = met.get_current_tag()
        sha = met.sha_from_tag(tag_after_reset)

        # update ml-git ref HEAD
        ref.update_head(str(tag_after_reset), sha)

        # # get path to reset workspace in case of --hard
        path, file = None, None
        try:
            path, file = search_spec_file(self.__repo_type, spec, categories_path)
        except Exception as e:
            log.error(e, class_name=REPOSITORY_CLASS_NAME)

        if reset_type == '--hard' and path is None:
            return

        # get manifest from metadata after reset
        _manifest_changed = Manifest(manifest_path)

        hash_files, file_names = _manifest_changed.get_diff(_manifest)
        idx_mf = idx.get_index().load()

        if reset_type == '--soft':
            # add in index/metadata/<entity-name>/MANIFEST
            idx.update_index_manifest(idx_mf)
            idx.update_index_manifest(hash_files)
            fidx.update_index_status(file_names, Status.a.name)

        else:  # --hard or --mixed
            # remove hash from index/hashsh/store.log
            file_names.update(*idx_mf.values())
            objs = MultihashFS(index_path)
            for key_hash in hash_files:
                objs.remove_hash(key_hash)
            idx.remove_manifest()
            fidx.remove_from_index_yaml(file_names)
            fidx.remove_uncommitted()

        if reset_type == '--hard':  # reset workspace
            remove_from_workspace(file_names, path, spec)

    def import_files(self, object, path, directory, retry, bucket):
        err_msg = 'Invalid ml-git project!'

        try:
            root = get_root_path()
            root_dir = os.path.join(root, directory)
        except Exception:
            log.error(err_msg, class_name=REPOSITORY_CLASS_NAME)
            return

        local = LocalRepository(self.__config, get_objects_path(self.__config, self.__repo_type), self.__repo_type)
        bucket_name = bucket['bucket_name']
        store_type = bucket['store_type']
        local.change_config_store(bucket['profile'], bucket_name, store_type, region=bucket['region'], endpoint_url=bucket['endpoint_url'])
        local.import_files(object, path, root_dir, retry, '{}://{}'.format(store_type, bucket_name))

    def unlock_file(self, spec, file_path):
        repo_type = self.__repo_type

        if not validate_config_spec_hash(self.__config):
            log.error('.ml-git/config.yaml invalid.  It should look something like this:\n%s'
                      % get_yaml_str(get_sample_config_spec('somebucket', 'someprofile', 'someregion')),
                      class_name=REPOSITORY_CLASS_NAME)
            return None

        path, file = None, None
        try:
            refs_path = get_refs_path(self.__config, repo_type)
            objects_path = get_objects_path(self.__config, repo_type)
            index_path = get_index_path(self.__config, repo_type)
            cache_path = get_cache_path(self.__config, repo_type)

            ref = Refs(refs_path, spec, repo_type)
            tag, sha = ref.branch()
            categories_path = get_path_with_categories(tag)

            path, file = search_spec_file(self.__repo_type, spec, categories_path)
        except Exception as e:
            log.error(e, class_name=REPOSITORY_CLASS_NAME)
            return

        if path is None:
            return

        spec_path = os.path.join(path, file)
        spec_file = yaml_load(spec_path)

        try:
            mutability = spec_file[repo_type]['mutability']
            if mutability not in list(map(lambda c: c.value, Mutability)):
                log.error('Invalid mutability type.', class_name=REPOSITORY_CLASS_NAME)
                return
        except Exception:
            log.info('The spec does not have the \'mutability\' property set. Default: strict.',
                     class_name=REPOSITORY_CLASS_NAME)
            return

        if mutability != Mutability.STRICT.value:
            try:
                local = LocalRepository(self.__config, objects_path, repo_type)
                local.unlock_file(path, file_path, index_path, objects_path, spec, cache_path)
            except Exception as e:
                log.error(e, class_name=REPOSITORY_CLASS_NAME)
                return
        else:
            log.error('You cannot use this command for this entity because mutability cannot be strict.',
                      class_name=REPOSITORY_CLASS_NAME)

    def create_config_store(self, store_type, credentials_path):
        bucket = {'credentials-path': credentials_path}
        self.__config['store'][store_type] = {store_type: bucket}

    def create(self, kwargs):
        artifact_name = kwargs['artifact_name']
        categories = list(kwargs['category'])
        version = int(kwargs['version_number'])
        imported_dir = kwargs['import']
        store_type = kwargs['store_type']
        bucket_name = kwargs['bucket_name']
        start_wizard = kwargs['wizard_config']
        import_url = kwargs['import_url']
        unzip_file = kwargs['unzip']
        credentials_path = kwargs['credentials_path']
        repo_type = self.__repo_type
        try:
            create_workspace_tree_structure(repo_type, artifact_name, categories, store_type, bucket_name, version,
                                            imported_dir)
            if start_wizard:
                has_new_store, store_type, bucket, profile, endpoint_url, git_repo = start_wizard_questions(repo_type)
                if has_new_store:
                    store_add(store_type, bucket, profile, endpoint_url)
                update_store_spec(repo_type, artifact_name, store_type, bucket)
                remote_add(repo_type, git_repo)
            if import_url:
                self.create_config_store('gdrive', credentials_path)
                local = LocalRepository(self.__config, get_objects_path(self.__config, repo_type))
                destine_path = os.path.join(repo_type, artifact_name, 'data')
                local.import_file_from_url(destine_path, import_url, StoreType.GDRIVE.value)
            if unzip_file:
                log.info('Unzipping files', CLASS_NAME=REPOSITORY_CLASS_NAME)
                data_path = os.path.join(get_root_path(), repo_type, artifact_name, 'data')
                unzip_files_in_directory(data_path)
            log.info("Project Created.", CLASS_NAME=REPOSITORY_CLASS_NAME)
        except Exception as e:
            if not isinstance(e, PermissionError):
                clear(os.path.join(repo_type, artifact_name))
            if isinstance(e, KeyboardInterrupt):
                log.info("Create command aborted!", class_name=REPOSITORY_CLASS_NAME)
            else:
                log.error(e, CLASS_NAME=REPOSITORY_CLASS_NAME)

    def clone_config(self, url, folder=None, track=False):
        if clone_config_repository(url, folder, track):
            self.__config = config_load()
            m = Metadata('', get_metadata_path(self.__config), self.__config)
            m.clone_config_repo()

    def export(self, bucket, tag, retry):
        try:
            categories_path, spec_name, _ = spec_parse(tag)
            get_root_path()
            if not self._tag_exists(tag):
                return None, None
        except InvalidGitRepositoryError:
            log.error('You are not in an initialized ml-git repository.', class_name=LOCAL_REPOSITORY_CLASS_NAME)
            return None, None
        except Exception as e:
            log.error(e, class_name=LOCAL_REPOSITORY_CLASS_NAME)
            return None, None

        try:
            self._checkout_ref(tag)
        except Exception:
            log.error('Unable to checkout to %s' % tag, class_name=REPOSITORY_CLASS_NAME)
            return None, None

        local = LocalRepository(self.__config, get_objects_path(self.__config, self.__repo_type), self.__repo_type)
        local.export_tag(get_metadata_path(self.__config, self.__repo_type), tag, bucket, retry)

        self._checkout_ref('master')

    def log(self, spec, stat=False, fullstat=False):

        try:
            repo_type = self.__repo_type
            metadata_path = get_metadata_path(self.__config, repo_type)
            metadata = Metadata(spec, metadata_path, self.__config, repo_type)
            index_path = get_index_path(self.__config, repo_type)

            log_info = metadata.get_log_info(spec, fullstat)

        except Exception as e:
            log.error(e, class_name=REPOSITORY_CLASS_NAME)
            return
        fidx = FullIndex(spec, index_path)
        if stat or fullstat:
            workspace_size = fidx.get_total_size()

            amount_message = 'Total of files: %s' % fidx.get_total_count()
            size_message = 'Workspace size: %s' % size(workspace_size, system=alternative)

            workspace_info = '------------------------------------------------- \n{}\t{}' \
                .format(amount_message, size_message)

            log_info = '{}\n{}'.format(log_info, workspace_info)

        log.info(log_info, class_name=REPOSITORY_CLASS_NAME)

    def metadata_exists(self, entity):
        self.__repo_type = entity
        entity_metadata_path = get_metadata_path(self.__config, self.__repo_type)
        metadata = Metadata('', entity_metadata_path, self.__config, self.__repo_type)
        return metadata.check_exists()

    def update_entities_metadata(self):
        any_metadata = False
        for entity in EntityType:
            if self.metadata_exists(entity.value):
                self.update()
                any_metadata = True
        if not any_metadata:
            log.error(output_messages['ERROR_UNINITIALIZED_METADATA'], class_name=REPOSITORY_CLASS_NAME)


if __name__ == '__main__':
    config = config_load()
    r = Repository(config)
    r.init()
    r.add('dataset-ex')
    r.commit('dataset-ex')
    r.status('dataset-ex')<|MERGE_RESOLUTION|>--- conflicted
+++ resolved
@@ -18,11 +18,7 @@
     get_index_metadata_path, create_workspace_tree_structure, start_wizard_questions, config_load, \
     get_global_config_path, save_global_config_in_local
 from ml_git.constants import REPOSITORY_CLASS_NAME, LOCAL_REPOSITORY_CLASS_NAME, HEAD, HEAD_1, Mutability, StoreType, \
-<<<<<<< HEAD
-    MANIFEST_FILE, SPEC_EXTENSION
-=======
-    RGX_TAG_FORMAT, EntityType
->>>>>>> 1c8bfd42
+    RGX_TAG_FORMAT, EntityType, MANIFEST_FILE, SPEC_EXTENSION
 from ml_git.file_system.cache import Cache
 from ml_git.file_system.hashfs import MultihashFS
 from ml_git.file_system.index import MultihashIndex, Objects, Status, FullIndex
@@ -136,47 +132,38 @@
             pass
 
         # get version of current manifest file
-<<<<<<< HEAD
+        manifest = self._get_current_manifest_file(m, tag)
+
+        try:
+            # adds chunks to ml-git Index
+            log.info('%s adding path [%s] to ml-git index' % (repo_type, path), class_name=REPOSITORY_CLASS_NAME)
+            with change_mask_for_routine(is_shared_objects):
+                idx = MultihashIndex(spec, index_path, objects_path, mutability, cache_path)
+                idx.add(path, manifest, file_path)
+
+            # create hard links in ml-git Cache
+            self.create_hard_links_in_cache(cache_path, index_path, is_shared_cache, mutability, path, spec)
+        except Exception as e:
+            log.error(e, class_name=REPOSITORY_CLASS_NAME)
+            return None
+
+        if bump_version and not increment_version_in_spec(spec_path, self.__repo_type):
+            return None
+
+        idx.add_metadata(path, file)
+
+        self._check_corrupted_files(spec, repo)
+
+        # Run file check
+        if run_fsck:
+            self.fsck()
+
+    def _get_current_manifest_file(self, m, tag):
         manifest = ''
         if tag is not None:
             m.checkout(tag)
             md_metadata_path = m.get_metadata_path(tag)
             manifest = os.path.join(md_metadata_path, MANIFEST_FILE)
-            m.checkout('master')
-=======
-        manifest = self._get_current_manifest_file(m, tag)
->>>>>>> 1c8bfd42
-
-        try:
-            # adds chunks to ml-git Index
-            log.info('%s adding path [%s] to ml-git index' % (repo_type, path), class_name=REPOSITORY_CLASS_NAME)
-            with change_mask_for_routine(is_shared_objects):
-                idx = MultihashIndex(spec, index_path, objects_path, mutability, cache_path)
-                idx.add(path, manifest, file_path)
-
-            # create hard links in ml-git Cache
-            self.create_hard_links_in_cache(cache_path, index_path, is_shared_cache, mutability, path, spec)
-        except Exception as e:
-            log.error(e, class_name=REPOSITORY_CLASS_NAME)
-            return None
-
-        if bump_version and not increment_version_in_spec(spec_path, self.__repo_type):
-            return None
-
-        idx.add_metadata(path, file)
-
-        self._check_corrupted_files(spec, repo)
-
-        # Run file check
-        if run_fsck:
-            self.fsck()
-
-    def _get_current_manifest_file(self, m, tag):
-        manifest = ''
-        if tag is not None:
-            m.checkout(tag)
-            md_metadata_path = m.get_metadata_path(tag)
-            manifest = os.path.join(md_metadata_path, 'MANIFEST.yaml')
             m.checkout('master')
         return manifest
 
@@ -724,16 +711,7 @@
             log.error('Unable to checkout to %s' % tag, class_name=REPOSITORY_CLASS_NAME)
             return None, None
 
-<<<<<<< HEAD
-        spec_path = os.path.join(metadata_path, categories_path, spec_name + SPEC_EXTENSION)
-
-        if dataset is True:
-            dataset_tag = get_entity_tag(spec_path, repo_type, 'dataset')
-        if labels is True:
-            labels_tag = get_entity_tag(spec_path, repo_type, 'labels')
-=======
         dataset_tag, labels_tag = self._get_related_tags(categories_path, dataset, labels, metadata_path, repo_type, spec_name)
->>>>>>> 1c8bfd42
 
         fetch_success = self._fetch(tag, samples, retries, bare)
 
@@ -747,15 +725,7 @@
             spec_index_path = os.path.join(get_index_metadata_path(self.__config, repo_type), spec_name)
         except Exception:
             return
-<<<<<<< HEAD
-        if os.path.exists(spec_index_path):
-            if os.path.exists(os.path.join(spec_index_path, spec_name + SPEC_EXTENSION)):
-                os.unlink(os.path.join(spec_index_path, spec_name + SPEC_EXTENSION))
-            if os.path.exists(os.path.join(spec_index_path, 'README.md')):
-                os.unlink(os.path.join(spec_index_path, 'README.md'))
-=======
         self._delete_spec_and_readme(spec_index_path, spec_name)
->>>>>>> 1c8bfd42
 
         try:
             r = LocalRepository(self.__config, objects_path, repo_type)
@@ -785,8 +755,8 @@
 
     def _delete_spec_and_readme(self, spec_index_path, spec_name):
         if os.path.exists(spec_index_path):
-            if os.path.exists(os.path.join(spec_index_path, spec_name + '.spec')):
-                os.unlink(os.path.join(spec_index_path, spec_name + '.spec'))
+            if os.path.exists(os.path.join(spec_index_path, spec_name + SPEC_EXTENSION)):
+                os.unlink(os.path.join(spec_index_path, spec_name + SPEC_EXTENSION))
             if os.path.exists(os.path.join(spec_index_path, 'README.md')):
                 os.unlink(os.path.join(spec_index_path, 'README.md'))
 
