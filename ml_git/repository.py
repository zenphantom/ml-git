"""
© Copyright 2020 HP Development Company, L.P.
SPDX-License-Identifier: GPL-2.0-only
"""
import errno
import os
import re
import shutil

import humanize
from git import InvalidGitRepositoryError, GitError
from halo import Halo

from ml_git import log
from ml_git.admin import remote_add, storage_add, clone_config_repository, init_mlgit, remote_del
from ml_git.config import get_index_path, get_objects_path, get_cache_path, get_metadata_path, get_refs_path, \
    validate_config_spec_hash, validate_spec_hash, get_sample_config_spec, get_sample_spec_doc, \
    get_index_metadata_path, create_workspace_tree_structure, start_wizard_questions, config_load, \
    get_global_config_path, save_global_config_in_local
from ml_git.constants import REPOSITORY_CLASS_NAME, LOCAL_REPOSITORY_CLASS_NAME, HEAD, HEAD_1, Mutability, StorageType, \
    RGX_TAG_FORMAT, EntityType, MANIFEST_FILE, SPEC_EXTENSION, MANIFEST_KEY, STATUS_NEW_FILE, STATUS_DELETED_FILE, \
    STORAGE_KEY
from ml_git.file_system.cache import Cache
from ml_git.file_system.hashfs import MultihashFS
from ml_git.file_system.index import MultihashIndex, Status, FullIndex
from ml_git.file_system.local import LocalRepository
from ml_git.file_system.objects import Objects
from ml_git.manifest import Manifest
from ml_git.metadata import Metadata, MetadataManager
from ml_git.ml_git_message import output_messages
from ml_git.plugin_interface.data_plugin_constants import COMPARE_SPECS, GET_STATUS_OUTPUT
from ml_git.plugin_interface.plugin_especialization import PluginCaller
from ml_git.refs import Refs
from ml_git.spec import spec_parse, search_spec_file, increment_version_in_spec, get_entity_tag, update_storage_spec, \
    validate_bucket_name, set_version_in_spec, get_entity_dir, SearchSpecException
from ml_git.tag import UsrTag
from ml_git.utils import yaml_load, ensure_path_exists, get_root_path, \
    RootPathException, change_mask_for_routine, clear, get_yaml_str, unzip_files_in_directory, \
    remove_from_workspace, disable_exception_traceback, group_files_by_path


class Repository(object):
    def __init__(self, config, repo_type=EntityType.DATASETS):

        self._validate_entity_type(repo_type)
        self.__config = config
        self.__repo_type = repo_type

    '''initializes ml-git repository metadata'''

    def init(self):
        try:
            metadata_path = get_metadata_path(self.__config)
            m = Metadata('', metadata_path, self.__config, self.__repo_type)
            m.init()
        except Exception as e:
            log.error(e, class_name=REPOSITORY_CLASS_NAME)
            return

    def repo_remote_add(self, repo_type, mlgit_remote, global_conf=False):
        try:
            remote_add(repo_type, mlgit_remote, global_conf)
            self.__config = config_load()
            metadata_path = get_metadata_path(self.__config)
            m = Metadata('', metadata_path, self.__config, self.__repo_type)
            m.remote_set_url(mlgit_remote)
        except Exception as e:
            log.error(e, class_name=REPOSITORY_CLASS_NAME)
            return

    def repo_remote_del(self, global_conf=False):
        try:
            metadata_path = get_metadata_path(self.__config)
            metadata = Metadata('', metadata_path, self.__config, self.__repo_type)
            if metadata.delete_git_reference():
                remote_del(self.__repo_type, global_conf)
        except Exception as e:
            log.error(e, class_name=REPOSITORY_CLASS_NAME)
            return

    '''Add dir/files to the ml-git index'''

    def add(self, spec, file_path, bump_version=False, run_fsck=False, metrics='', metrics_file_path=''):
        repo_type = self.__repo_type

        is_shared_objects = 'objects_path' in self.__config[repo_type]
        is_shared_cache = 'cache_path' in self.__config[repo_type]

        if not validate_config_spec_hash(self.__config):
            log.error(output_messages['ERROR_INVALID_YAML_CONFIG']
                      % get_yaml_str(get_sample_config_spec('somebucket', 'someprofile', 'someregion')),
                      class_name=REPOSITORY_CLASS_NAME)
            return None

        path, file = None, None
        try:

            refs_path = get_refs_path(self.__config, repo_type)
            index_path = get_index_path(self.__config, repo_type)
            metadata_path = get_metadata_path(self.__config, repo_type)
            cache_path = get_cache_path(self.__config, repo_type)
            objects_path = get_objects_path(self.__config, repo_type)
            repo = LocalRepository(self.__config, objects_path, repo_type)
            mutability, check_mutability = repo.get_mutability_from_spec(spec, repo_type)
            sampling_flag = os.path.exists(os.path.join(index_path, 'metadata', spec, 'sampling'))
            if sampling_flag:
                log.error(output_messages['INFO_CANNOT_ADD_NEW_DATA_AN_ENTITY'],
                          class_name=REPOSITORY_CLASS_NAME)
                return
            if not mutability:
                return
            if not check_mutability:
                log.error(output_messages['ERROR_MUTABILITY_CANNOT_CHANGE'], class_name=REPOSITORY_CLASS_NAME)
                return
            if not self._has_new_data(repo, spec):
                return None
            ref = Refs(refs_path, spec, repo_type)
            tag, sha = ref.branch()

            path, file = search_spec_file(self.__repo_type, spec)
        except Exception as e:
            log.error(e, class_name=REPOSITORY_CLASS_NAME)
            return

        if path is None:
            return
        spec_path = os.path.join(path, file)
        if not self._is_spec_valid(spec_path):
            return None

        try:
            repo.add_metrics(spec_path, metrics, metrics_file_path)
        except FileNotFoundError as e:
            log.error(e, class_name=REPOSITORY_CLASS_NAME)
            return

        # Check tag before anything to avoid creating unstable state
        log.debug(output_messages['DEBUG_TAG_CHECK_REPOSITORY'], class_name=REPOSITORY_CLASS_NAME)

        m = Metadata(spec, metadata_path, self.__config, repo_type)

        if not m.check_exists():
            log.error(output_messages['ERROR_NOT_INITIALIZED'] % self.__repo_type, class_name=REPOSITORY_CLASS_NAME)
            return

        try:
            m.update()
        except Exception:
            pass

        # get version of current manifest file
        manifest = self._get_current_manifest_file(m, tag)

        try:
            # adds chunks to ml-git Index
            log.info(output_messages['INFO_ADDING_PATH_TO'] % (repo_type, path), class_name=REPOSITORY_CLASS_NAME)
            with change_mask_for_routine(is_shared_objects):
                idx = MultihashIndex(spec, index_path, objects_path, mutability, cache_path)
                idx.add(path, manifest, file_path)

            # create hard links in ml-git Cache
            self.create_hard_links_in_cache(cache_path, index_path, is_shared_cache, mutability, path, spec)
        except Exception as e:
            log.error(e, class_name=REPOSITORY_CLASS_NAME)
            return None

        if bump_version and not increment_version_in_spec(spec_path, self.__repo_type):
            return None

        idx.add_metadata(path, file)

        self._check_corrupted_files(spec, repo)

        # Run file check
        if run_fsck:
            self.fsck()

    def _validate_entity_type(self, repo_type):
        another_valid_types = ['repository', 'project']
        type_list = EntityType.to_list() + another_valid_types

        if repo_type not in type_list:
            with disable_exception_traceback():
                raise RuntimeError(output_messages['ERROR_INVALID_ENTITY_TYPE'])

    def _get_current_manifest_file(self, m, tag):
        manifest = ''
        if tag is not None:
            m.checkout(tag)
            md_metadata_path = m.get_metadata_path(tag)
            manifest = os.path.join(md_metadata_path, MANIFEST_FILE)
            m.checkout()
        return manifest

    def _is_spec_valid(self, spec_path):
        spec_file = yaml_load(spec_path)
        if not validate_spec_hash(spec_file, self.__repo_type):
            log.error(
                'Invalid %s spec in %s.  It should look something like this:\n%s'
                % (self.__repo_type, spec_path, get_sample_spec_doc('somebucket', self.__repo_type)),
                class_name=REPOSITORY_CLASS_NAME
            )
            return False
        if not validate_bucket_name(spec_file[self.__repo_type], self.__config):
            return False
        return True

    def _has_new_data(self, repo, spec):
        _, deleted, untracked_files, _, changed_files = repo.status(spec, status_directory='', log_errors=False)
        if deleted is None and untracked_files is None and changed_files is None:
            return False
        elif len(deleted) == 0 and len(untracked_files) == 0 and len(changed_files) == 0:
            log.info(output_messages['INFO_NO_NEW_DATA_TO_ADD'], class_name=REPOSITORY_CLASS_NAME)
            return False
        return True

    @Halo(text='Creating hard links in cache', spinner='dots')
    def create_hard_links_in_cache(self, cache_path, index_path, is_shared_cache, mutability, path, spec):
        mf = os.path.join(index_path, 'metadata', spec, MANIFEST_FILE)
        with change_mask_for_routine(is_shared_cache):
            if mutability in [Mutability.STRICT.value, Mutability.FLEXIBLE.value]:
                cache = Cache(cache_path, path, mf)
                cache.update()

    def _check_corrupted_files(self, spec, repo):
        try:
            corrupted_files = repo.get_corrupted_files(spec)
            if corrupted_files is not None and len(corrupted_files) > 0:
                print('\n')
                log.warn(output_messages['INFO_CORRUPTED_CANNOT_BE_ADD'],
                         class_name=REPOSITORY_CLASS_NAME)
                for file in corrupted_files:
                    print('\t %s' % file)
        except Exception as e:
            log.error(e, class_name=REPOSITORY_CLASS_NAME)
            return

    def branch(self, spec):
        try:
            repo_type = self.__repo_type
            refs_path = get_refs_path(self.__config, repo_type)
            r = Refs(refs_path, spec, repo_type)
            print(r.branch())
        except Exception as e:
            log.error(e, class_name=REPOSITORY_CLASS_NAME)
            return

    '''prints status of changes in the index and changes not yet tracked or staged'''

    def __load_plugin_caller(self, path, spec):
        spec_content = yaml_load(os.path.join(path, spec))
        return PluginCaller(spec_content[self.__repo_type][MANIFEST_KEY])

    def status(self, spec, full_option, status_directory):
        repo_type = self.__repo_type
        try:
            objects_path = get_objects_path(self.__config, repo_type)
            repo = LocalRepository(self.__config, objects_path, repo_type)
<<<<<<< HEAD
            log.info(output_messages['INFO_STATUS_OF'] % (repo_type, spec), class_name=REPOSITORY_CLASS_NAME)
=======
            log.info('%s: status of ml-git index for [%s]' % (repo_type, spec), class_name=REPOSITORY_CLASS_NAME)
            path, spec_file = search_spec_file(self.__repo_type, spec)
            plugin_caller = self.__load_plugin_caller(path, spec_file)
>>>>>>> 93357961
            new_files, deleted_files, untracked_files, corruped_files, changed_files = repo.status(spec, status_directory)
            specialized_plugin_data = plugin_caller.call(GET_STATUS_OUTPUT, path, untracked_files, new_files, full_option)
        except Exception as e:
            log.error(e, class_name=REPOSITORY_CLASS_NAME)
            return

        untracked_specialized, new_files_specialized, total_registry = None, None, None
        if specialized_plugin_data:
            untracked_specialized, new_files_specialized, total_registry = specialized_plugin_data

        if new_files is not None and deleted_files is not None and untracked_files is not None:
            print('Changes to be committed:')

            if new_files_specialized:
                self._print_files(new_files_specialized, True, STATUS_NEW_FILE)
            else:
                self._print_files(new_files, full_option, STATUS_NEW_FILE)

            self._print_files(deleted_files, full_option, STATUS_DELETED_FILE)

            if total_registry:
                print(total_registry)

            print('\nUntracked files:')
            if untracked_specialized:
                self._print_files(untracked_specialized, True)
            else:
                self._print_files(untracked_files, full_option)

            print('\nCorrupted files:')
            self._print_files(corruped_files, full_option)

            if changed_files and len(changed_files) > 0:
                print('\nChanges not staged for commit:')
                self._print_files(changed_files, full_option)

    @staticmethod
    def _print_full_option(files, files_status=''):
        for file in files:
            print('\t%s%s' % (files_status, file))

    @staticmethod
    def _print_short(files, files_status):
        one_file = 1

        for base_path, path_files in files.items():
            if not base_path:
                print('\t%s%s' % (files_status, '\n\t'.join(path_files)))
            elif len(path_files) == one_file:
                print('\t%s%s' % (files_status, os.path.join(base_path, ''.join(path_files))))
            else:
                print('\t%s%s\t->\t%d FILES' % (files_status, base_path + '/', len(path_files)))

    def _print_files(self, files, full_option, files_status=''):

        print_method = self._print_full_option

        if not full_option:
            files = group_files_by_path(files)
            print_method = self._print_short

        print_method(files, files_status)

    @Halo(text='Checking removed files', spinner='dots')
    def _remove_deleted_files(self, idx, index_path, m, manifest, spec, deleted_files):
        fidx = FullIndex(spec, index_path)
        fidx.remove_deleted_files(deleted_files)
        idx.remove_deleted_files_index_manifest(deleted_files)
        m.remove_deleted_files_meta_manifest(manifest, deleted_files)

    def _update_metadata_directory(self, metadata, spec, ws_entity_dir, metadata_path):
        try:
            metadata_entity_dir = get_entity_dir(self.__repo_type, spec, root_path=metadata_path)
            if ws_entity_dir != metadata_entity_dir:
                metadata.move_metadata_dir(metadata_entity_dir, ws_entity_dir)
        except SearchSpecException:
            return

    '''commit changes present in the ml-git index to the ml-git repository'''
    def commit(self, spec, specs, version=None, run_fsck=False, msg=None):
        # Move chunks from index to .ml-git/objects
        repo_type = self.__repo_type
        try:
            index_path = get_index_path(self.__config, repo_type)
            objects_path = get_objects_path(self.__config, repo_type)
            metadata_path = get_metadata_path(self.__config, repo_type)
            refs_path = get_refs_path(self.__config, repo_type)
            repo = LocalRepository(self.__config, objects_path, repo_type)
            mutability, check_mutability = repo.get_mutability_from_spec(spec, repo_type)

            if not mutability:
                return

            if not check_mutability:
                log.error(output_messages['ERROR_MUTABILITY_CANNOT_CHANGE'], class_name=REPOSITORY_CLASS_NAME)
                return
        except Exception as e:
            log.error(e, class_name=REPOSITORY_CLASS_NAME)
            return

        ref = Refs(refs_path, spec, repo_type)
        spec_path, spec_file = search_spec_file(repo_type, spec)
        entity_dir = os.path.relpath(spec_path, os.path.join(get_root_path(), repo_type))

        path, file = None, None
        try:
            path, file = search_spec_file(self.__repo_type, spec)
        except Exception as e:
            log.error(e, class_name=REPOSITORY_CLASS_NAME)

        if path is None:
            return None, None, None

        spec_path = os.path.join(path, file)
        idx = MultihashIndex(spec, index_path, objects_path)

        if version:
            set_version_in_spec(version, spec_path, self.__repo_type)
            idx.add_metadata(path, file)

        # Check tag before anything to avoid creating unstable state
        log.debug(output_messages['DEBUG_TAG_CHECK'], class_name=REPOSITORY_CLASS_NAME)
        m = Metadata(spec, metadata_path, self.__config, repo_type)

        if not m.check_exists():
            log.error(output_messages['ERROR_NOT_INITIALIZED'] % self.__repo_type, class_name=REPOSITORY_CLASS_NAME)
            return

        full_metadata_path, entity_sub_path, metadata = m.tag_exists(index_path)
        if metadata is None:
            return None

        log.debug(output_messages['DEBUG_MESSAGE_VALUE'] % (index_path, objects_path), class_name=REPOSITORY_CLASS_NAME)
        # commit objects in index to ml-git objects
        o = Objects(spec, objects_path)
        changed_files, deleted_files = o.commit_index(index_path, path)

        bare_mode = os.path.exists(os.path.join(index_path, 'metadata', spec, 'bare'))

        if not bare_mode:
            self._update_metadata_directory(m, spec, entity_dir, metadata_path)
            manifest_path = os.path.join(metadata_path, os.path.dirname(entity_dir), spec, MANIFEST_FILE)
            manifest = m.get_metadata_manifest(manifest_path)
            self._remove_deleted_files(idx, index_path, m, manifest, spec, deleted_files)
            m.remove_files_added_after_base_tag(manifest, path)
        else:
            tag, _ = ref.branch()
            self._checkout_ref(tag)
        # update metadata spec & README.md
        # option --dataset-spec --labels-spec
        tag, sha = m.commit_metadata(index_path, specs, msg, changed_files, mutability, path)

        # update ml-git ref spec HEAD == to new SHA-1 / tag
        if tag is None:
            return None
        ref = Refs(refs_path, spec, repo_type)
        ref.update_head(tag, sha)

        # Run file check
        if run_fsck:
            self.fsck()

        return tag

    def list(self):
        repo_type = self.__repo_type
        try:
            metadata_path = get_metadata_path(self.__config, repo_type)
            m = Metadata('', metadata_path, self.__config, repo_type)
            if not m.check_exists():
                raise RuntimeError(output_messages['INFO_NOT_INITIALIZED'] % self.__repo_type)
            m.checkout()
            m.list(title='ML ' + repo_type)
        except GitError as g:
            error_message = g.stderr
            if 'did not match any file(s) known' in error_message:
                error_message = 'You don\'t have any entity being managed.'
            log.error(error_message, class_name=REPOSITORY_CLASS_NAME)
            return
        except Exception as e:
            log.error(e, class_name=REPOSITORY_CLASS_NAME)
            return

    def tag(self, spec, usr_tag):
        repo_type = self.__repo_type
        try:
            metadata_path = get_metadata_path(self.__config, repo_type)
            refs_path = get_refs_path(self.__config, repo_type)
            r = Refs(refs_path, spec, repo_type)
            curtag, sha = r.head()
        except Exception as e:
            log.error(e, class_name=REPOSITORY_CLASS_NAME)
            return False

        if curtag is None:
            log.error(output_messages['ERROR_NO_CURRENT_TAG_FOR'] % spec, class_name=REPOSITORY_CLASS_NAME)
            return False
        utag = UsrTag(curtag, usr_tag)

        # Check if usrtag exists before creating it
        log.debug(output_messages['DEBUG_TAG_CHECK_FOR'] % utag, class_name=REPOSITORY_CLASS_NAME)
        m = Metadata(spec, metadata_path, self.__config, repo_type)
        if m._usrtag_exists(utag) is True:
            log.error(output_messages['ERROR_TAG_ALREADY_EXISTS'] % utag, class_name=REPOSITORY_CLASS_NAME)
            return False

        # ensure metadata repository is at the current tag/sha version
        m = Metadata('', metadata_path, self.__config, repo_type)
        m.checkout(curtag)

        # TODO: format to something that could be used for a checkout:
        # format: _._user_.._ + curtag + _.._ + usrtag
        # at checkout with usrtag look for pattern _._ then find usrtag in the list (split on '_.._')
        # adds usrtag to the metadata repository

        m = Metadata(spec, metadata_path, self.__config, repo_type)
        try:
            m.tag_add(utag)
        except Exception as e:

            match = re.search("stderr: 'fatal:(.*)'$", e.stderr)
            err = match.group(1)
            log.error(err, class_name=REPOSITORY_CLASS_NAME)
            return
        log.info(output_messages['INFO_CREATE_TAG_SUCCESS'], class_name=REPOSITORY_CLASS_NAME)
        # checkout at metadata repository at master version
        m.checkout()
        return True

    def list_tag(self, spec):
        repo_type = self.__repo_type
        try:
            metadata_path = get_metadata_path(self.__config, repo_type)
            m = Metadata(spec, metadata_path, self.__config, repo_type)
            for tag in m.list_tags(spec):
                print(tag)
        except Exception as e:
            log.error(e, class_name=REPOSITORY_CLASS_NAME)
            return

    '''push all data related to a ml-git repository to the LocalRepository git repository and data storage'''

    def push(self, spec, retry=2, clear_on_fail=False):
        repo_type = self.__repo_type
        try:
            objects_path = get_objects_path(self.__config, repo_type)
            metadata_path = get_metadata_path(self.__config, repo_type)
        except Exception as e:
            log.error(e, class_name=REPOSITORY_CLASS_NAME)
            return

        met = Metadata(spec, metadata_path, self.__config, repo_type)
        fields = met.git_user_config()
        if None in fields.values():
            log.error(output_messages['ERROR_NAME_EMAIL_CONFIGURATION'], class_name=REPOSITORY_CLASS_NAME)

            log.error(output_messages['ERROR_USERNAME_CONFIG'], class_name=REPOSITORY_CLASS_NAME)
            log.error(output_messages['ERROR_USEREMAIL_CONFIG'], class_name=REPOSITORY_CLASS_NAME)
            return
        if met.fetch() is False:
            return

        spec_path, spec_file = None, None
        try:
            spec_path, spec_file = search_spec_file(self.__repo_type, spec)
        except Exception as e:
            log.error(e, class_name=REPOSITORY_CLASS_NAME)

        if spec_path is None:
            return

        full_spec_path = os.path.join(spec_path, spec_file)

        repo = LocalRepository(self.__config, objects_path, repo_type)
        ret = repo.push(objects_path, full_spec_path, retry, clear_on_fail)

        # ensure first we're on master !
        met.checkout()
        if ret == 0:
            # push metadata spec to LocalRepository git repository
            try:
                met.push()
            except Exception as e:
                log.error(e, class_name=REPOSITORY_CLASS_NAME)
                return
            MultihashFS(objects_path).reset_log()

    '''Retrieves only the metadata related to a ml-git repository'''

    def update(self):
        repo_type = self.__repo_type
        try:
            metadata_path = get_metadata_path(self.__config, repo_type)
            m = Metadata('', metadata_path, self.__config, repo_type)
            m.update()
        except GitError as error:
            log.error(output_messages['ERROR_METADATA_COULD_NOT_UPDATED'] % error.stderr, class_name=REPOSITORY_CLASS_NAME)
        except Exception as e:
            log.error(e, class_name=REPOSITORY_CLASS_NAME)

    '''Retrieve only the data related to a specific ML entity version'''

    def _fetch(self, tag, samples, retries=2, bare=False):
        repo_type = self.__repo_type
        try:
            objects_path = get_objects_path(self.__config, repo_type)
            metadata_path = get_metadata_path(self.__config, repo_type)
            # check if no data left untracked/uncommitted. othrewise, stop.
            local_rep = LocalRepository(self.__config, objects_path, repo_type)
            return local_rep.fetch(metadata_path, tag, samples, retries, bare)
        except Exception as e:
            log.error(e, class_name=REPOSITORY_CLASS_NAME)
            return

    def fetch_tag(self, tag, samples, retries=2):
        repo_type = self.__repo_type
        try:
            objects_path = get_objects_path(self.__config, repo_type)
            metadata_path = get_metadata_path(self.__config, repo_type)
            m = Metadata('', metadata_path, self.__config, repo_type)
            m.checkout(tag)

            fetch_success = self._fetch(tag, samples, retries)

            if not fetch_success:
                objs = Objects('', objects_path)
                objs.fsck(remove_corrupted=True)
                m.checkout()
        except Exception as e:
            log.error(e, class_name=REPOSITORY_CLASS_NAME)
            return

        # restore to master/head
        self._checkout_ref()

    def _checkout_ref(self, ref=None):
        repo_type = self.__repo_type
        metadata_path = get_metadata_path(self.__config, repo_type)
        m = Metadata('', metadata_path, self.__config, repo_type)

        if ref is None:
            ref = m.get_default_branch()

        m.checkout(ref)

    '''Performs fsck on several aspects of ml-git filesystem.
        TODO: add options like following:
        * detect:
            ** fast: performs checks on all blobs present in index / objects
            ** thorough: perform check on files within cache
        * fix:
            ** download again corrupted blob
            ** rebuild cache'''

    def fsck(self):
        repo_type = self.__repo_type
        try:
            objects_path = get_objects_path(self.__config, repo_type)
            index_path = get_index_path(self.__config, repo_type)
        except RootPathException:
            return
        o = Objects('', objects_path)
        corrupted_files_obj = o.fsck()
        corrupted_files_obj_len = len(corrupted_files_obj)

        idx = MultihashIndex('', index_path, objects_path)
        corrupted_files_idx = idx.fsck()
        corrupted_files_idx_len = len(corrupted_files_idx)

        print('[%d] corrupted file(s) in Local Repository: %s' % (corrupted_files_obj_len, corrupted_files_obj))
        print('[%d] corrupted file(s) in Index: %s' % (corrupted_files_idx_len, corrupted_files_idx))
        print('Total of corrupted files: %d' % (corrupted_files_obj_len + corrupted_files_idx_len))

    def show(self, spec):
        repo_type = self.__repo_type
        try:
            metadata_path = get_metadata_path(self.__config, repo_type)
            refs_path = get_refs_path(self.__config, repo_type)
        except Exception as e:
            log.error(e, class_name=REPOSITORY_CLASS_NAME)
            return
        r = Refs(refs_path, spec, repo_type)
        tag, sha = r.head()
        if tag is None:
            log.info(output_messages['INFO_NO_HEAD_FOR'] % spec, class_name=LOCAL_REPOSITORY_CLASS_NAME)
            return

        m = Metadata('', metadata_path, self.__config, repo_type)

        m.checkout(tag)

        m.show(spec)

        m.checkout()

    def _tag_exists(self, tag):
        md = MetadataManager(self.__config, self.__repo_type)
        # check if tag already exists in the ml-git repository
        tags = md._tag_exists(tag)
        if len(tags) == 0:
            log.error(output_messages['ERROR_TAG_NOT_EXISTS_REPOSITORY'] % tag, class_name=LOCAL_REPOSITORY_CLASS_NAME)
            return False
        return True

    def _initialize_repository_on_the_fly(self):
        if os.path.exists(get_global_config_path()):
            log.info(output_messages['INFO_INITIALIZING_PROJECT'], class_name=REPOSITORY_CLASS_NAME)
            init_mlgit()
            save_global_config_in_local()
            metadata_path = get_metadata_path(self.__config)
            if not os.path.exists(metadata_path):
                Metadata('', metadata_path, self.__config, self.__repo_type).init()
            return metadata_path
        raise RootPathException('You are not in an initialized ml-git repository and do not have a global configuration.')

    def checkout(self, tag, samples, options):
        try:
            metadata_path = get_metadata_path(self.__config)
        except RootPathException as e:
            log.warn(e, class_name=REPOSITORY_CLASS_NAME)
            metadata_path = self._initialize_repository_on_the_fly()
        dt_tag, lb_tag = self._checkout(tag, samples, options)
        options['with_dataset'] = False
        options['with_labels'] = False
        if dt_tag is not None:
            try:
                self.__repo_type = EntityType.DATASETS.value
                m = Metadata('', metadata_path, self.__config, self.__repo_type)
                log.info(output_messages['INFO_INITIALIZING_DATASET_DOWNLOAD'], class_name=REPOSITORY_CLASS_NAME)
                if not m.check_exists():
                    m.init()
                self._checkout(dt_tag, samples, options)
            except Exception as e:
                log.error(output_messages['ERROR_LOCALREPOSITORY_MESSAGE'] % e, class_name=REPOSITORY_CLASS_NAME)
        if lb_tag is not None:
            try:
                self.__repo_type = 'labels'
                m = Metadata('', metadata_path, self.__config, self.__repo_type)
                log.info(output_messages['INFO_INITIALIZING_LABELS_DOWNLOAD'], class_name=REPOSITORY_CLASS_NAME)
                if not m.check_exists():
                    m.init()
                self._checkout(lb_tag, samples, options)
            except Exception as e:
                log.error(output_messages['ERROR_LOCALREPOSITORY_MESSAGE'] % e, class_name=REPOSITORY_CLASS_NAME)

    '''Performs a fsck on remote storage w.r.t. some specific ML artefact version'''

    def remote_fsck(self, spec, retries=2, thorough=False, paranoid=False):
        repo_type = self.__repo_type
        try:
            metadata_path = get_metadata_path(self.__config, repo_type)
            objects_path = get_objects_path(self.__config, repo_type)
            refs_path = get_refs_path(self.__config, repo_type)
            ref = Refs(refs_path, spec, repo_type)
            tag, sha = ref.branch()
            self._checkout_ref(tag)
            spec_path, spec_file = search_spec_file(self.__repo_type, spec)

        except Exception as e:
            log.error(e, class_name=REPOSITORY_CLASS_NAME)
            return
        if spec_path is None:
            return

        full_spec_path = os.path.join(spec_path, spec_file)

        r = LocalRepository(self.__config, objects_path, repo_type)

        r.remote_fsck(metadata_path, tag, full_spec_path, retries, thorough, paranoid)

        # ensure first we're on master !
        self._checkout_ref()

    def _update_entity_ws_path(self, spec, metadata_entity_dir, root_path):
        ws_path = os.path.join(root_path, self.__repo_type, metadata_entity_dir)
        try:
            ws_entity_dir = get_entity_dir(self.__repo_type, spec)
            if ws_entity_dir != metadata_entity_dir:
                old_entity_path = os.path.join(get_root_path(), self.__repo_type, ws_entity_dir)
                entity_path = os.path.join(get_root_path(), self.__repo_type, os.path.dirname(metadata_entity_dir))
                ensure_path_exists(entity_path)
                shutil.move(old_entity_path, entity_path)
                if not os.listdir(os.path.dirname(old_entity_path)):
                    clear(os.path.dirname(old_entity_path))
                ws_path = os.path.join(entity_path, spec)
        except (RootPathException, SearchSpecException):
            pass
        return ws_path

    '''Download data from a specific ML entity version into the workspace'''
    def _checkout(self, tag, samples, options):
        dataset = options['with_dataset']
        labels = options['with_labels']
        retries = options['retry']
        force_get = options['force']
        bare = options['bare']
        version = options['version']
        repo_type = self.__repo_type
        try:
            cache_path = get_cache_path(self.__config, repo_type)
            metadata_path = get_metadata_path(self.__config, repo_type)
            objects_path = get_objects_path(self.__config, repo_type)
            refs_path = get_refs_path(self.__config, repo_type)

            if not re.search(RGX_TAG_FORMAT, tag):
                metadata_path = get_metadata_path(self.__config, repo_type)
                metadata = Metadata(tag, metadata_path, self.__config, repo_type)
                tag = metadata.get_tag(tag, version)
                if not tag:
                    return None, None
            elif not self._tag_exists(tag):
                return None, None
            _, spec_name, _ = spec_parse(tag)
            root_path = get_root_path()
        except Exception as e:
            log.error(e, class_name=LOCAL_REPOSITORY_CLASS_NAME)
            return None, None

        ref = Refs(refs_path, spec_name, repo_type)
        cur_tag, _ = ref.branch()

        if cur_tag == tag:
            log.info(output_messages['INFO_ALREADY_TAG'] % tag, class_name=REPOSITORY_CLASS_NAME)
            return None, None

        local_rep = LocalRepository(self.__config, objects_path, repo_type)
        # check if no data left untracked/uncommitted. otherwise, stop.
        if not force_get and local_rep.exist_local_changes(spec_name) is True:
            return None, None

        try:
            self._checkout_ref(tag)
        except Exception:
            log.error(output_messages['ERROR_UNABLE_CHECKOUT'] % tag, class_name=REPOSITORY_CLASS_NAME)
            return None, None

        entity_dir = get_entity_dir(repo_type, spec_name, root_path=metadata_path)

        dataset_tag, labels_tag = self._get_related_tags(entity_dir, dataset, labels, metadata_path, repo_type, spec_name)
        fetch_success = self._fetch(tag, samples, retries, bare)
        if not fetch_success:
            objs = Objects('', objects_path)
            objs.fsck(remove_corrupted=True)
            self._checkout_ref()
            return None, None

        ws_path = self._update_entity_ws_path(spec_name, entity_dir, root_path)
        ensure_path_exists(ws_path)
        try:
            spec_index_path = os.path.join(get_index_metadata_path(self.__config, repo_type), spec_name)
        except Exception:
            return
        self._delete_spec_and_readme(spec_index_path, spec_name)

        try:
            r = LocalRepository(self.__config, objects_path, repo_type)
            r.checkout(cache_path, metadata_path, ws_path, tag, samples, bare, entity_dir)
        except OSError as e:
            self._checkout_ref()
            if e.errno == errno.ENOSPC:
                log.error(output_messages['ERROR_NOT_DISK_SPACE'],
                          class_name=REPOSITORY_CLASS_NAME)
            else:
                log.error(output_messages['ERROR_WHILE_CREATING_FILES'] % e,
                          class_name=REPOSITORY_CLASS_NAME)
                return None, None
        except Exception as e:
            self._checkout_ref()
            log.error(output_messages['ERROR_WHILE_CREATING_FILES'] % e,
                      class_name=REPOSITORY_CLASS_NAME)
            return None, None

        m = Metadata('', metadata_path, self.__config, repo_type)
        sha = m.sha_from_tag(tag)
        ref.update_head(tag, sha)

        # restore to master/head
        self._checkout_ref()
        return dataset_tag, labels_tag

    def _delete_spec_and_readme(self, spec_index_path, spec_name):
        if os.path.exists(spec_index_path):
            if os.path.exists(os.path.join(spec_index_path, spec_name + SPEC_EXTENSION)):
                os.unlink(os.path.join(spec_index_path, spec_name + SPEC_EXTENSION))
            if os.path.exists(os.path.join(spec_index_path, 'README.md')):
                os.unlink(os.path.join(spec_index_path, 'README.md'))

    def _get_related_tags(self, entity_dir, dataset, labels, metadata_path, repo_type, spec_name):
        dataset_tag, labels_tag = None, None
        spec_path = os.path.join(metadata_path, entity_dir, spec_name + '.spec')
        if dataset is True:
            dataset_tag = get_entity_tag(spec_path, repo_type, EntityType.DATASETS.value)
        if labels is True:
            labels_tag = get_entity_tag(spec_path, repo_type, EntityType.LABELS.value)
        return dataset_tag, labels_tag

    def reset(self, spec, reset_type, head):
        log.info(output_messages['INFO_INITIALIZING_RESET'] % (reset_type, head), class_name=REPOSITORY_CLASS_NAME)
        if (reset_type == '--soft' or reset_type == '--mixed') and head == HEAD:
            return
        try:
            repo_type = self.__repo_type
            metadata_path = get_metadata_path(self.__config, repo_type)
            index_path = get_index_path(self.__config, repo_type)
            refs_path = get_refs_path(self.__config, repo_type)
            object_path = get_objects_path(self.__config, repo_type)
            met = Metadata(spec, metadata_path, self.__config, repo_type)
            ref = Refs(refs_path, spec, repo_type)
            idx = MultihashIndex(spec, index_path, object_path)
            fidx = FullIndex(spec, index_path)
        except Exception as e:
            log.error(e, class_name=REPOSITORY_CLASS_NAME)
            return

        # current manifest file before reset
        entity_dir = get_entity_dir(repo_type, spec, root_path=metadata_path)
        manifest_path = os.path.join(metadata_path, entity_dir, MANIFEST_FILE)

        _manifest = Manifest(manifest_path).load()

        if head == HEAD_1:  # HEAD~1
            try:
                # reset the repo
                met.reset()
            except Exception:
                return

        # get tag after reset
        tag_after_reset = met.get_current_tag()
        sha = met.sha_from_tag(tag_after_reset)

        # update ml-git ref HEAD
        ref.update_head(str(tag_after_reset), sha)

        # # get path to reset workspace in case of --hard
        path, file = None, None
        try:
            path, file = search_spec_file(self.__repo_type, spec)
        except Exception as e:
            log.error(e, class_name=REPOSITORY_CLASS_NAME)

        if reset_type == '--hard' and path is None:
            return

        # get manifest from metadata after reset
        _manifest_changed = Manifest(manifest_path)

        hash_files, file_names = _manifest_changed.get_diff(_manifest)
        idx_mf = idx.get_index().load()

        if reset_type == '--soft':
            # add in index/metadata/<entity-name>/MANIFEST
            idx.update_index_manifest(idx_mf)
            idx.update_index_manifest(hash_files)
            fidx.update_index_status(file_names, Status.a.name)

        else:  # --hard or --mixed
            # remove hash from index/hashsh/storage.log
            file_names.update(*idx_mf.values())
            objs = MultihashFS(index_path)
            for key_hash in hash_files:
                objs.remove_hash(key_hash)
            idx.remove_manifest()
            fidx.remove_from_index_yaml(file_names)
            fidx.remove_uncommitted()

        if reset_type == '--hard':  # reset workspace
            remove_from_workspace(file_names, path, spec)
            md_entity_dir = get_entity_dir(repo_type, spec, root_path=metadata_path)
            self._update_entity_ws_path(spec, md_entity_dir, get_root_path())

    def import_files(self, object, path, directory, retry, bucket):
        err_msg = 'Invalid ml-git project!'

        try:
            root = get_root_path()
            root_dir = os.path.join(root, directory)
        except Exception:
            log.error(err_msg, class_name=REPOSITORY_CLASS_NAME)
            return

        local = LocalRepository(self.__config, get_objects_path(self.__config, self.__repo_type), self.__repo_type)
        bucket_name = bucket['bucket_name']
        storage_type = bucket['storage_type']
        local.change_config_storage(bucket['profile'], bucket_name, storage_type, region=bucket['region'], endpoint_url=bucket['endpoint_url'])
        local.import_files(object, path, root_dir, retry, '{}://{}'.format(storage_type, bucket_name))

    def unlock_file(self, spec, file_path):
        repo_type = self.__repo_type

        if not validate_config_spec_hash(self.__config):
            log.error(output_messages['ERROR_INVALID_YAML_CONFIG']
                      % get_yaml_str(get_sample_config_spec('somebucket', 'someprofile', 'someregion')),
                      class_name=REPOSITORY_CLASS_NAME)
            return None

        path, file = None, None
        try:
            objects_path = get_objects_path(self.__config, repo_type)
            index_path = get_index_path(self.__config, repo_type)
            cache_path = get_cache_path(self.__config, repo_type)
            path, file = search_spec_file(self.__repo_type, spec)
        except Exception as e:
            log.error(e, class_name=REPOSITORY_CLASS_NAME)
            return

        if path is None:
            return

        spec_path = os.path.join(path, file)
        spec_file = yaml_load(spec_path)

        try:
            mutability = spec_file[repo_type]['mutability']
            if mutability not in Mutability.list():
                log.error(output_messages['ERROR_INVALID_MUTABILITY_TYPE'], class_name=REPOSITORY_CLASS_NAME)
                return
        except Exception:
            log.info(output_messages['INFO_SPEC_NOT_HAVE_MUTABILITY'],
                     class_name=REPOSITORY_CLASS_NAME)
            return

        if mutability != Mutability.STRICT.value:
            try:
                local = LocalRepository(self.__config, objects_path, repo_type)
                local.unlock_file(path, file_path, index_path, objects_path, spec, cache_path)
            except Exception as e:
                log.error(e, class_name=REPOSITORY_CLASS_NAME)
                return
        else:
            log.error(output_messages['INFO_MUTABILITY_CANNOT_BE_STRICT'],
                      class_name=REPOSITORY_CLASS_NAME)

    def create_config_storage(self, storage_type, credentials_path):
        bucket = {'credentials-path': credentials_path}
        self.__config[STORAGE_KEY][storage_type] = {storage_type: bucket}

    def create(self, kwargs):
        artifact_name = kwargs['artifact_name']
        categories = list(kwargs['category'])
        version = int(kwargs['version'])
        imported_dir = kwargs['import']
        storage_type = kwargs['storage_type']
        bucket_name = kwargs['bucket_name']
        start_wizard = kwargs['wizard_config']
        import_url = kwargs['import_url']
        unzip_file = kwargs['unzip']
        credentials_path = kwargs['credentials_path']
        repo_type = self.__repo_type
        try:
            create_workspace_tree_structure(repo_type, artifact_name, categories, storage_type, bucket_name,
                                            version, imported_dir, kwargs['mutability'], kwargs['entity_dir'])
            if start_wizard:
                has_new_storage, storage_type, bucket, profile, endpoint_url, git_repo = start_wizard_questions(repo_type)
                if has_new_storage:
                    storage_add(storage_type, bucket, profile, endpoint_url)
                update_storage_spec(repo_type, artifact_name, storage_type, bucket, kwargs['entity_dir'])
                remote_add(repo_type, git_repo)
            if import_url:
                self.create_config_storage('gdrive', credentials_path)
                local = LocalRepository(self.__config, get_objects_path(self.__config, repo_type))
                destine_path = os.path.join(repo_type, kwargs['entity_dir'], artifact_name, 'data')
                local.import_file_from_url(destine_path, import_url, StorageType.GDRIVE.value)
            if unzip_file:
                log.info(output_messages['INFO_UNZIPPING_FILES'], CLASS_NAME=REPOSITORY_CLASS_NAME)
                data_path = os.path.join(get_root_path(), repo_type, kwargs['entity_dir'], artifact_name, 'data')
                unzip_files_in_directory(data_path)
            log.info(output_messages['INFO_PROJECT_CREATED'], CLASS_NAME=REPOSITORY_CLASS_NAME)
        except Exception as e:
            if not isinstance(e, PermissionError):
                clear(os.path.join(repo_type, artifact_name))
            if isinstance(e, KeyboardInterrupt):
                log.info(output_messages['INFO_CREATE_ABORTED'], class_name=REPOSITORY_CLASS_NAME)
            else:
                log.error(e, CLASS_NAME=REPOSITORY_CLASS_NAME)

    def clone_config(self, url, folder=None, track=False):
        if clone_config_repository(url, folder, track):
            self.__config = config_load()
            m = Metadata('', get_metadata_path(self.__config), self.__config)
            m.clone_config_repo()

    def export(self, bucket, tag, retry):
        try:
            _, spec_name, _ = spec_parse(tag)
            get_root_path()
            if not self._tag_exists(tag):
                return None, None
        except InvalidGitRepositoryError:
            log.error(output_messages['ERROR_NOT_IN_RESPOSITORY'], class_name=LOCAL_REPOSITORY_CLASS_NAME)
            return None, None
        except Exception as e:
            log.error(e, class_name=LOCAL_REPOSITORY_CLASS_NAME)
            return None, None

        try:
            self._checkout_ref(tag)
        except Exception:
            log.error(output_messages['ERROR_UNABLE_CHECKOUT'] % tag, class_name=REPOSITORY_CLASS_NAME)
            return None, None

        local = LocalRepository(self.__config, get_objects_path(self.__config, self.__repo_type), self.__repo_type)
        local.export_tag(get_metadata_path(self.__config, self.__repo_type), tag, bucket, retry)
        self._checkout_ref()

    def _log_compare_spec_from_versions(self, spec, metadata):
        refs_path = get_refs_path(self.__config, self.__repo_type)
        ref = Refs(refs_path, spec, self.__repo_type)
        tag, _ = ref.branch()
        path, spec_file = search_spec_file(self.__repo_type, spec)
        plugin_caller = self.__load_plugin_caller(path, spec_file)
        entity_dir = os.path.relpath(path, os.path.join(get_root_path(), self.__repo_type))
        return plugin_caller.call(COMPARE_SPECS, metadata.get_specs_to_compare(spec, self.__repo_type, os.path.dirname(entity_dir)))

    def log(self, spec, stat=False, fullstat=False):

        try:
            repo_type = self.__repo_type
            metadata_path = get_metadata_path(self.__config, repo_type)
            metadata = Metadata(spec, metadata_path, self.__config, repo_type)
            index_path = get_index_path(self.__config, repo_type)
            specialized_data_compared = self._log_compare_spec_from_versions(spec, metadata)
            log_info = metadata.get_log_info(spec, fullstat, specialized_data_compared)
        except Exception as e:
            log.error(e, class_name=REPOSITORY_CLASS_NAME)
            return
        fidx = FullIndex(spec, index_path)
        if stat or fullstat:
            workspace_size = fidx.get_total_size()

            amount_message = 'Total of files: %s' % fidx.get_total_count()
            size_message = 'Workspace size: %s' % humanize.naturalsize(workspace_size)

            workspace_info = '------------------------------------------------- \n{}\t{}' \
                .format(amount_message, size_message)

            log_info = '{}\n{}'.format(log_info, workspace_info)

        log.info(log_info, class_name=REPOSITORY_CLASS_NAME)

    def metadata_exists(self, entity):
        self.__repo_type = entity
        entity_metadata_path = get_metadata_path(self.__config, self.__repo_type)
        metadata = Metadata('', entity_metadata_path, self.__config, self.__repo_type)
        return metadata.check_exists()

    def update_entities_metadata(self):
        any_metadata = False
        for entity in EntityType:
            if self.metadata_exists(entity.value):
                self.update()
                any_metadata = True
        if not any_metadata:
            log.error(output_messages['ERROR_UNINITIALIZED_METADATA'], class_name=REPOSITORY_CLASS_NAME)

    def _check_is_valid_entity(self, repo_type, spec):
        ref = Refs(get_refs_path(self.__config, repo_type), spec, repo_type)
        tag, _ = ref.branch()
        search_spec_file(repo_type, spec)

    def _get_blobs_hashes(self, index_path, objects_path, repo_type):
        blobs_hashes = []
        for root, dirs, files in os.walk(os.path.join(index_path, 'metadata')):
            for spec in dirs:
                try:
                    self._check_is_valid_entity(repo_type, spec)
                    idx = MultihashIndex(spec, index_path, objects_path)
                    blobs_hashes.extend(idx.get_hashes_list())
                except Exception:
                    log.debug(output_messages['INFO_ENTITY_DELETED'] % spec, class_name=REPOSITORY_CLASS_NAME)
        return blobs_hashes

    def garbage_collector(self):
        any_metadata = False
        removed_files = 0
        reclaimed_space = 0
        for entity in EntityType:
            repo_type = entity.value
            if self.metadata_exists(repo_type):
                log.info(output_messages['INFO_STARTING_GC'] % repo_type, class_name=REPOSITORY_CLASS_NAME)
                any_metadata = True
                index_path = get_index_path(self.__config, repo_type)
                objects_path = get_objects_path(self.__config, repo_type)
                blobs_hashes = self._get_blobs_hashes(index_path, objects_path, repo_type)

                cache = Cache(get_cache_path(self.__config, repo_type))
                count_removed_cache, reclaimed_cache_space = cache.garbage_collector(blobs_hashes)
                objects = Objects('', objects_path)
                count_removed_objects, reclaimed_objects_space = objects.garbage_collector(blobs_hashes)

                reclaimed_space += reclaimed_objects_space + reclaimed_cache_space
                removed_files += count_removed_objects + count_removed_cache
        if not any_metadata:
            log.error(output_messages['ERROR_UNINITIALIZED_METADATA'], class_name=REPOSITORY_CLASS_NAME)
            return
        log.info(output_messages['INFO_REMOVED_FILES'] % (humanize.intword(removed_files),
                                                          os.path.join(get_root_path(), '.ml-git')),
                 class_name=REPOSITORY_CLASS_NAME)
        log.info(output_messages['INFO_RECLAIMED_SPACE'] % humanize.naturalsize(reclaimed_space),
                 class_name=REPOSITORY_CLASS_NAME)<|MERGE_RESOLUTION|>--- conflicted
+++ resolved
@@ -256,13 +256,9 @@
         try:
             objects_path = get_objects_path(self.__config, repo_type)
             repo = LocalRepository(self.__config, objects_path, repo_type)
-<<<<<<< HEAD
-            log.info(output_messages['INFO_STATUS_OF'] % (repo_type, spec), class_name=REPOSITORY_CLASS_NAME)
-=======
-            log.info('%s: status of ml-git index for [%s]' % (repo_type, spec), class_name=REPOSITORY_CLASS_NAME)
             path, spec_file = search_spec_file(self.__repo_type, spec)
             plugin_caller = self.__load_plugin_caller(path, spec_file)
->>>>>>> 93357961
+            log.info(output_messages['INFO_STATUS_OF'] % (repo_type, spec), class_name=REPOSITORY_CLASS_NAME)
             new_files, deleted_files, untracked_files, corruped_files, changed_files = repo.status(spec, status_directory)
             specialized_plugin_data = plugin_caller.call(GET_STATUS_OUTPUT, path, untracked_files, new_files, full_option)
         except Exception as e:
