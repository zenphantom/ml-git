"""
© Copyright 2020 HP Development Company, L.P.
SPDX-License-Identifier: GPL-2.0-only
"""

import os

from git import Repo, GitCommandError

from ml_git import log
from ml_git.config import mlgit_config_save, get_global_config_path
from ml_git.constants import ROOT_FILE_NAME, CONFIG_FILE, ADMIN_CLASS_NAME, StoreType
from ml_git.storages.store_utils import get_bucket_region
from ml_git.utils import get_root_path
from ml_git.utils import yaml_load, yaml_save, RootPathException, clear, ensure_path_exists


# define initial ml-git project structure
# ml-git-root/
# ├── .ml-git/config.yaml
# | 				# describe git repository (dataset, labels, nn-params, models)
# | 				# describe settings for actual S3/IPFS storage of dataset(s), model(s)


def init_mlgit():
    try:
        root_path = get_root_path()
        log.info('You already are in a ml-git repository (%s)' % (os.path.join(root_path, ROOT_FILE_NAME)),
                 class_name=ADMIN_CLASS_NAME)
        return
    except Exception:
        pass

    try:
        os.mkdir('.ml-git')
    except PermissionError:
        log.error('Permission denied. You need write permission to initialize ml-git in this directory.',
                  class_name=ADMIN_CLASS_NAME)
        return
    except FileExistsError:
        pass

    mlgit_config_save()
    root_path = get_root_path()
    log.info('Initialized empty ml-git repository in %s' % (os.path.join(root_path, ROOT_FILE_NAME)),
             class_name=ADMIN_CLASS_NAME)


def remote_add(repotype, ml_git_remote, global_conf=False):
    file = get_config_path(global_conf)
    conf = yaml_load(file)

    if repotype in conf:
        if conf[repotype]['git'] is None or not len(conf[repotype]['git']) > 0:
            log.info('Add remote repository [%s] for [%s]' % (ml_git_remote, repotype), class_name=ADMIN_CLASS_NAME)
        else:
            log.info('Changing remote from [%s]  to [%s] for  [%s]' % (conf[repotype]['git'], ml_git_remote, repotype),
                     class_name=ADMIN_CLASS_NAME)
    else:
        log.info('Add remote repository [%s] for [%s]' % (ml_git_remote, repotype), class_name=ADMIN_CLASS_NAME)
    try:
        conf[repotype]['git'] = ml_git_remote
    except Exception:
        conf[repotype] = {}
        conf[repotype]['git'] = ml_git_remote
    yaml_save(conf, file)


def valid_store_type(store_type):
    store_type_list = [store.value for store in StoreType]
    if store_type not in store_type_list:
        log.error('Unknown data store type [%s], choose one of these %s.' % (store_type, store_type_list),
                  class_name=ADMIN_CLASS_NAME)
        return False
    return True


def store_add(store_type, bucket, credentials_profile, global_conf=False, endpoint_url=None):
    if not valid_store_type(store_type):
        return

    try:
        region = get_bucket_region(bucket, credentials_profile)
    except Exception:
        region = 'us-east-1'
    if store_type not in (StoreType.S3H.value, StoreType.S3.value):
        log.info('Add store [%s://%s]' % (store_type, bucket), class_name=ADMIN_CLASS_NAME)
    else:
        log.info('Add store [%s://%s] with creds from profile [%s]' %
                 (store_type, bucket, credentials_profile), class_name=ADMIN_CLASS_NAME)
    try:
        file = get_config_path(global_conf)
        conf = yaml_load(file)
    except Exception as e:
        log.error(e, class_name=ADMIN_CLASS_NAME)
        return

    if 'store' not in conf:
        conf['store'] = {}
    if store_type not in conf['store']:
        conf['store'][store_type] = {}
    conf['store'][store_type][bucket] = {}
    if store_type in [StoreType.S3.value, StoreType.S3H.value]:
        conf['store'][store_type][bucket]['aws-credentials'] = {}
        conf['store'][store_type][bucket]['aws-credentials']['profile'] = credentials_profile
        conf['store'][store_type][bucket]['region'] = region
        conf['store'][store_type][bucket]['endpoint-url'] = endpoint_url
    elif store_type in [StoreType.GDRIVEH.value]:
        conf['store'][store_type][bucket]['credentials-path'] = credentials_profile
    yaml_save(conf, file)


def store_del(store_type, bucket, global_conf=False):
    if not valid_store_type(store_type):
        return

    try:
        config_path = get_config_path(global_conf)
        conf = yaml_load(config_path)
    except Exception as e:
        log.error(e, class_name=ADMIN_CLASS_NAME)
        return

    store_exists = 'store' in conf and store_type in conf['store'] and bucket in conf['store'][store_type]

    if not store_exists:
        log.warn('Store [%s://%s] not found in configuration file.' % (store_type, bucket), class_name=ADMIN_CLASS_NAME)
        return

    del conf['store'][store_type][bucket]
    log.info('Removed store [%s://%s] from configuration file.' % (store_type, bucket), class_name=ADMIN_CLASS_NAME)

    yaml_save(conf, config_path)


def clone_config_repository(url, folder, track):
    try:
        if get_root_path():
            log.error('You are in initialized ml-git project.', class_name=ADMIN_CLASS_NAME)
            return False
    except RootPathException:
        pass

    git_dir = '.git'

    try:
        if folder is not None:
            project_dir = os.path.join(os.getcwd(), folder)
            ensure_path_exists(project_dir)
        else:
            project_dir = os.getcwd()

        if len(os.listdir(project_dir)) != 0:
            log.error('The path [%s] is not an empty directory. Consider using --folder to create an empty folder.'
                      % project_dir, class_name=ADMIN_CLASS_NAME)
            return False
        Repo.clone_from(url, project_dir)
    except Exception as e:
        error_msg = handle_clone_exception(e, folder, project_dir)
        log.error(error_msg, class_name=ADMIN_CLASS_NAME)
        return False

    if not check_successfully_clone(project_dir, git_dir):
        return False

    if not track:
        clear(os.path.join(project_dir, git_dir))

    return True


def handle_clone_exception(e, folder, project_dir):
    error_msg = str(e)
    if (e.__class__ == GitCommandError and 'Permission denied' in str(e.args[2])) or e.__class__ == PermissionError:
        error_msg = 'Permission denied in folder %s' % project_dir
    else:
        if folder is not None:
            clear(project_dir)
        if e.__class__ == GitCommandError:
            error_msg = 'Could not read from remote repository.'
    return error_msg


def check_successfully_clone(project_dir, git_dir):
    try:
        os.chdir(project_dir)
        get_root_path()
    except RootPathException:
        clear(project_dir)
        log.error('Wrong minimal configuration files!', class_name=ADMIN_CLASS_NAME)
        clear(git_dir)
        return False
<<<<<<< HEAD

    if not track:
        clear(os.path.join(project_dir, git_dir))

    return True


def get_config_path(global_config=False):
    root_path = get_root_path()
    if global_config:
        file = get_global_config_path()
    else:
        file = os.path.join(root_path, CONFIG_FILE)
    return file
=======
    return True
>>>>>>> 64bac579
<|MERGE_RESOLUTION|>--- conflicted
+++ resolved
@@ -190,11 +190,6 @@
         log.error('Wrong minimal configuration files!', class_name=ADMIN_CLASS_NAME)
         clear(git_dir)
         return False
-<<<<<<< HEAD
-
-    if not track:
-        clear(os.path.join(project_dir, git_dir))
-
     return True
 
 
@@ -204,7 +199,4 @@
         file = get_global_config_path()
     else:
         file = os.path.join(root_path, CONFIG_FILE)
-    return file
-=======
-    return True
->>>>>>> 64bac579
+    return file