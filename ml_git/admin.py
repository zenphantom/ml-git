"""
© Copyright 2020 HP Development Company, L.P.
SPDX-License-Identifier: GPL-2.0-only
"""

import os

from git import Repo, GitCommandError

from ml_git import log
from ml_git.config import mlgit_config_save, get_global_config_path
from ml_git.constants import ROOT_FILE_NAME, CONFIG_FILE, ADMIN_CLASS_NAME, StorageType, STORAGE_KEY
from ml_git.ml_git_message import output_messages
from ml_git.storages.store_utils import get_bucket_region
from ml_git.utils import get_root_path
from ml_git.utils import yaml_load, yaml_save, RootPathException, clear, ensure_path_exists


# define initial ml-git project structure
# ml-git-root/
# ├── .ml-git/config.yaml
# | 				# describe git repository (dataset, labels, nn-params, models)
# | 				# describe settings for actual S3/IPFS storage of dataset(s), model(s)


def init_mlgit():
    try:
        root_path = get_root_path()
        log.info('You already are in a ml-git repository (%s)' % (os.path.join(root_path, ROOT_FILE_NAME)),
                 class_name=ADMIN_CLASS_NAME)
        return
    except Exception:
        pass
    try:
        os.mkdir('.ml-git')
    except PermissionError:
        log.error('Permission denied. You need write permission to initialize ml-git in this directory.',
                  class_name=ADMIN_CLASS_NAME)
        return
    except FileExistsError:
        pass

    mlgit_config_save()
    root_path = get_root_path()
    log.info('Initialized empty ml-git repository in %s' % (os.path.join(root_path, ROOT_FILE_NAME)),
             class_name=ADMIN_CLASS_NAME)


def remote_add(repotype, ml_git_remote, global_conf=False):
    file = get_config_path(global_conf)
    conf = yaml_load(file)

    if repotype in conf:
        if conf[repotype]['git'] is None or not len(conf[repotype]['git']) > 0:
            log.info(output_messages['INFO_ADD_REMOTE'] % (ml_git_remote, repotype), class_name=ADMIN_CLASS_NAME)
        else:
            log.warn(output_messages['WARN_HAS_CONFIGURED_REMOTE'], class_name=ADMIN_CLASS_NAME)
            log.info(output_messages['INFO_CHANGING_REMOTE'] % (conf[repotype]['git'], ml_git_remote, repotype),
                     class_name=ADMIN_CLASS_NAME)
    else:
        log.info(output_messages['INFO_ADD_REMOTE'] % (ml_git_remote, repotype), class_name=ADMIN_CLASS_NAME)
    try:
        conf[repotype]['git'] = ml_git_remote
    except Exception:
        conf[repotype] = {}
        conf[repotype]['git'] = ml_git_remote
    yaml_save(conf, file)


def remote_del(repo_type, global_conf=False):
    file = get_config_path(global_conf)
    conf = yaml_load(file)

    if repo_type in conf:
        git_url = conf[repo_type]['git']
        if git_url is None or not len(conf[repo_type]['git']) > 0:
            log.error(output_messages['ERROR_REMOTE_UNCONFIGURED'] % repo_type, class_name=ADMIN_CLASS_NAME)
        else:
            log.info(output_messages['INFO_REMOVE_REMOTE'] % (git_url, repo_type), class_name=ADMIN_CLASS_NAME)
            conf[repo_type]['git'] = ''
            yaml_save(conf, file)
    else:
        log.error(output_messages['ERROR_ENTITY_NOT_FOUND'] % repo_type, class_name=ADMIN_CLASS_NAME)


def valid_storage_type(storage_type):
    storage_type_list = [storage.value for storage in StorageType]
    if storage_type not in storage_type_list:
        log.error(output_messages['ERROR_UNKNOWN_STORAGE_TYPE'] % (storage_type, storage_type_list),
                  class_name=ADMIN_CLASS_NAME)
        return False
    return True


<<<<<<< HEAD
def storage_add(storage_type, bucket, credentials_profile, global_conf=False, endpoint_url=None):
    if not valid_storage_type(storage_type):
=======
def store_add(store_type, bucket, credentials_profile, global_conf=False, endpoint_url=None, sftp_configs=None):
    if not valid_store_type(store_type):
>>>>>>> 96f2f4f8
        return

    try:
        region = get_bucket_region(bucket, credentials_profile)
    except Exception:
        region = None
    if storage_type not in (StorageType.S3H.value, StorageType.S3.value) or credentials_profile is None:
        log.info(output_messages['INFO_ADD_STORAGE_WITHOUT_PROFILE'] % (storage_type, bucket), class_name=ADMIN_CLASS_NAME)
    else:
        log.info(output_messages['INFO_ADD_STORAGE'] % (storage_type, bucket, credentials_profile), class_name=ADMIN_CLASS_NAME)
    try:
        file = get_config_path(global_conf)
        conf = yaml_load(file)
    except Exception as e:
        log.error(e, class_name=ADMIN_CLASS_NAME)
        return

<<<<<<< HEAD
    if STORAGE_KEY not in conf:
        conf[STORAGE_KEY] = {}
    if storage_type not in conf[STORAGE_KEY]:
        conf[STORAGE_KEY][storage_type] = {}
    conf[STORAGE_KEY][storage_type][bucket] = {}
    if storage_type in [StorageType.S3.value, StorageType.S3H.value]:
        conf[STORAGE_KEY][storage_type][bucket]['aws-credentials'] = {}
        conf[STORAGE_KEY][storage_type][bucket]['aws-credentials']['profile'] = credentials_profile
        conf[STORAGE_KEY][storage_type][bucket]['region'] = region
        conf[STORAGE_KEY][storage_type][bucket]['endpoint-url'] = endpoint_url
    elif storage_type in [StorageType.GDRIVEH.value]:
        conf[STORAGE_KEY][storage_type][bucket]['credentials-path'] = credentials_profile
=======
    if 'store' not in conf:
        conf['store'] = {}
    if store_type not in conf['store']:
        conf['store'][store_type] = {}
    conf['store'][store_type][bucket] = {}
    if store_type in [StoreType.S3.value, StoreType.S3H.value]:
        conf['store'][store_type][bucket]['aws-credentials'] = {}
        conf['store'][store_type][bucket]['aws-credentials']['profile'] = credentials_profile
        conf['store'][store_type][bucket]['region'] = region
        conf['store'][store_type][bucket]['endpoint-url'] = endpoint_url
    elif store_type in [StoreType.GDRIVEH.value]:
        conf['store'][store_type][bucket]['credentials-path'] = credentials_profile
    elif store_type in [StoreType.SFTPH.value]:
        conf['store'][store_type][bucket]['endpoint-url'] = endpoint_url
        conf['store'][store_type][bucket]['username'] = sftp_configs['username']
        conf['store'][store_type][bucket]['private-key'] = sftp_configs['private_key']
        conf['store'][store_type][bucket]['port'] = sftp_configs['port']
>>>>>>> 96f2f4f8
    yaml_save(conf, file)


def storage_del(storage_type, bucket, global_conf=False):
    if not valid_storage_type(storage_type):
        return

    try:
        config_path = get_config_path(global_conf)
        conf = yaml_load(config_path)
    except Exception as e:
        log.error(e, class_name=ADMIN_CLASS_NAME)
        return

    storage_exists = STORAGE_KEY in conf and storage_type in conf[STORAGE_KEY] and bucket in conf[STORAGE_KEY][storage_type]

    if not storage_exists:
        log.warn(output_messages['WARN_STORAGE_NOT_IN_CONFIG'] % (storage_type, bucket), class_name=ADMIN_CLASS_NAME)
        return

    del conf[STORAGE_KEY][storage_type][bucket]
    log.info(output_messages['INFO_REMOVED_STORAGE'] % (storage_type, bucket), class_name=ADMIN_CLASS_NAME)

    yaml_save(conf, config_path)


def clone_config_repository(url, folder, track):
    try:
        if get_root_path():
            log.error('You are in initialized ml-git project.', class_name=ADMIN_CLASS_NAME)
            return False
    except RootPathException:
        pass

    git_dir = '.git'

    try:
        if folder is not None:
            project_dir = os.path.join(os.getcwd(), folder)
            ensure_path_exists(project_dir)
        else:
            project_dir = os.getcwd()

        if len(os.listdir(project_dir)) != 0:
            log.error('The path [%s] is not an empty directory. Consider using --folder to create an empty folder.'
                      % project_dir, class_name=ADMIN_CLASS_NAME)
            return False
        Repo.clone_from(url, project_dir)
    except Exception as e:
        error_msg = handle_clone_exception(e, folder, project_dir)
        log.error(error_msg, class_name=ADMIN_CLASS_NAME)
        return False

    if not check_successfully_clone(project_dir, git_dir):
        return False

    if not track:
        clear(os.path.join(project_dir, git_dir))

    return True


def handle_clone_exception(e, folder, project_dir):
    error_msg = str(e)
    if (e.__class__ == GitCommandError and 'Permission denied' in str(e.args[2])) or e.__class__ == PermissionError:
        error_msg = 'Permission denied in folder %s' % project_dir
    else:
        if folder is not None:
            clear(project_dir)
        if e.__class__ == GitCommandError:
            error_msg = 'Could not read from remote repository.'
    return error_msg


def check_successfully_clone(project_dir, git_dir):
    try:
        os.chdir(project_dir)
        get_root_path()
    except RootPathException:
        clear(project_dir)
        log.error('Wrong minimal configuration files!', class_name=ADMIN_CLASS_NAME)
        clear(git_dir)
        return False
    return True


def get_config_path(global_config=False):
    root_path = get_root_path()
    if global_config:
        file = get_global_config_path()
    else:
        file = os.path.join(root_path, CONFIG_FILE)
    return file<|MERGE_RESOLUTION|>--- conflicted
+++ resolved
@@ -92,13 +92,8 @@
     return True
 
 
-<<<<<<< HEAD
-def storage_add(storage_type, bucket, credentials_profile, global_conf=False, endpoint_url=None):
+def storage_add(storage_type, bucket, credentials_profile, global_conf=False, endpoint_url=None, sftp_configs=None):
     if not valid_storage_type(storage_type):
-=======
-def store_add(store_type, bucket, credentials_profile, global_conf=False, endpoint_url=None, sftp_configs=None):
-    if not valid_store_type(store_type):
->>>>>>> 96f2f4f8
         return
 
     try:
@@ -116,7 +111,6 @@
         log.error(e, class_name=ADMIN_CLASS_NAME)
         return
 
-<<<<<<< HEAD
     if STORAGE_KEY not in conf:
         conf[STORAGE_KEY] = {}
     if storage_type not in conf[STORAGE_KEY]:
@@ -129,25 +123,11 @@
         conf[STORAGE_KEY][storage_type][bucket]['endpoint-url'] = endpoint_url
     elif storage_type in [StorageType.GDRIVEH.value]:
         conf[STORAGE_KEY][storage_type][bucket]['credentials-path'] = credentials_profile
-=======
-    if 'store' not in conf:
-        conf['store'] = {}
-    if store_type not in conf['store']:
-        conf['store'][store_type] = {}
-    conf['store'][store_type][bucket] = {}
-    if store_type in [StoreType.S3.value, StoreType.S3H.value]:
-        conf['store'][store_type][bucket]['aws-credentials'] = {}
-        conf['store'][store_type][bucket]['aws-credentials']['profile'] = credentials_profile
-        conf['store'][store_type][bucket]['region'] = region
-        conf['store'][store_type][bucket]['endpoint-url'] = endpoint_url
-    elif store_type in [StoreType.GDRIVEH.value]:
-        conf['store'][store_type][bucket]['credentials-path'] = credentials_profile
-    elif store_type in [StoreType.SFTPH.value]:
-        conf['store'][store_type][bucket]['endpoint-url'] = endpoint_url
-        conf['store'][store_type][bucket]['username'] = sftp_configs['username']
-        conf['store'][store_type][bucket]['private-key'] = sftp_configs['private_key']
-        conf['store'][store_type][bucket]['port'] = sftp_configs['port']
->>>>>>> 96f2f4f8
+    elif storage_type in [StorageType.SFTPH.value]:
+        conf[STORAGE_KEY][storage_type][bucket]['endpoint-url'] = endpoint_url
+        conf[STORAGE_KEY][storage_type][bucket]['username'] = sftp_configs['username']
+        conf[STORAGE_KEY][storage_type][bucket]['private-key'] = sftp_configs['private_key']
+        conf[STORAGE_KEY][storage_type][bucket]['port'] = sftp_configs['port']
     yaml_save(conf, file)
 
 
