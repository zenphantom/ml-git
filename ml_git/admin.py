"""
© Copyright 2020 HP Development Company, L.P.
SPDX-License-Identifier: GPL-2.0-only
"""

import os

from git import Repo, GitCommandError
from ml_git import log
from ml_git.config import mlgit_config_save
from ml_git.constants import ROOT_FILE_NAME, CONFIG_FILE, ADMIN_CLASS_NAME, StoreType
from ml_git.storages.store_utils import get_bucket_region
from ml_git.utils import get_root_path
from ml_git.utils import yaml_load, yaml_save, RootPathException, clear, ensure_path_exists


# define initial ml-git project structure
# ml-git-root/
# ├── .ml-git/config.yaml
# | 				# describe git repository (dataset, labels, nn-params, models)
# | 				# describe settings for actual S3/IPFS storage of dataset(s), model(s)


def init_mlgit():
    try:
        root_path = get_root_path()
        log.info('You already are in a ml-git repository (%s)' % (os.path.join(root_path, ROOT_FILE_NAME)),
                 class_name=ADMIN_CLASS_NAME)
        return
    except Exception:
        pass

    try:
        os.mkdir('.ml-git')
    except PermissionError:
        log.error('Permission denied. You need write permission to initialize ml-git in this directory.',
                  class_name=ADMIN_CLASS_NAME)
        return
    except FileExistsError:
        pass

    mlgit_config_save()
    root_path = get_root_path()
    log.info('Initialized empty ml-git repository in %s' % (os.path.join(root_path, ROOT_FILE_NAME)),
             class_name=ADMIN_CLASS_NAME)


def remote_add(repotype, ml_git_remote):
    try:
        root_path = get_root_path()
        file = os.path.join(root_path, CONFIG_FILE)
        conf = yaml_load(file)
    except Exception as e:
        raise e

    if repotype in conf:
        if conf[repotype]['git'] is None or not len(conf[repotype]['git']) > 0:
            log.info('Add remote repository [%s] for [%s]' % (ml_git_remote, repotype), class_name=ADMIN_CLASS_NAME)
        else:
            log.info('Changing remote from [%s]  to [%s] for  [%s]' % (conf[repotype]['git'], ml_git_remote, repotype),
                     class_name=ADMIN_CLASS_NAME)
    else:
        log.info('Add remote repository [%s] for [%s]' % (ml_git_remote, repotype), class_name=ADMIN_CLASS_NAME)
    try:
        conf[repotype]['git'] = ml_git_remote
    except Exception:
        conf[repotype] = {}
        conf[repotype]['git'] = ml_git_remote
    yaml_save(conf, file)


def valid_store_type(store_type):
    store_type_list = [store.value for store in StoreType]
    if store_type not in store_type_list:
        log.error('Unknown data store type [%s], choose one of these %s.' % (store_type, store_type_list),
                  class_name=ADMIN_CLASS_NAME)
        return False
    return True


def store_add(store_type, bucket, credentials_profile, endpoint_url=None):
<<<<<<< HEAD
    if not valid_store_type(store_type):
        return

    try:
        region = get_bucket_region(bucket, credentials_profile)
    except Exception:
        region = 'us-east-1'
    log.info(
        'Add store [%s://%s] with creds from profile [%s]' %
        (store_type, bucket, credentials_profile), class_name=ADMIN_CLASS_NAME
    )
    try:
        root_path = get_root_path()
        file = os.path.join(root_path, CONFIG_FILE)
        conf = yaml_load(file)
    except Exception as e:
        log.error(e, class_name=ADMIN_CLASS_NAME)
        return

    if 'store' not in conf:
        conf['store'] = {}
    if store_type not in conf['store']:
        conf['store'][store_type] = {}
    conf['store'][store_type][bucket] = {}
    if store_type in [StoreType.S3.value, StoreType.S3H.value]:
        conf['store'][store_type][bucket]['aws-credentials'] = {}
        conf['store'][store_type][bucket]['aws-credentials']['profile'] = credentials_profile
        conf['store'][store_type][bucket]['region'] = region
        conf['store'][store_type][bucket]['endpoint-url'] = endpoint_url
    elif store_type in [StoreType.GDRIVEH.value]:
        conf['store'][store_type][bucket]['credentials-path'] = credentials_profile
    yaml_save(conf, file)
=======
	if not valid_store_type(store_type):
		return

	try:
		region = get_bucket_region(bucket, credentials_profile)
	except:
		region = 'us-east-1'
	if store_type not in (StoreType.S3H.value, StoreType.S3.value):
		log.info('Add store [%s://%s]' % (store_type, bucket), class_name=ADMIN_CLASS_NAME)
	else:
		log.info('Add store [%s://%s] with creds from profile [%s]' %
				 (store_type, bucket, credentials_profile), class_name=ADMIN_CLASS_NAME)
	try:
		root_path = get_root_path()
		file = os.path.join(root_path, CONFIG_FILE)
		conf = yaml_load(file)
	except Exception as e:
		log.error(e, class_name=ADMIN_CLASS_NAME)
		return

	if 'store' not in conf:
		conf['store'] = {}
	if store_type not in conf['store']:
		conf['store'][store_type] = {}
	conf['store'][store_type][bucket] = {}
	if store_type in [StoreType.S3.value, StoreType.S3H.value]:
		conf['store'][store_type][bucket]['aws-credentials'] = {}
		conf['store'][store_type][bucket]['aws-credentials']['profile'] = credentials_profile
		conf['store'][store_type][bucket]['region'] = region
		conf['store'][store_type][bucket]['endpoint-url'] = endpoint_url
	elif store_type in [StoreType.GDRIVEH.value]:
		conf['store'][store_type][bucket]['credentials-path'] = credentials_profile
	yaml_save(conf, file)
>>>>>>> 99332015


def store_del(store_type, bucket):
    if not valid_store_type(store_type):
        return

    try:
        config_path = os.path.join(get_root_path(), CONFIG_FILE)
        conf = yaml_load(config_path)
    except Exception as e:
        log.error(e, class_name=ADMIN_CLASS_NAME)
        return

    store_exists = 'store' in conf and store_type in conf['store'] and bucket in conf['store'][store_type]

    if not store_exists:
        log.warn('Store [%s://%s] not found in configuration file.' % (store_type, bucket), class_name=ADMIN_CLASS_NAME)
        return

    del conf['store'][store_type][bucket]
    log.info('Removed store [%s://%s] from configuration file.' % (store_type, bucket), class_name=ADMIN_CLASS_NAME)

    yaml_save(conf, config_path)


def clone_config_repository(url, folder, track):
    try:
        if get_root_path():
            log.error('You are in initialized ml-git project.', class_name=ADMIN_CLASS_NAME)
            return False
    except RootPathException:
        pass

    git_dir = '.git'

    try:
        if folder is not None:
            project_dir = os.path.join(os.getcwd(), folder)
            ensure_path_exists(project_dir)
        else:
            project_dir = os.getcwd()

        if len(os.listdir(project_dir)) != 0:
            log.error('The path [%s] is not an empty directory. Consider using --folder to create an empty folder.'
                      % project_dir, class_name=ADMIN_CLASS_NAME)
            return False
        Repo.clone_from(url, project_dir)
    except Exception as e:
        error_msg = str(e)
        if (e.__class__ == GitCommandError and 'Permission denied' in str(e.args[2])) or e.__class__ == PermissionError:
            error_msg = 'Permission denied in folder %s' % project_dir
        else:
            if folder is not None:
                clear(project_dir)
            if e.__class__ == GitCommandError:
                error_msg = 'Could not read from remote repository.'
        log.error(error_msg, class_name=ADMIN_CLASS_NAME)
        return False

    try:
        os.chdir(project_dir)
        get_root_path()
    except RootPathException:
        clear(project_dir)
        log.error('Wrong minimal configuration files!', class_name=ADMIN_CLASS_NAME)
        clear(git_dir)
        return False

    if not track:
        clear(os.path.join(project_dir, git_dir))

    return True<|MERGE_RESOLUTION|>--- conflicted
+++ resolved
@@ -79,40 +79,6 @@
 
 
 def store_add(store_type, bucket, credentials_profile, endpoint_url=None):
-<<<<<<< HEAD
-    if not valid_store_type(store_type):
-        return
-
-    try:
-        region = get_bucket_region(bucket, credentials_profile)
-    except Exception:
-        region = 'us-east-1'
-    log.info(
-        'Add store [%s://%s] with creds from profile [%s]' %
-        (store_type, bucket, credentials_profile), class_name=ADMIN_CLASS_NAME
-    )
-    try:
-        root_path = get_root_path()
-        file = os.path.join(root_path, CONFIG_FILE)
-        conf = yaml_load(file)
-    except Exception as e:
-        log.error(e, class_name=ADMIN_CLASS_NAME)
-        return
-
-    if 'store' not in conf:
-        conf['store'] = {}
-    if store_type not in conf['store']:
-        conf['store'][store_type] = {}
-    conf['store'][store_type][bucket] = {}
-    if store_type in [StoreType.S3.value, StoreType.S3H.value]:
-        conf['store'][store_type][bucket]['aws-credentials'] = {}
-        conf['store'][store_type][bucket]['aws-credentials']['profile'] = credentials_profile
-        conf['store'][store_type][bucket]['region'] = region
-        conf['store'][store_type][bucket]['endpoint-url'] = endpoint_url
-    elif store_type in [StoreType.GDRIVEH.value]:
-        conf['store'][store_type][bucket]['credentials-path'] = credentials_profile
-    yaml_save(conf, file)
-=======
 	if not valid_store_type(store_type):
 		return
 
@@ -146,7 +112,6 @@
 	elif store_type in [StoreType.GDRIVEH.value]:
 		conf['store'][store_type][bucket]['credentials-path'] = credentials_profile
 	yaml_save(conf, file)
->>>>>>> 99332015
 
 
 def store_del(store_type, bucket):
