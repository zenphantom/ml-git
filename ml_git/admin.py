"""
© Copyright 2020 HP Development Company, L.P.
SPDX-License-Identifier: GPL-2.0-only
"""

import os

from git import Repo, GitCommandError

from ml_git import log
from ml_git.config import mlgit_config_save, get_global_config_path
from ml_git.constants import ROOT_FILE_NAME, CONFIG_FILE, ADMIN_CLASS_NAME, StoreType
from ml_git.storages.store_utils import get_bucket_region
from ml_git.utils import get_root_path
from ml_git.utils import yaml_load, yaml_save, RootPathException, clear, ensure_path_exists


# define initial ml-git project structure
# ml-git-root/
# ├── .ml-git/config.yaml
# | 				# describe git repository (dataset, labels, nn-params, models)
# | 				# describe settings for actual S3/IPFS storage of dataset(s), model(s)


def init_mlgit():
    try:
        root_path = get_root_path()
        log.info('You already are in a ml-git repository (%s)' % (os.path.join(root_path, ROOT_FILE_NAME)),
                 class_name=ADMIN_CLASS_NAME)
        return
    except Exception:
        pass

    try:
        os.mkdir('.ml-git')
    except PermissionError:
        log.error('Permission denied. You need write permission to initialize ml-git in this directory.',
                  class_name=ADMIN_CLASS_NAME)
        return
    except FileExistsError:
        pass

    mlgit_config_save()
    root_path = get_root_path()
    log.info('Initialized empty ml-git repository in %s' % (os.path.join(root_path, ROOT_FILE_NAME)),
             class_name=ADMIN_CLASS_NAME)


<<<<<<< HEAD
def remote_add(repotype, ml_git_remote):
    root_path = get_root_path()
    file = os.path.join(root_path, CONFIG_FILE)
    conf = yaml_load(file)
=======
def remote_add(repotype, ml_git_remote, global_conf=False):
    try:
        file = get_config_path(global_conf)
        conf = yaml_load(file)
    except Exception as e:
        raise e
>>>>>>> feef05db

    if repotype in conf:
        if conf[repotype]['git'] is None or not len(conf[repotype]['git']) > 0:
            log.info('Add remote repository [%s] for [%s]' % (ml_git_remote, repotype), class_name=ADMIN_CLASS_NAME)
        else:
            log.info('Changing remote from [%s]  to [%s] for  [%s]' % (conf[repotype]['git'], ml_git_remote, repotype),
                     class_name=ADMIN_CLASS_NAME)
    else:
        log.info('Add remote repository [%s] for [%s]' % (ml_git_remote, repotype), class_name=ADMIN_CLASS_NAME)
    try:
        conf[repotype]['git'] = ml_git_remote
    except Exception:
        conf[repotype] = {}
        conf[repotype]['git'] = ml_git_remote
    yaml_save(conf, file)


def valid_store_type(store_type):
    store_type_list = [store.value for store in StoreType]
    if store_type not in store_type_list:
        log.error('Unknown data store type [%s], choose one of these %s.' % (store_type, store_type_list),
                  class_name=ADMIN_CLASS_NAME)
        return False
    return True


def store_add(store_type, bucket, credentials_profile, global_conf=False, endpoint_url=None):
    if not valid_store_type(store_type):
        return

    try:
        region = get_bucket_region(bucket, credentials_profile)
    except Exception:
        region = 'us-east-1'
    if store_type not in (StoreType.S3H.value, StoreType.S3.value):
        log.info('Add store [%s://%s]' % (store_type, bucket), class_name=ADMIN_CLASS_NAME)
    else:
        log.info('Add store [%s://%s] with creds from profile [%s]' %
                 (store_type, bucket, credentials_profile), class_name=ADMIN_CLASS_NAME)
    try:
        file = get_config_path(global_conf)
        conf = yaml_load(file)
    except Exception as e:
        log.error(e, class_name=ADMIN_CLASS_NAME)
        return

    if 'store' not in conf:
        conf['store'] = {}
    if store_type not in conf['store']:
        conf['store'][store_type] = {}
    conf['store'][store_type][bucket] = {}
    if store_type in [StoreType.S3.value, StoreType.S3H.value]:
        conf['store'][store_type][bucket]['aws-credentials'] = {}
        conf['store'][store_type][bucket]['aws-credentials']['profile'] = credentials_profile
        conf['store'][store_type][bucket]['region'] = region
        conf['store'][store_type][bucket]['endpoint-url'] = endpoint_url
    elif store_type in [StoreType.GDRIVEH.value]:
        conf['store'][store_type][bucket]['credentials-path'] = credentials_profile
    yaml_save(conf, file)


def store_del(store_type, bucket, global_conf=False):
    if not valid_store_type(store_type):
        return

    try:
        config_path = get_config_path(global_conf)
        conf = yaml_load(config_path)
    except Exception as e:
        log.error(e, class_name=ADMIN_CLASS_NAME)
        return

    store_exists = 'store' in conf and store_type in conf['store'] and bucket in conf['store'][store_type]

    if not store_exists:
        log.warn('Store [%s://%s] not found in configuration file.' % (store_type, bucket), class_name=ADMIN_CLASS_NAME)
        return

    del conf['store'][store_type][bucket]
    log.info('Removed store [%s://%s] from configuration file.' % (store_type, bucket), class_name=ADMIN_CLASS_NAME)

    yaml_save(conf, config_path)


def clone_config_repository(url, folder, track):
    try:
        if get_root_path():
            log.error('You are in initialized ml-git project.', class_name=ADMIN_CLASS_NAME)
            return False
    except RootPathException:
        pass

    git_dir = '.git'

    try:
        if folder is not None:
            project_dir = os.path.join(os.getcwd(), folder)
            ensure_path_exists(project_dir)
        else:
            project_dir = os.getcwd()

        if len(os.listdir(project_dir)) != 0:
            log.error('The path [%s] is not an empty directory. Consider using --folder to create an empty folder.'
                      % project_dir, class_name=ADMIN_CLASS_NAME)
            return False
        Repo.clone_from(url, project_dir)
    except Exception as e:
        error_msg = str(e)
        if (e.__class__ == GitCommandError and 'Permission denied' in str(e.args[2])) or e.__class__ == PermissionError:
            error_msg = 'Permission denied in folder %s' % project_dir
        else:
            if folder is not None:
                clear(project_dir)
            if e.__class__ == GitCommandError:
                error_msg = 'Could not read from remote repository.'
        log.error(error_msg, class_name=ADMIN_CLASS_NAME)
        return False

    try:
        os.chdir(project_dir)
        get_root_path()
    except RootPathException:
        clear(project_dir)
        log.error('Wrong minimal configuration files!', class_name=ADMIN_CLASS_NAME)
        clear(git_dir)
        return False

    if not track:
        clear(os.path.join(project_dir, git_dir))

    return True


def get_config_path(global_config=False):
    root_path = get_root_path()
    if global_config:
        file = get_global_config_path()
    else:
        file = os.path.join(root_path, CONFIG_FILE)
    return file<|MERGE_RESOLUTION|>--- conflicted
+++ resolved
@@ -46,19 +46,9 @@
              class_name=ADMIN_CLASS_NAME)
 
 
-<<<<<<< HEAD
-def remote_add(repotype, ml_git_remote):
-    root_path = get_root_path()
-    file = os.path.join(root_path, CONFIG_FILE)
+def remote_add(repotype, ml_git_remote, global_conf=False):
+    file = get_config_path(global_conf)
     conf = yaml_load(file)
-=======
-def remote_add(repotype, ml_git_remote, global_conf=False):
-    try:
-        file = get_config_path(global_conf)
-        conf = yaml_load(file)
-    except Exception as e:
-        raise e
->>>>>>> feef05db
 
     if repotype in conf:
         if conf[repotype]['git'] is None or not len(conf[repotype]['git']) > 0:
