--- conflicted
+++ resolved
@@ -48,17 +48,8 @@
 
 def remote_add(repotype, ml_git_remote, global_conf=False):
     try:
-<<<<<<< HEAD
-        root_path = get_root_path()
-        if global_conf:
-            file = get_global_config_path()
-        else:
-            file = os.path.join(root_path, CONFIG_FILE)
-=======
         file = get_config_path(global_conf)
->>>>>>> 0a408123
         conf = yaml_load(file)
-
     except Exception as e:
         raise e
 
@@ -101,15 +92,7 @@
         log.info('Add store [%s://%s] with creds from profile [%s]' %
                  (store_type, bucket, credentials_profile), class_name=ADMIN_CLASS_NAME)
     try:
-<<<<<<< HEAD
-        root_path = get_root_path()
-        if global_conf:
-            file = get_global_config_path()
-        else:
-            file = os.path.join(root_path, CONFIG_FILE)
-=======
         file = get_config_path(global_conf)
->>>>>>> 0a408123
         conf = yaml_load(file)
     except Exception as e:
         log.error(e, class_name=ADMIN_CLASS_NAME)
@@ -135,14 +118,7 @@
         return
 
     try:
-<<<<<<< HEAD
-        if global_conf:
-            config_path = get_global_config_path()
-        else:
-            config_path = os.path.join(get_root_path(), CONFIG_FILE)
-=======
         config_path = get_config_path(global_conf)
->>>>>>> 0a408123
         conf = yaml_load(config_path)
     except Exception as e:
         log.error(e, class_name=ADMIN_CLASS_NAME)
