"""
© Copyright 2020 HP Development Company, L.P.
SPDX-License-Identifier: GPL-2.0-only
"""
<<<<<<< HEAD
=======

__version__ = '0.0.1'
>>>>>>> 3c3f0eef
<|MERGE_RESOLUTION|>--- conflicted
+++ resolved
@@ -2,8 +2,5 @@
 © Copyright 2020 HP Development Company, L.P.
 SPDX-License-Identifier: GPL-2.0-only
 """
-<<<<<<< HEAD
-=======
 
-__version__ = '0.0.1'
->>>>>>> 3c3f0eef
+__version__ = '0.0.1'