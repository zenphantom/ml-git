"""
© Copyright 2020 HP Development Company, L.P.
SPDX-License-Identifier: GPL-2.0-only
"""

import os
import os.path
from http.client import INTERNAL_SERVER_ERROR, FORBIDDEN
from urllib.parse import urlparse, parse_qs

from funcy import retry
from googleapiclient import errors
from pydrive2.auth import GoogleAuth
from pydrive2.drive import GoogleDrive
from pydrive2.files import ApiRequestError

from ml_git import log
from ml_git.constants import GDRIVE_STORAGE
from ml_git.ml_git_message import output_messages
from ml_git.storages.multihash_storage import MultihashStorage
from ml_git.storages.storage import Storage
from ml_git.utils import ensure_path_exists, singleton


def _should_retry(func):
    api_request_limit_errors = ['userRateLimitExceeded', 'rateLimitExceeded']

    def should_retry(exc):

        if not isinstance(exc, ApiRequestError):
            return False

        error_code = exc.error.get('code', 0)
        result = False
        if INTERNAL_SERVER_ERROR <= error_code < INTERNAL_SERVER_ERROR+100:
            result = True

        if error_code == FORBIDDEN:
            result = exc.GetField('reason') in api_request_limit_errors
        if result:
            log.debug(f'Google Drive API error: {exc}.', class_name=GDRIVE_STORAGE)

        return result

    start, ratio, limit = 0.5, 1.618, 20
    return retry(
        16,
        timeout=lambda a: min(start * ratio ** a, limit),
        filter_errors=should_retry,
    )(func)


class GoogleDriveStorage(Storage):

    QUERY_FOLDER = 'title=\'{}\' and trashed=false and mimeType=\'{}\''
    QUERY_FILE_BY_NAME = 'title=\'{}\' and trashed=false and \'{}\' in parents'
    QUERY_FILE_LIST_IN_FOLDER = 'trashed=false and \'{}\' in parents'

    MIME_TYPE_FOLDER = 'application/vnd.google-apps.folder'

    def __init__(self, drive_path, drive_config):
        self._storage = None
        self._drive_path = drive_path
        self._drive_path_id = None
        self._credentials_path = drive_config['credentials-path']

        super().__init__()

    def connect(self):
        if self._storage is None:
            self._storage = GoogleDrive(self.__authenticate())
            self._drive_path_id = self.__get_drive_path_id()

    def put(self, key_path, file_path):

        if not os.path.exists(file_path):
            log.error(output_messages['ERROR_NOT_FOUND'] % file_path, class_name=GDRIVE_STORAGE)
            return False

        file_metadata = {'title': key_path, 'parents': [{'id': self._drive_path_id}]}
        try:
            self.__upload_file(file_path, file_metadata)
        except Exception:
            raise RuntimeError(output_messages['ERROR_FILE_COULD_NOT_BE_UPLOADED'] % file_path)

        return True

    @_should_retry
    def __upload_file(self, file_path, file_metadata):
        file = self._storage.CreateFile(metadata=file_metadata)
        file.SetContentFile(file_path)
        file.Upload()

    def get(self, file_path, reference):
        file_info = self.get_file_info_by_name(reference)

        if not file_info:
            log.error(output_messages['ERROR_NOT_FOUND'] % reference, class_name=GDRIVE_STORAGE)
            return False

        self.download_file(file_path, file_info)
        return True

    def get_by_id(self, file_path, file_id):
        try:
            file_info = self._storage.CreateFile({'id': file_id})
            file_info.FetchMetadata(fields='id,mimeType,title')
        except errors.HttpError as error:
            log.error(error, class_name=GDRIVE_STORAGE)
            return False

        if not file_info:
            log.error(output_messages['ERROR_NOT_FOUND'] % file_id, class_name=GDRIVE_STORAGE)
            return False

        file_path = os.path.join(file_path, file_info.get('title'))
        self.download_file(file_path, file_info)
        return True

    @_should_retry
    def _download_file(self, id, file_path):
        file = self._storage.CreateFile({'id': id})
        file.GetContentFile(file_path)

    def download_file(self, file_path, file_info):
        file_id = file_info.get('id')
        if file_info.get('mimeType') == self.MIME_TYPE_FOLDER:
            self.__download_folder(file_path, file_id)
            return

        self._download_file(file_id, file_path)

    @_should_retry
    def get_file_info_by_name(self, file_name):
        query = {
            'q': self.QUERY_FILE_BY_NAME.format(file_name, self._drive_path_id),
            'maxResults': 1
        }

        file_list = self._storage.ListFile(query).GetList()
        if file_list:
            return file_list.pop()

        return None

    def __authenticate(self):
        credentials_full_path = os.path.join(self._credentials_path, 'credentials.json')
        token = os.path.join(self._credentials_path, 'credentials')

        gauth = GoogleAuth()
        gauth.LoadClientConfigFile(credentials_full_path)

        if os.path.exists(token):
            gauth.LoadCredentialsFile(token)

        cred = gauth.credentials
        if not cred or cred.invalid:
            if cred and cred.access_token_expired and cred.refresh_token:
                gauth.Refresh()
            else:
                gauth.LocalWebserverAuth()
            gauth.SaveCredentialsFile(token)
        return gauth

    def bucket_exists(self):
        if self._drive_path_id:
            return True
        return False

    def __get_drive_path_id(self):

        query = {
            'q': self.QUERY_FOLDER.format(self._drive_path, self.MIME_TYPE_FOLDER),
            'maxResults': 1
        }
        try:
            bucket = self._storage.ListFile(query).GetList()
            if not bucket:
                return None
            return bucket.pop()['id']
        except ApiRequestError as e:
            log.debug(e, class_name=GDRIVE_STORAGE)

        return None

    def key_exists(self, key_path):
        file_info = self.get_file_info_by_name(key_path)
        if file_info:
<<<<<<< HEAD
=======
            if file_info.get('trashed'):
                log.info(output_messages['INFO_FILE_LOCATED_IN_TRASH'].format(key_path))
>>>>>>> 0b38aa39
            return True
        return False

    def list_files_from_path(self, path):
        if not self._drive_path_id:
            raise RuntimeError(output_messages['ERROR_BUCKET_NOT_FOUND'] % self._drive_path)
        files_in_folder = self._storage.ListFile({
            'q': self.QUERY_FILE_BY_NAME.format(path, self._drive_path_id)}).GetList()
        return [file.get('title') for file in files_in_folder]

    def list_files_in_folder(self, parent_id):
        return self._storage.ListFile({'q': self.QUERY_FILE_LIST_IN_FOLDER.format(parent_id)}).GetList()

    def __download_folder(self, file_path, folder_id):

        files_in_folder = self.list_files_in_folder(folder_id)
        for file in files_in_folder:
            complete_file_path = os.path.join(file_path, file.get('title'))
            ensure_path_exists(file_path)
            self.download_file(complete_file_path, file)

    def import_file_from_url(self, path_dst, url):
        file_id = self.get_file_id_from_url(url)
        if not file_id:
<<<<<<< HEAD
            raise RuntimeError(output_messages['ERROR_INVALID_URL'] % url)
        if not self.get_by_id(path_dst, file_id):
            raise RuntimeError(output_messages['ERROR_DOWNLOAD_FROM_URL_FAILED'] % file_id)
=======
            raise RuntimeError(output_messages['INFO_INVALID_URL'] % url)
        if not self.get_by_id(path_dst, file_id):
            raise RuntimeError(output_messages['ERROR_FILE_DOWNLOAD_FAILED'] % file_id)
>>>>>>> 0b38aa39

    @staticmethod
    def get_file_id_from_url(url):
        url_parsed = urlparse(url)
        query = parse_qs(url_parsed.query)
        query_file_id = query.get('id', [])
        if query_file_id:
            return query_file_id[0]
        url_parts = url_parsed.path.split('/')
        folder = 'folders'
        min_size = 2
        if folder in url_parts:
            file_id_index = url_parts.index(folder) + 1
            return url_parts[file_id_index]
        if len(url_parts) > min_size:
            return url_parts[-2]
        return None


@singleton
class GoogleDriveMultihashStorage(GoogleDriveStorage, MultihashStorage):

    def __init__(self, drive_path, drive_config):
        super().__init__(drive_path, drive_config)

    def get(self, file_path, reference):
        file_info = self.get_file_info_by_name(reference)

        if not file_info:
            log.error(output_messages['ERROR_NOT_FOUND'] % reference, class_name=GDRIVE_STORAGE)
            return False

        self._download_file(file_info['id'], file_path)

        with open(file_path, 'rb') as file:
            return self.check_integrity(reference, self.digest(file.read()))

        return False<|MERGE_RESOLUTION|>--- conflicted
+++ resolved
@@ -186,11 +186,6 @@
     def key_exists(self, key_path):
         file_info = self.get_file_info_by_name(key_path)
         if file_info:
-<<<<<<< HEAD
-=======
-            if file_info.get('trashed'):
-                log.info(output_messages['INFO_FILE_LOCATED_IN_TRASH'].format(key_path))
->>>>>>> 0b38aa39
             return True
         return False
 
@@ -215,15 +210,9 @@
     def import_file_from_url(self, path_dst, url):
         file_id = self.get_file_id_from_url(url)
         if not file_id:
-<<<<<<< HEAD
             raise RuntimeError(output_messages['ERROR_INVALID_URL'] % url)
         if not self.get_by_id(path_dst, file_id):
-            raise RuntimeError(output_messages['ERROR_DOWNLOAD_FROM_URL_FAILED'] % file_id)
-=======
-            raise RuntimeError(output_messages['INFO_INVALID_URL'] % url)
-        if not self.get_by_id(path_dst, file_id):
             raise RuntimeError(output_messages['ERROR_FILE_DOWNLOAD_FAILED'] % file_id)
->>>>>>> 0b38aa39
 
     @staticmethod
     def get_file_id_from_url(url):
