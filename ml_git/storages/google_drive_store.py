--- conflicted
+++ resolved
@@ -52,33 +52,19 @@
             return False
 
         if self.key_exists(key_path):
-<<<<<<< HEAD
-            log.error("Key path [%s] already exists in drive path [%s]." % (key_path, self._drive_path),
-                      class_name=GDRIVE_STORE)
-            return True
-
-        if not os.path.exists(file_path):
-            log.error("[%s] not found." % file_path, class_name=GDRIVE_STORE)
-=======
             log.debug('Key path [%s] already exists in drive path [%s].' % (key_path, self._drive_path), class_name=GDRIVE_STORE)
             return True
 
         if not os.path.exists(file_path):
             log.error('[%] not found.' % file_path, class_name=GDRIVE_STORE)
->>>>>>> aebabf00
             return False
 
         file_metadata = {'name': key_path, 'parents': [self.drive_path_id]}
         try:
             media = MediaFileUpload(file_path, chunksize=-1, resumable=True)
             self._store.files().create(body=file_metadata, media_body=media).execute()
-<<<<<<< HEAD
         except Exception:
-            raise Exception("The file could not be uploaded: [%s]" % file_path, class_name=GDRIVE_STORE)
-=======
-        except Exception as e:
             raise Exception('The file could not be uploaded: [%s]' % file_path, class_name=GDRIVE_STORE)
->>>>>>> aebabf00
 
         return True
 
@@ -89,10 +75,6 @@
             log.error('[%] not found.' % reference, class_name=GDRIVE_STORE)
             return False
 
-<<<<<<< HEAD
-        if not file_id:
-            log.error("[%s] not found." % reference, class_name=GDRIVE_STORE)
-=======
         self.download_file(file_path, file_info)
         return True
 
@@ -105,7 +87,6 @@
 
         if not file_info:
             log.error('[%] not found.' % file_id, class_name=GDRIVE_STORE)
->>>>>>> aebabf00
             return False
 
         file_path = os.path.join(file_path, file_info.get('name'))
@@ -178,13 +159,8 @@
     @property
     def drive_path_id(self):
         if not self._drive_path_id:
-<<<<<<< HEAD
-            self._drive_path_id = next(self.list_files("name='{}' and mimeType='{}'"
-                                                       .format(self._drive_path, MIME_TYPE_FOLDER)))
-=======
             self._drive_path_id = next(self.list_files('name=\'{}\' and mimeType=\'{}\''
-                                                   .format(self._drive_path, self.mime_type_folder))).get('id')
->>>>>>> aebabf00
+                                                       .format(self._drive_path, self.mime_type_folder))).get('id')
         return self._drive_path_id
 
     def bucket_exists(self):
