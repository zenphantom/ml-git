--- conflicted
+++ resolved
@@ -15,12 +15,8 @@
 
 def store_factory(config, store_string):
     stores = {StoreType.S3.value: S3Store, StoreType.S3H.value: S3MultihashStore,
-<<<<<<< HEAD
-              StoreType.AZUREBLOBH.value: AzureMultihashStore, StoreType.GDRIVEH.value: GoogleDriveMultihashStore}
-=======
               StoreType.AZUREBLOBH.value: AzureMultihashStore, StoreType.GDRIVEH.value: GoogleDriveMultihashStore,
               StoreType.GDRIVE.value: GoogleDriveStore}
->>>>>>> aebabf00
     sp = store_string.split('/')
     config_bucket_name, bucket_name = None, None
 
