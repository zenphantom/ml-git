--- conflicted
+++ resolved
@@ -7,35 +7,21 @@
 from botocore.exceptions import ProfileNotFound
 
 from ml_git import log
-<<<<<<< HEAD
 from ml_git.constants import STORAGE_FACTORY_CLASS_NAME, StorageType, STORAGE_KEY
 from ml_git.ml_git_message import output_messages
 from ml_git.storages.azure_storage import AzureMultihashStorage
 from ml_git.storages.google_drive_storage import GoogleDriveMultihashStorage, GoogleDriveStorage
 from ml_git.storages.s3_storage import S3Storage, S3MultihashStorage
+from ml_git.storages.sftp_store import SFtpStore
 
 
 def storage_factory(config, storage_string):
     storages = {StorageType.S3.value: S3Storage, StorageType.S3H.value: S3MultihashStorage,
                 StorageType.AZUREBLOBH.value: AzureMultihashStorage,
                 StorageType.GDRIVEH.value: GoogleDriveMultihashStorage,
-                StorageType.GDRIVE.value: GoogleDriveStorage}
+                StorageType.GDRIVE.value: GoogleDriveStorage,
+                StorageType.SFTPH.value: SFtpStore}
     sp = storage_string.split('/')
-=======
-from ml_git.constants import STORE_FACTORY_CLASS_NAME, StoreType
-from ml_git.storages.azure_store import AzureMultihashStore
-from ml_git.storages.google_drive_store import GoogleDriveMultihashStore, GoogleDriveStore
-from ml_git.storages.s3store import S3Store, S3MultihashStore
-from ml_git.storages.sftp_store import SFtpStore
-
-
-def store_factory(config, store_string):
-    stores = {StoreType.S3.value: S3Store, StoreType.S3H.value: S3MultihashStore,
-              StoreType.AZUREBLOBH.value: AzureMultihashStore, StoreType.GDRIVEH.value: GoogleDriveMultihashStore,
-              StoreType.GDRIVE.value: GoogleDriveStore,
-              StoreType.SFTPH.value: SFtpStore}
-    sp = store_string.split('/')
->>>>>>> 96f2f4f8
     config_bucket_name, bucket_name = None, None
 
     try:
