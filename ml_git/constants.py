"""
© Copyright 2020 HP Development Company, L.P.
SPDX-License-Identifier: GPL-2.0-only
"""

from enum import Enum, unique

ROOT_FILE_NAME = '.ml-git'
CONFIG_FILE = '.ml-git/config.yaml'

CONFIG_CLASS_NAME = 'Ml-git Configuration'
METADATA_MANAGER_CLASS_NAME = 'Metadata Manager'
ADMIN_CLASS_NAME = 'Admin'
HASH_FS_CLASS_NAME = 'HashFS'
LOCAL_REPOSITORY_CLASS_NAME = 'Local Repository'
MULTI_HASH_CLASS_NAME = 'Multihash'
STORAGE_FACTORY_CLASS_NAME = 'StorageFactory'
METADATA_CLASS_NAME = 'Metadata'
POOL_CLASS_NAME = 'Pool'
REFS_CLASS_NAME = 'Refs'
REPOSITORY_CLASS_NAME = 'Repository'
ML_GIT_PROJECT_NAME = 'Ml-git Project'
SFTPSTORE_NAME = 'SFtpStorage'
S3STORAGE_NAME = 'S3Storage'
AZURE_STORAGE_NAME = 'AzureMultihashStorage'
S3_MULTI_HASH_STORAGE_NAME = 'S3MultihashStorage'
MULTI_HASH_STORAGE_NAME = 'MultihashStorage'
HEAD = 'HEAD'
HEAD_1 = 'HEAD~1'
FAKE_STORAGE = 'fake_storage'
FAKE_TYPE = 's3h'
BATCH_SIZE = 'batch_size'
PUSH_THREADS_COUNT = 'push_threads_count'
BATCH_SIZE_VALUE = 20
RGX_ADDED_FILES = r'[+]\s+(.*)[:]\s+null'
RGX_DELETED_FILES = r'[-]\s+(.*)[:]\s+null'
RGX_SIZE_FILES = r'[+]\s+size:\s+(\d+(?:[.]\d+)*\s+.+)'
RGX_AMOUNT_FILES = r'[+]\s+amount:\s+(\d+)'
RGX_TAG_FORMAT = r'(?:[^_]+_{2}){2,}\d+$'
ADDED = 'Added files'
DELETED = 'Deleted files'
AUTHOR = 'Author'
EMAIL = 'Email'
DATE = 'Date'
MESSAGE = 'Message'
SIZE = 'Files size'
AMOUNT = 'Amount of files'
TAG = 'Tag'
GDRIVE_STORAGE = 'GoogleDriveStorage'
GLOBAL_ML_GIT_CONFIG = '.mlgitconfig'
STORAGE_LOG = 'storage.log'
SPEC_EXTENSION = '.spec'
MANIFEST_FILE = 'MANIFEST.yaml'
INDEX_FILE = 'INDEX.yaml'
DEFAULT_BRANCH_FOR_EMPTY_REPOSITORY = 'master'
PERFORMANCE_KEY = 'metrics'
<<<<<<< HEAD
V1_STORAGE_KEY = 'store'
STORAGE_KEY = 'storage'
V1_DATASETS_KEY = 'dataset'
V1_MODELS_KEY = 'model'
=======
MANIFEST_KEY = 'manifest'
STATUS_NEW_FILE = 'New file: '
STATUS_DELETED_FILE = 'Deleted: '
>>>>>>> 115e4566


class Mutability(Enum):
    STRICT = 'strict'
    FLEXIBLE = 'flexible'
    MUTABLE = 'mutable'

    @staticmethod
    def list():
        return list(map(lambda c: c.value, Mutability))


@unique
class StorageType(Enum):
    S3 = 's3'
    S3H = 's3h'
    AZUREBLOBH = 'azureblobh'
    GDRIVEH = 'gdriveh'
    GDRIVE = 'gdrive'
    SFTPH = 'sftph'

    @staticmethod
    def to_list():
        return [storage.value for storage in StorageType]


@unique
class EntityType(Enum):
    DATASETS = 'datasets'
    LABELS = 'labels'
    MODELS = 'models'

    @staticmethod
    def to_list():
        return [entity.value for entity in EntityType]<|MERGE_RESOLUTION|>--- conflicted
+++ resolved
@@ -54,16 +54,13 @@
 INDEX_FILE = 'INDEX.yaml'
 DEFAULT_BRANCH_FOR_EMPTY_REPOSITORY = 'master'
 PERFORMANCE_KEY = 'metrics'
-<<<<<<< HEAD
+STORAGE_KEY = 'storage'
 V1_STORAGE_KEY = 'store'
-STORAGE_KEY = 'storage'
 V1_DATASETS_KEY = 'dataset'
 V1_MODELS_KEY = 'model'
-=======
 MANIFEST_KEY = 'manifest'
 STATUS_NEW_FILE = 'New file: '
 STATUS_DELETED_FILE = 'Deleted: '
->>>>>>> 115e4566
 
 
 class Mutability(Enum):
