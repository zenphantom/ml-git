"""
© Copyright 2020 HP Development Company, L.P.
SPDX-License-Identifier: GPL-2.0-only
"""

import bisect
import csv
import filecmp
import json
import os
import shutil
import tempfile
from pathlib import Path

from botocore.client import ClientError
from tqdm import tqdm

from ml_git import log
from ml_git.config import get_index_path, get_objects_path, get_refs_path, get_index_metadata_path, \
    get_metadata_path, get_batch_size, get_push_threads_count
from ml_git.constants import LOCAL_REPOSITORY_CLASS_NAME, STORAGE_FACTORY_CLASS_NAME, REPOSITORY_CLASS_NAME, \
    MutabilityType, StorageType, SPEC_EXTENSION, MANIFEST_FILE, INDEX_FILE, EntityType, PERFORMANCE_KEY, STORAGE_KEY
from ml_git.file_system.cache import Cache
from ml_git.file_system.hashfs import MultihashFS
from ml_git.file_system.index import MultihashIndex, FullIndex, Status
from ml_git.metadata import Metadata
from ml_git.ml_git_message import output_messages
from ml_git.pool import pool_factory, process_futures
from ml_git.refs import Refs
from ml_git.sample import SampleValidate
from ml_git.spec import spec_parse, search_spec_file, get_entity_dir
from ml_git.storages.store_utils import storage_factory
from ml_git.utils import yaml_load, ensure_path_exists, convert_path, normalize_path, \
    posix_path, set_write_read, change_mask_for_routine, run_function_per_group, get_root_path, yaml_save


class LocalRepository(MultihashFS):

    def __init__(self, config, objects_path, repo_type=EntityType.DATASETS.value, block_size=256 * 1024, levels=2):
        self.is_shared_objects = repo_type in config and 'objects_path' in config[repo_type]
        with change_mask_for_routine(self.is_shared_objects):
            super(LocalRepository, self).__init__(objects_path, block_size, levels)
        self.__config = config
        self.__repo_type = repo_type
        self.__progress_bar = None

    def _pool_push(self, ctx, obj, obj_path):
        storage = ctx
        log.debug(output_messages['DEBUG_PUSH_BLOB_TO_STORAGE'] % obj, class_name=LOCAL_REPOSITORY_CLASS_NAME)
        ret = storage.file_store(obj, obj_path)
        return ret

    def _create_pool(self, config, storage_str, retry, pb_elts=None, pb_desc='blobs', nworkers=os.cpu_count() * 5):
        _storage_factory = lambda: storage_factory(config, storage_str)  # noqa: E731
        return pool_factory(ctx_factory=_storage_factory, retry=retry, pb_elts=pb_elts, pb_desc=pb_desc, nworkers=nworkers)

    def push(self, object_path, spec_file, retry=2, clear_on_fail=False):
        repo_type = self.__repo_type

        spec = yaml_load(spec_file)
        manifest = spec[repo_type]['manifest']
        idx = MultihashFS(object_path)
        objs = idx.get_log()

        if objs is None or len(objs) == 0:
            log.info(output_messages['INFO_NO_BLOBS_TO_PUSH'], class_name=LOCAL_REPOSITORY_CLASS_NAME)
            return 0

        storage = storage_factory(self.__config, manifest[STORAGE_KEY])

        if storage is None:
            log.error(output_messages['ERROR_WITHOUT_STORAGE'] % (manifest[STORAGE_KEY]), class_name=STORAGE_FACTORY_CLASS_NAME)
            return -2

        if not storage.bucket_exists():
            return -2

        nworkers = get_push_threads_count(self.__config)

        wp = self._create_pool(self.__config, manifest[STORAGE_KEY], retry, len(objs), 'files', nworkers)
        for obj in objs:
            # Get obj from filesystem
            obj_path = self.get_keypath(obj)
            wp.submit(self._pool_push, obj, obj_path)

        upload_errors = False
        futures = wp.wait()
        uploaded_files = []
        files_not_found = 0
        for future in futures:
            try:
                success = future.result()
                # test success w.r.t potential failures
                # Get the uploaded file's key
                uploaded_files.append(list(success.values())[0])
            except Exception as e:
                if type(e) is FileNotFoundError:
                    files_not_found += 1
                log.error(output_messages['ERROR_FATAL_PUSH'] % e, class_name=LOCAL_REPOSITORY_CLASS_NAME)
                upload_errors = True

        if clear_on_fail and len(uploaded_files) > 0 and upload_errors:
            self._delete(uploaded_files, spec_file, retry)
        wp.progress_bar_close()
        wp.reset_futures()
        return 0 if not upload_errors else 1

    def _pool_delete(self, ctx, obj):
        storage = ctx
        log.debug(output_messages['DEBUG_DELETE_BLOB_FROM_STORAGE'] % obj, class_name=LOCAL_REPOSITORY_CLASS_NAME)
        ret = storage.delete(obj)
        return ret

    def _delete(self, objs, spec_file, retry):
        log.warn(output_messages['WARN_REMOVING_FILES_DUE_TO_FAIL'] % len(objs), class_name=LOCAL_REPOSITORY_CLASS_NAME)
        repo_type = self.__repo_type

        spec = yaml_load(spec_file)
        manifest = spec[repo_type]['manifest']
        storage = storage_factory(self.__config, manifest[STORAGE_KEY])
        if storage is None:
            log.error(output_messages['ERROR_WITHOUT_STORAGE'] % (manifest[STORAGE_KEY]), class_name=STORAGE_FACTORY_CLASS_NAME)
            return -2
        self.__progress_bar = tqdm(total=len(objs), desc='files', unit='files', unit_scale=True, mininterval=1.0)
        wp = self._create_pool(self.__config, manifest[STORAGE_KEY], retry, len(objs))
        for obj in objs:
            wp.submit(self._pool_delete, obj)

        delete_errors = False
        futures = wp.wait()
        for future in futures:
            try:
                future.result()
            except Exception as e:
                log.error(output_messages['ERROR_FATAL_DELETE'] % e, class_name=LOCAL_REPOSITORY_CLASS_NAME)
                delete_errors = True

        if delete_errors:
            log.error(output_messages['ERROR_CANNOT_DELETE_ALL_FILES'], class_name=LOCAL_REPOSITORY_CLASS_NAME)

    def hashpath(self, path, key):
        obj_path = self._get_hashpath(key, path)
        dir_name = os.path.dirname(obj_path)
        ensure_path_exists(dir_name)
        return obj_path

    def _fetch_ipld(self, ctx, key):
        log.debug(output_messages['DEBUG_GETTING_IPLD_KEY'] % key, class_name=LOCAL_REPOSITORY_CLASS_NAME)
        if self._exists(key) is False:
            key_path = self.get_keypath(key)
            self._fetch_ipld_remote(ctx, key, key_path)
        return key

    def _fetch_ipld_remote(self, ctx, key, key_path):
        storage = ctx
        ensure_path_exists(os.path.dirname(key_path))
        log.debug(output_messages['DEBUG_DOWNLOADING_IPLD'] % key, class_name=LOCAL_REPOSITORY_CLASS_NAME)
        if storage.get(key_path, key) is False:
            raise RuntimeError(output_messages['ERROR_DOWNLOADING_IPLD'] % key)
        return key

    def _fetch_ipld_to_path(self, ctx, key, hash_fs):
        log.debug(output_messages['DEBUG_GETTING_IPLD_KEY'] % key, class_name=LOCAL_REPOSITORY_CLASS_NAME)
        if hash_fs._exists(key) is False:
            key_path = hash_fs.get_keypath(key)
            try:
                self._fetch_ipld_remote(ctx, key, key_path)
            except Exception:
                pass
        return key

    def _fetch_blob(self, ctx, key):
        links = self.load(key)
        for olink in links['Links']:
            key = olink['Hash']
            log.debug(output_messages['DEBUG_GETTING_BLOB'] % key, class_name=LOCAL_REPOSITORY_CLASS_NAME)
            if self._exists(key) is False:
                key_path = self.get_keypath(key)
                self._fetch_blob_remote(ctx, key, key_path)
        return True

    def _fetch_blob_to_path(self, ctx, key, hash_fs):
        try:
            links = hash_fs.load(key)
            for olink in links['Links']:
                key = olink['Hash']
                log.debug(output_messages['DEBUG_GETTING_BLOB'] % key, class_name=LOCAL_REPOSITORY_CLASS_NAME)
                if hash_fs._exists(key) is False:
                    key_path = hash_fs.get_keypath(key)
                    self._fetch_blob_remote(ctx, key, key_path)
        except Exception:
            return False
        return True

    def _fetch_blob_remote(self, ctx, key, key_path):
        storage = ctx
        ensure_path_exists(os.path.dirname(key_path))
        log.debug(output_messages['DEBUG_DOWNLOADING_BLOB'] % key, class_name=LOCAL_REPOSITORY_CLASS_NAME)
        if storage.get(key_path, key) is False:
            raise RuntimeError(output_messages['ERROR_DOWNLOAD_BLOG'] % key)
        return True

    def adding_to_cache_dir(self, lkeys, args):
        for key in lkeys:
            # check file is in objects ; otherwise critical error (should have been fetched at step before)
            if self._exists(key) is False:
                log.error(output_messages['ERROR_BLOB_NOT_FOUND_EXITING'] % key, class_name=LOCAL_REPOSITORY_CLASS_NAME)
                return False
            args["wp"].submit(self._update_cache, args["cache"], key)
        futures = args["wp"].wait()
        try:
            process_futures(futures, args["wp"])
        except Exception as e:
            log.error(output_messages['ERROR_ADDING_INTO_CACHE'] % (args["cache_path"], e),
                      class_name=LOCAL_REPOSITORY_CLASS_NAME)
            return False
        return True

    @staticmethod
    def _fetch_batch(iplds, args):
        for key in iplds:
            args["wp"].submit(args["function"], key)
        futures = args["wp"].wait()
        try:
            process_futures(futures, args["wp"])
        except Exception as e:
            log.error(args["error_msg"] % e, class_name=LOCAL_REPOSITORY_CLASS_NAME)
            return False
        return True

    def fetch(self, metadata_path, tag, samples, retries=2, bare=False):
        repo_type = self.__repo_type

        # retrieve specfile from metadata to get storage
        _, spec_name, _ = spec_parse(tag)
        spec_path, spec_file = search_spec_file(repo_type, spec_name, root_path=metadata_path)
        entity_dir = os.path.relpath(spec_path, metadata_path)
        spec = yaml_load(os.path.join(spec_path, spec_file))
        if repo_type not in spec:
<<<<<<< HEAD
            log.error('No spec file found. You need to initialize an entity %s first' % EntityType.to_list(),
=======
            log.error(output_messages['ERROR_NO_SPEC_FILE_FOUND'],
>>>>>>> 6120391c
                      class_name=LOCAL_REPOSITORY_CLASS_NAME)
            return False
        manifest = spec[repo_type]['manifest']
        storage = storage_factory(self.__config, manifest[STORAGE_KEY])
        if storage is None:
            return False

        # retrieve manifest from metadata to get all files of version tag
        manifest_file = MANIFEST_FILE
        manifest_path = os.path.join(metadata_path, entity_dir, manifest_file)
        files = self._load_obj_files(samples, manifest_path)
        if files is None:
            return False
        if bare:
            return True

        # creates 2 independent worker pools for IPLD files and another for data chunks/blobs.
        # Indeed, IPLD files are 1st needed to get blobs to get from storage.
        # Concurrency comes from the download of
        #   1) multiple IPLD files at a time and
        #   2) multiple data chunks/blobs from multiple IPLD files at a time.

        wp_ipld = self._create_pool(self.__config, manifest[STORAGE_KEY], retries, len(files))
        # TODO: is that the more efficient in case the list is very large?
        lkeys = list(files.keys())
        with change_mask_for_routine(self.is_shared_objects):
            args = {'wp': wp_ipld}
            args['error_msg'] = 'Error to fetch ipld -- [%s]'
            args['function'] = self._fetch_ipld
            result = run_function_per_group(lkeys, 20, function=self._fetch_batch, arguments=args)
            if not result:
                return False
            wp_ipld.progress_bar_close()
            del wp_ipld

            wp_blob = self._create_pool(self.__config, manifest[STORAGE_KEY], retries, len(files), 'chunks')

            args['wp'] = wp_blob
            args['error_msg'] = 'Error to fetch blob -- [%s]'
            args['function'] = self._fetch_blob
            result = run_function_per_group(lkeys, 20, function=self._fetch_batch, arguments=args)
            if not result:
                return False
            wp_blob.progress_bar_close()
            del wp_blob

        return True

    def _update_cache(self, cache, key):
        # determine whether file is already in cache, if not, get it
        if cache.exists(key) is False:
            cfile = cache.get_keypath(key)
            ensure_path_exists(os.path.dirname(cfile))
            super().get(key, cfile)

    def _update_links_wspace(self, key, status, args):
        # for all concrete files specified in manifest, create a hard link into workspace
        mutability = args['mutability']
        for file in args['obj_files'][key]:
            args['mfiles'][file] = key
            file_path = convert_path(args['ws_path'], file)
            if mutability == MutabilityType.STRICT.value or mutability == MutabilityType.FLEXIBLE.value:
                args['cache'].ilink(key, file_path)
            else:
                if os.path.exists(file_path):
                    set_write_read(file_path)
                    os.unlink(file_path)
                ensure_path_exists(os.path.dirname(file_path))
                super().get(key, file_path)
            args['fidx'].update_full_index(file, file_path, status, key)

    def _remove_unused_links_wspace(self, ws_path, mfiles):
        for root, dirs, files in os.walk(ws_path):
            relative_path = root[len(ws_path) + 1:]

            for file in files:
                if 'README.md' in file:
                    continue
                if SPEC_EXTENSION in file:
                    continue
                full_posix_path = Path(relative_path, file).as_posix()
                if full_posix_path not in mfiles:
                    set_write_read(os.path.join(root, file))
                    os.unlink(os.path.join(root, file))
                    log.debug(output_messages['DEBUG_REMOVING_FILE'] % full_posix_path, class_name=LOCAL_REPOSITORY_CLASS_NAME)

    @staticmethod
    def _update_metadata(full_md_path, ws_path, spec_name):
        for md in ['README.md', spec_name + SPEC_EXTENSION]:
            md_path = os.path.join(full_md_path, md)
            if os.path.exists(md_path) is False:
                continue
            md_dst = os.path.join(ws_path, md)
            shutil.copy2(md_path, md_dst)

    def adding_files_into_cache(self, lkeys, args):
        for key in lkeys:
            # check file is in objects ; otherwise critical error (should have been fetched at step before)
            if self._exists(key) is False:
                log.error(output_messages['ERROR_BLOB_NOT_FOUND_EXITING'] % key, class_name=LOCAL_REPOSITORY_CLASS_NAME)
                return False
            args['wp'].submit(self._update_cache, args['cache'], key)
        futures = args['wp'].wait()
        try:
            process_futures(futures, args['wp'])
        except Exception as e:
            log.error(output_messages['ERROR_ADDING_INTO_CACHE'] % (args['cache_path'], e),
                      class_name=LOCAL_REPOSITORY_CLASS_NAME)
            return False
        return True

    def adding_files_into_workspace(self, lkeys, args):
        for key in lkeys:
            # check file is in objects ; otherwise critical error (should have been fetched at step before)
            if self._exists(key) is False:
                log.error(output_messages['ERROR_BLOB_NOT_FOUND_EXITING'], class_name=LOCAL_REPOSITORY_CLASS_NAME)
                return False
            args['wps'].submit(self._update_links_wspace, key, Status.u.name, args)
        futures = args['wps'].wait()
        try:
            process_futures(futures, args['wps'])
        except Exception as e:
            log.error(output_messages['ERROR_ADDING_INTO_WORKSPACE'] % (args['ws_path'], e),
                      class_name=LOCAL_REPOSITORY_CLASS_NAME)
            return False
        return True

    def _load_obj_files(self, samples, manifest_path, sampling_flag='', is_checkout=False):
        obj_files = yaml_load(manifest_path)
        try:
            if samples is not None:
                set_files = SampleValidate.process_samples(samples, obj_files)
                if set_files is None or len(set_files) == 0:
                    return None
                obj_files = set_files
                if is_checkout:
                    open(sampling_flag, 'a').close()
                    log.debug(output_messages['DEBUG_FLAG_WAS_CREATED'],
                              class_name=LOCAL_REPOSITORY_CLASS_NAME)
            elif os.path.exists(sampling_flag) and is_checkout:
                os.unlink(sampling_flag)
        except Exception as e:
            log.error(e, class_name=LOCAL_REPOSITORY_CLASS_NAME)
            return None
        return obj_files

    def checkout(self, cache_path, metadata_path, ws_path, tag, samples, bare=False, entity_dir=None):
        _, spec_name, version = spec_parse(tag)
        index_path = get_index_path(self.__config, self.__repo_type)

        # get all files for specific tag
        manifest_path = os.path.join(metadata_path, entity_dir, MANIFEST_FILE)
        mutability, _ = self.get_mutability_from_spec(spec_name, self.__repo_type, entity_dir)
        index_manifest_path = os.path.join(index_path, 'metadata', spec_name)
        fidx_path = os.path.join(index_manifest_path, INDEX_FILE)
        try:
            os.unlink(fidx_path)
        except FileNotFoundError:
            pass
        fidx = FullIndex(spec_name, index_path, mutability)
        # copy all files defined in manifest from objects to cache (if not there yet) then hard links to workspace
        mfiles = {}

        sampling_flag = os.path.join(index_manifest_path, 'sampling')
        obj_files = self._load_obj_files(samples, manifest_path, sampling_flag, True)
        if obj_files is None:
            return False
        lkey = list(obj_files)

        if not bare:
            cache = None
            if mutability == MutabilityType.STRICT.value or mutability == MutabilityType.FLEXIBLE.value:
                is_shared_cache = 'cache_path' in self.__config[self.__repo_type]
                with change_mask_for_routine(is_shared_cache):
                    cache = Cache(cache_path)
                    wp = pool_factory(pb_elts=len(lkey), pb_desc='files into cache')
                    args = {'wp': wp, 'cache': cache, 'cache_path': cache_path}
                    if not run_function_per_group(lkey, 20, function=self.adding_files_into_cache, arguments=args):
                        return
                    wp.progress_bar_close()

            wps = pool_factory(pb_elts=len(lkey), pb_desc='files into workspace')
            args = {'wps': wps, 'cache': cache, 'fidx': fidx, 'ws_path': ws_path, 'mfiles': mfiles,
                    'obj_files': obj_files, 'mutability': mutability}
            if not run_function_per_group(lkey, 20, function=self.adding_files_into_workspace, arguments=args):
                return
            wps.progress_bar_close()
        else:
            args = {'fidx': fidx, 'ws_path': ws_path, 'obj_files': obj_files}
            run_function_per_group(lkey, 20, function=self._update_index_bare_mode, arguments=args)

        fidx.save_manifest_index()
        # Check files that have been removed (present in wskpace and not in MANIFEST)
        self._remove_unused_links_wspace(ws_path, mfiles)
        # Update metadata in workspace
        full_md_path = os.path.join(metadata_path, entity_dir)
        self._update_metadata(full_md_path, ws_path, spec_name)
        self.check_bare_flag(bare, index_manifest_path)

    def check_bare_flag(self, bare, index_manifest_path):
        bare_path = os.path.join(index_manifest_path, 'bare')
        if bare:
            open(bare_path, 'w+')
            log.info(output_messages['INFO_CHECKOUT_BARE_MODE'], class_name=LOCAL_REPOSITORY_CLASS_NAME)
        elif os.path.exists(bare_path):
            os.unlink(bare_path)

    def _update_index_bare_mode(self, lkeys, args):
        for key in lkeys:
            [args['fidx'].update_full_index(file, args['ws_path'], Status.u.name, key) for file in
             args['obj_files'][key]]

    def _pool_remote_fsck_ipld(self, ctx, obj):
        storage = ctx
        log.debug(output_messages['DEBUG_CHECK_IPLD'] % obj, class_name=LOCAL_REPOSITORY_CLASS_NAME)
        obj_path = self.get_keypath(obj)
        ret = storage.file_store(obj, obj_path)
        return ret

    def _pool_remote_fsck_blob(self, ctx, obj):
        if self._exists(obj) is False:
            log.debug(output_messages['DEBUG_IPLD_NOT_PRESENT'] % obj)
            return {None: None}

        rets = []
        links = self.load(obj)
        for olink in links['Links']:
            key = olink['Hash']
            storage = ctx
            obj_path = self.get_keypath(key)
            ret = storage.file_store(key, obj_path)
            rets.append(ret)
        return rets

    @staticmethod
    def _work_pool_file_submitter(files, args):
        wp_file = args['wp']
        for key in files:
            wp_file.submit(args['submit_function'], key, *args['args'])
        files_future = wp_file.wait()
        try:
            process_futures(files_future, wp_file)
        except Exception as e:
            log.error(output_messages['ERROR_TO_FETCH_FILE'] % e, class_name=LOCAL_REPOSITORY_CLASS_NAME)
            return False
        return True

    def _work_pool_to_submit_file(self, manifest, retries, files, submit_function, *args):
        wp_file = self._create_pool(self.__config, manifest[STORAGE_KEY], retries, len(files), pb_desc='files')
        submit_args = {
            'wp': wp_file,
            'args': args,
            'submit_function': submit_function
        }
        run_function_per_group(files, 20, function=self._work_pool_file_submitter, arguments=submit_args)
        wp_file.progress_bar_close()
        del wp_file

    def _remote_fsck_paranoid(self, manifest, retries, lkeys, batch_size):
        log.info(output_messages['INFO_PARANOID_MODE_ACTIVE'], class_name=STORAGE_FACTORY_CLASS_NAME)
        total_corrupted_files = 0

        for i in range(0, len(lkeys), batch_size):
            with tempfile.TemporaryDirectory() as tmp_dir:
                temp_hash_fs = MultihashFS(tmp_dir)
                self._work_pool_to_submit_file(manifest, retries, lkeys[i:batch_size + i], self._fetch_ipld_to_path,
                                               temp_hash_fs)
                self._work_pool_to_submit_file(manifest, retries, lkeys[i:batch_size + i], self._fetch_blob_to_path,
                                               temp_hash_fs)
                corrupted_files = self._remote_fsck_check_integrity(tmp_dir)
                len_corrupted_files = len(corrupted_files)
                if len_corrupted_files > 0:
                    total_corrupted_files += len_corrupted_files
                    log.info(output_messages['INFO_FIXING_CORRUPTED_FILES_IN_STORAGE'], class_name=LOCAL_REPOSITORY_CLASS_NAME)
                    self._delete_corrupted_files(corrupted_files, retries, manifest)
        log.info(output_messages['INFO_CORRUPTED_FILES'] % total_corrupted_files, class_name=LOCAL_REPOSITORY_CLASS_NAME)

    @staticmethod
    def _remote_fsck_ipld_future_process(futures, args):
        for future in futures:
            args['ipld'] += 1
            key = future.result()
            ks = list(key.keys())
            if ks[0] is False:
                args['ipld_unfixed'] += 1
            elif ks[0] is True:
                pass
            else:
                args['ipld_fixed'] += 1
        args['wp'].reset_futures()

    def _remote_fsck_submit_iplds(self, lkeys, args):

        for key in lkeys:
            # blob file describing IPLD links
            if not self._exists(key):
                args['ipld_missing'].append(key)
                args['wp'].progress_bar_total_inc(-1)
            else:
                args['wp'].submit(self._pool_remote_fsck_ipld, key)
        ipld_futures = args['wp'].wait()
        try:
            self._remote_fsck_ipld_future_process(ipld_futures, args)
        except Exception as e:
            log.error(output_messages['ERROR_TO_FSCK_IPLD'] % e, class_name=LOCAL_REPOSITORY_CLASS_NAME)
            return False
        return True

    @staticmethod
    def _remote_fsck_blobs_future_process(futures, args):
        for future in futures:
            args['blob'] += 1
            rets = future.result()
            for ret in rets:
                if ret is not None:
                    ks = list(ret.keys())
                    if ks[0] is False:
                        args['blob_unfixed'] += 1
                    elif ks[0] is True:
                        pass
                    else:
                        args['blob_fixed'] += 1
        args['wp'].reset_futures()

    def _remote_fsck_submit_blobs(self, lkeys, args):
        for key in lkeys:
            args['wp'].submit(self._pool_remote_fsck_blob, key)

        futures = args['wp'].wait()
        try:
            self._remote_fsck_blobs_future_process(futures, args)
        except Exception as e:
            log.error(output_messages['ERROR_FSCK_BLOB'] % e, class_name=LOCAL_REPOSITORY_CLASS_NAME)
            return False
        args['wp'].reset_futures()
        return True

    def remote_fsck(self, metadata_path, tag, spec_file, retries=2, thorough=False, paranoid=False):
        spec = yaml_load(spec_file)
        manifest = spec[self.__repo_type]['manifest']
        _, spec_name, _ = spec_parse(tag)
        # get all files for specific tag
        entity_dir = get_entity_dir(self.__repo_type, spec_name, root_path=metadata_path)
        manifest_path = os.path.join(metadata_path, entity_dir, MANIFEST_FILE)
        obj_files = yaml_load(manifest_path)

        storage = storage_factory(self.__config, manifest[STORAGE_KEY])
        if storage is None:
            log.error(output_messages['ERROR_WITHOUT_STORAGE'] % (manifest[STORAGE_KEY]), class_name=LOCAL_REPOSITORY_CLASS_NAME)
            return -2

        # TODO: is that the more efficient in case the list is very large?
        lkeys = list(obj_files.keys())

        if paranoid:
            try:
                batch_size = get_batch_size(self.__config)
            except Exception as e:
                log.error(e, class_name=LOCAL_REPOSITORY_CLASS_NAME)
                return
            self._remote_fsck_paranoid(manifest, retries, lkeys, batch_size)
        wp_ipld = self._create_pool(self.__config, manifest[STORAGE_KEY], retries, len(obj_files))

        submit_iplds_args = {'wp': wp_ipld}
        submit_iplds_args['ipld_unfixed'] = 0
        submit_iplds_args['ipld_fixed'] = 0
        submit_iplds_args['ipld'] = 0
        submit_iplds_args['ipld_missing'] = []

        result = run_function_per_group(lkeys, 20, function=self._remote_fsck_submit_iplds, arguments=submit_iplds_args)
        if not result:
            return False
        del wp_ipld

        if len(submit_iplds_args['ipld_missing']) > 0:
            if thorough:
                log.info(str(len(submit_iplds_args['ipld_missing'])) + ' missing descriptor files. Download: ',
                         class_name=LOCAL_REPOSITORY_CLASS_NAME)
                self._work_pool_to_submit_file(manifest, retries, submit_iplds_args['ipld_missing'], self._fetch_ipld)
            else:
                log.info(str(len(submit_iplds_args[
                                     'ipld_missing'])) + ' missing descriptor files. Consider using the --thorough option.',
                         class_name=LOCAL_REPOSITORY_CLASS_NAME)

        wp_blob = self._create_pool(self.__config, manifest[STORAGE_KEY], retries, len(obj_files))
        submit_blob_args = {'wp': wp_blob}
        submit_blob_args['blob'] = 0
        submit_blob_args['blob_fixed'] = 0
        submit_blob_args['blob_unfixed'] = 0

        result = run_function_per_group(lkeys, 20, function=self._remote_fsck_submit_blobs, arguments=submit_blob_args)
        if not result:
            return False
        del wp_blob

        if submit_iplds_args['ipld_fixed'] > 0 or submit_blob_args['blob_fixed'] > 0:
            log.info(output_messages['INFO_REMOTE_FSCK_FIXED'] % (
                submit_iplds_args['ipld_fixed'], submit_blob_args['blob_fixed']))
        if submit_iplds_args['ipld_unfixed'] > 0 or submit_blob_args['blob_unfixed'] > 0:
            log.error(output_messages['ERROR_REMOTE_FSCK_UNFIXED'] % (
                submit_iplds_args['ipld_unfixed'], submit_blob_args['blob_unfixed']))
        log.info(output_messages['INFO_REMOTE_FSCK_TOTAL'] % (submit_iplds_args['ipld'], submit_blob_args['blob']))

        return True

    def exist_local_changes(self, spec_name):
        new_files, deleted_files, untracked_files, _, _ = self.status(spec_name, status_directory='', log_errors=False)
        if new_files is not None and deleted_files is not None and untracked_files is not None:
            unsaved_files = new_files + deleted_files + untracked_files
            if spec_name + SPEC_EXTENSION in unsaved_files:
                unsaved_files.remove(spec_name + SPEC_EXTENSION)
            if 'README.md' in unsaved_files:
                unsaved_files.remove('README.md')
            if len(unsaved_files) > 0:
                log.error(output_messages['ERROR_DISCARDED_LOCAL_CHANGES'])
                for file in unsaved_files:
                    print('\t%s' % file)
                log.info(
                    'Please, commit your changes before the get. You can also use the --force option '
                    'to discard these changes. See \'ml-git --help\'.',
                    class_name=LOCAL_REPOSITORY_CLASS_NAME
                )
                return True
        return False

    def get_corrupted_files(self, spec):
        try:
            repo_type = self.__repo_type
            index_path = get_index_path(self.__config, repo_type)
            objects_path = get_objects_path(self.__config, repo_type)
        except Exception as e:
            log.error(e, class_name=REPOSITORY_CLASS_NAME)
            return

        idx = MultihashIndex(spec, index_path, objects_path)
        idx_yaml = idx.get_index_yaml()
        corrupted_files = []
        idx_yaml_mf = idx_yaml.get_manifest_index()

        self.__progress_bar = tqdm(total=len(idx_yaml_mf.load()), desc='files', unit='files', unit_scale=True,
                                   mininterval=1.0)
        for key in idx_yaml_mf:
            if idx_yaml_mf[key]['status'] == Status.c.name:
                bisect.insort(corrupted_files, normalize_path(key))
            self.__progress_bar.update(1)
        self.__progress_bar.close()

        return corrupted_files

    def status(self, spec, status_directory='', log_errors=True):
        try:
            repo_type = self.__repo_type
            index_path = get_index_path(self.__config, repo_type)
            metadata_path = get_metadata_path(self.__config, repo_type)
            refs_path = get_refs_path(self.__config, repo_type)
            index_metadata_path = get_index_metadata_path(self.__config, repo_type)
            objects_path = get_objects_path(self.__config, repo_type)
        except Exception as e:
            log.error(e, class_name=REPOSITORY_CLASS_NAME)
            return
        ref = Refs(refs_path, spec, repo_type)
        tag, sha = ref.branch()
        metadata = Metadata(spec, metadata_path, self.__config, repo_type)
        if tag:
            metadata.checkout(tag)
        index_metadata_entity_path = os.path.join(index_metadata_path, spec)

        path, file = None, None
        try:
            path, file = search_spec_file(self.__repo_type, spec)
            entity_dir = os.path.relpath(path, os.path.join(get_root_path(), self.__repo_type))
            full_metadata_path = os.path.join(metadata_path, entity_dir)
        except Exception as e:
            if log_errors:
                log.error(e, class_name=REPOSITORY_CLASS_NAME)

        if status_directory and not os.path.exists(os.path.join(path, status_directory)):
            log.error(output_messages['ERROR_INVALID_STATUS_DIRECTORY'], class_name=REPOSITORY_CLASS_NAME)
            return

        # All files in MANIFEST.yaml in the index AND all files in datapath which stats links == 1
        idx = MultihashIndex(spec, index_path, objects_path)
        idx_yaml = idx.get_index_yaml()
        untracked_files = []
        changed_files = []
        idx_yaml_mf = idx_yaml.get_manifest_index()

        bare_mode = os.path.exists(os.path.join(index_metadata_path, spec, 'bare'))
        new_files, deleted_files, all_files, corrupted_files = self._get_index_files_status(bare_mode, idx_yaml_mf,
                                                                                            path, status_directory)

        if path is not None:
            changed_files, untracked_files = \
                self._get_workspace_files_status(all_files, full_metadata_path, idx_yaml_mf,
                                                 index_metadata_entity_path,
                                                 path, new_files, status_directory)
        if tag:
            metadata.checkout()
        return new_files, deleted_files, untracked_files, corrupted_files, changed_files

    def _get_workspace_files_status(self, all_files, full_metadata_path, idx_yaml_mf,
                                    index_metadata_entity_path, path,
                                    new_files, status_directory=''):
        changed_files = []
        untracked_files = []
        for root, dirs, files in os.walk(path):
            base_path = root[len(path) + 1:]
            base_path_with_separator = base_path + os.path.sep

            if status_directory and not base_path_with_separator.startswith(status_directory + os.path.sep):
                continue

            for file in files:
                bpath = convert_path(base_path, file)
                if bpath in all_files:
                    full_file_path = os.path.join(root, file)
                    stat = os.stat(full_file_path)
                    file_in_index = idx_yaml_mf[posix_path(bpath)]
                    if file_in_index['mtime'] != stat.st_mtime and self.get_scid(full_file_path) != \
                            file_in_index['hash']:
                        bisect.insort(changed_files, bpath)
                else:
                    is_metadata_file = SPEC_EXTENSION in file or 'README.md' in file

                    if not is_metadata_file:
                        bisect.insort(untracked_files, bpath)
                    else:
                        file_path_metadata = os.path.join(full_metadata_path, file)
                        file_index_path = os.path.join(index_metadata_entity_path, file)
                        full_base_path = os.path.join(root, bpath)
                        self._compare_metadata_file(bpath, file_index_path, file_path_metadata, full_base_path,
                                                    new_files, untracked_files)
        return changed_files, untracked_files

    def _compare_metadata_file(self, bpath, file_index_exists, file_path_metadata, full_base_path, new_files,
                               untracked_files):
        if os.path.isfile(file_index_exists) and os.path.isfile(file_path_metadata):
            if self._compare_matadata(full_base_path, file_index_exists) and \
                    not self._compare_matadata(full_base_path, file_path_metadata):
                bisect.insort(new_files, bpath)
            elif not self._compare_matadata(full_base_path, file_index_exists):
                bisect.insort(untracked_files, bpath)
        elif os.path.isfile(file_index_exists):
            if not self._compare_matadata(full_base_path, file_index_exists):
                bisect.insort(untracked_files, bpath)
            else:
                bisect.insort(new_files, bpath)
        elif os.path.isfile(file_path_metadata):
            if not self._compare_matadata(full_base_path, file_path_metadata):
                bisect.insort(untracked_files, bpath)
        else:
            bisect.insort(untracked_files, bpath)

    def _get_index_files_status(self, bare_mode, idx_yaml_mf, path, status_directory=''):
        new_files = []
        deleted_files = []
        all_files = []
        corrupted_files = []
        for key in idx_yaml_mf:
            if status_directory and not key.startswith(status_directory + '/'):
                bisect.insort(all_files, normalize_path(key))
                continue
            if not bare_mode and not os.path.exists(convert_path(path, key)):
                bisect.insort(deleted_files, normalize_path(key))
            elif idx_yaml_mf[key]['status'] == 'a' and os.path.exists(convert_path(path, key)):
                bisect.insort(new_files, key)
            elif idx_yaml_mf[key]['status'] == 'c' and os.path.exists(convert_path(path, key)):
                bisect.insort(corrupted_files, normalize_path(key))
            bisect.insort(all_files, normalize_path(key))
        return new_files, deleted_files, all_files, corrupted_files

    def import_files(self, file_object, path, directory, retry, storage_string):
        try:
            self._import_files(path, os.path.join(self.__repo_type, directory), storage_string, retry, file_object)
        except Exception as e:
            log.error(output_messages['ERROR_FATAL_DOWNLOADING'] % e, class_name=LOCAL_REPOSITORY_CLASS_NAME)

    @staticmethod
    def _import_path(ctx, path, dir):
        file = os.path.join(dir, path)
        ensure_path_exists(os.path.dirname(file))

        try:
            res = ctx.get(file, path)
            return res
        except ClientError as e:
            if e.response['Error']['Code'] == '404':
                raise RuntimeError(output_messages['ERROR_FILE_NOT_FOUND'] % path)
            raise e

    def _import_files(self, path, directory, bucket, retry, file_object):
        obj = False
        if file_object:
            path = file_object
            obj = True
        storage = storage_factory(self.__config, bucket)

        if not obj:
            files = storage.list_files_from_path(path)
            if not len(files):
                raise RuntimeError(output_messages['ERROR_PATH_NOT_FOUND'] % path)
        else:
            files = [path]
        wp = pool_factory(ctx_factory=lambda: storage_factory(self.__config, bucket),
                          retry=retry, pb_elts=len(files), pb_desc='files')
        for file in files:
            wp.submit(self._import_path, file, directory)
        futures = wp.wait()
        for future in futures:
            future.result()

    def unlock_file(self, path, file, index_path, objects_path, spec, cache_path):
        file_path = os.path.join(path, file)
        idx = MultihashIndex(spec, index_path, objects_path)
        idx_yaml = idx.get_index_yaml()
        hash_file = idx_yaml.get_index()
        idxfs = Cache(cache_path)

        try:
            cache_file = idxfs._get_hashpath(hash_file[file]['hash'])
            if os.path.isfile(cache_file):
                os.unlink(file_path)
                shutil.copy2(cache_file, file_path)
        except Exception:
            log.debug(output_messages['DEBUG_FILE_NOT_CACHE'], class_name=LOCAL_REPOSITORY_CLASS_NAME)
        try:
            set_write_read(file_path)
        except Exception:
            raise RuntimeError(output_messages['ERROR_FILE_NOT_FOUND'] % file)
        idx_yaml.update_index_unlock(file_path[len(path) + 1:])
        log.info(output_messages['INFO_PERMISSIONS_CHANGED_FOR'] % file, class_name=LOCAL_REPOSITORY_CLASS_NAME)

    def change_config_storage(self, profile, bucket_name, storage_type=StorageType.S3.value, **kwargs):
        bucket = dict()
        if storage_type in [StorageType.S3.value, StorageType.S3H.value]:
            bucket['region'] = kwargs['region']
            bucket['aws-credentials'] = {'profile': profile}
            endpoint = kwargs.get('endpoint_url', '')
            bucket['endpoint-url'] = endpoint
        elif storage_type == StorageType.GDRIVE.value:
            bucket['credentials-path'] = profile

        self.__config[STORAGE_KEY][storage_type] = {bucket_name: bucket}

    def export_file(self, lkeys, args):
        for key in lkeys:
            args['wp'].submit(self._upload_file, args['store_dst'], key, args['files'][key])
        export_futures = args['wp'].wait()
        try:
            process_futures(export_futures, args['wp'])
        except Exception as e:
            log.error(output_messages['ERROR_EXPORT_FILES'] % e, class_name=LOCAL_REPOSITORY_CLASS_NAME)
            return False
        return True

    def export_tag(self, metadata_path, tag, bucket, retry):
        _, spec_name, _ = spec_parse(tag)

        entity_dir = get_entity_dir(self.__repo_type, spec_name, root_path=metadata_path)
        spec_path = os.path.join(metadata_path, entity_dir, spec_name + SPEC_EXTENSION)
        spec = yaml_load(spec_path)

        if self.__repo_type not in spec:
<<<<<<< HEAD
            log.error('No spec file found. You need to initialize an entity %s first' % EntityType.to_list(),
=======
            log.error(output_messages['ERROR_NO_SPEC_FILE_FOUND'],
>>>>>>> 6120391c
                      class_name=LOCAL_REPOSITORY_CLASS_NAME)
            return

        manifest = spec[self.__repo_type]['manifest']
        storage = storage_factory(self.__config, manifest[STORAGE_KEY])
        if storage is None:
            log.error(output_messages['ERROR_WITHOUT_STORAGE'] % (manifest[STORAGE_KEY]), class_name=LOCAL_REPOSITORY_CLASS_NAME)
            return
        bucket_name = bucket['bucket_name']
        self.change_config_storage(bucket['profile'], bucket_name, region=bucket['region'], endpoint_url=bucket['endpoint'])
        storage_dst_type = 's3://{}'.format(bucket_name)
        storage_dst = storage_factory(self.__config, storage_dst_type)
        if storage_dst is None:
            log.error(output_messages['ERROR_WITHOUT_STORAGE'] % storage_dst_type, class_name=LOCAL_REPOSITORY_CLASS_NAME)
            return
        manifest_file = MANIFEST_FILE
        manifest_path = os.path.join(metadata_path, entity_dir, manifest_file)
        files = yaml_load(manifest_path)
        log.info(output_messages['INFO_EXPORTING_TAG'] % (tag, manifest[STORAGE_KEY], storage_dst_type),
                 class_name=LOCAL_REPOSITORY_CLASS_NAME)
        wp_export_file = pool_factory(ctx_factory=lambda: storage, retry=retry, pb_elts=len(files), pb_desc='files')

        lkeys = list(files.keys())
        args = {'wp': wp_export_file, 'store_dst': storage_dst, 'files': files}
        result = run_function_per_group(lkeys, 20, function=self.export_file, arguments=args)
        if not result:
            return
        wp_export_file.progress_bar_close()
        del wp_export_file

    def _get_ipld(self, ctx, key):
        storage = ctx
        ipld_bytes = storage.get_object(key)
        try:
            return json.loads(ipld_bytes)
        except Exception:
            raise RuntimeError(output_messages['ERROR_INVALID_IPLD'] % key)

    @staticmethod
    def _mount_blobs(ctx, links):
        storage = ctx
        file = b''

        for chunk in links['Links']:
            h = chunk['Hash']
            obj = storage.get_object(h)
            if obj:
                file += obj
            del obj
        return file

    def _upload_file(self, ctx, storage_dst, key, path_dst):
        links = self._get_ipld(ctx, key)
        file = self._mount_blobs(ctx, links)

        for file_path in path_dst:
            storage_dst.put_object(file_path, file)
        del file

    def _compare_spec(self, spec, spec_to_comp):
        index = yaml_load(spec)
        compare = yaml_load(spec_to_comp)

        if not index or not compare:
            return False

        entity = index[self.__repo_type]
        entity_compare = compare[self.__repo_type]
        if entity['categories'] != entity_compare['categories']:
            return False
        if entity['manifest'][STORAGE_KEY] != entity_compare['manifest'][STORAGE_KEY]:
            return False
        if entity['name'] != entity_compare['name']:
            return False
        if entity['version'] != entity_compare['version']:
            return False
        return True

    def _compare_matadata(self, file, file_to_compare):
        if SPEC_EXTENSION in file:
            return self._compare_spec(file, file_to_compare)
        return filecmp.cmp(file, file_to_compare, shallow=True)

    @staticmethod
    def _remote_fsck_check_integrity(path):
        hash_path = MultihashFS(path)
        corrupted_files = hash_path.fsck()
        return corrupted_files

    def _delete_corrupted_files(self, files, retry, manifest):
        wp = self._create_pool(self.__config, manifest[STORAGE_KEY], retry, len(files))
        for file in files:
            if self._exists(file):
                wp.submit(self._pool_delete, file)
            else:
                wp.progress_bar_total_inc(-1)

    def get_mutability_from_spec(self, spec, repo_type, entity_dir=None):
        metadata_path = get_metadata_path(self.__config, repo_type)
        spec_path, spec_file = None, None
        check_update_mutability = False
        try:
            if entity_dir:
                spec_path, spec_file = search_spec_file(repo_type, spec, root_path=metadata_path)
            else:
                spec_path, spec_file = search_spec_file(repo_type, spec)
                entity_dir = os.path.relpath(spec_path, os.path.join(get_root_path(), repo_type))
                check_update_mutability = self.check_mutability_between_specs(repo_type, entity_dir,
                                                                              metadata_path, spec_path, spec)
        except Exception as e:
            log.error(e, class_name=REPOSITORY_CLASS_NAME)
            return None, False

        full_spec_path = os.path.join(spec_path, spec + SPEC_EXTENSION)
        file_ws_spec = yaml_load(full_spec_path)

        try:
<<<<<<< HEAD
            spec_mutability = file_ws_spec[repo_type].get('mutability', MutabilityType.STRICT.value)
            if spec_mutability not in MutabilityType.to_list():
                log.error('Invalid mutability type.', class_name=REPOSITORY_CLASS_NAME)
=======
            spec_mutability = file_ws_spec[repo_type].get('mutability', 'strict')
            if spec_mutability not in Mutability.list():
                log.error(output_messages['ERROR_INVALID_MUTABILITY_TYPE'], class_name=REPOSITORY_CLASS_NAME)
>>>>>>> 6120391c
                return None, False
            else:
                return spec_mutability, check_update_mutability
        except Exception:
            return MutabilityType.STRICT.value, check_update_mutability

    @staticmethod
    def check_mutability_between_specs(repo_type, entity_dir, metadata_path, spec_path, spec):
        ws_spec_path = os.path.join(spec_path, spec + SPEC_EXTENSION)
        file_ws_spec = yaml_load(ws_spec_path)
        ws_spec_mutability = None
        if 'mutability' in file_ws_spec[repo_type]:
            ws_spec_mutability = file_ws_spec[repo_type]['mutability']

        metadata_spec_path = os.path.join(metadata_path, entity_dir, spec + SPEC_EXTENSION)
        if os.path.exists(metadata_spec_path):
            file_md_spec = yaml_load(metadata_spec_path)
            md_spec_mutability = None
            try:
                if ws_spec_mutability is None:
                    ws_spec_mutability = MutabilityType.STRICT.value
                if 'mutability' in file_md_spec[repo_type]:
                    md_spec_mutability = file_md_spec[repo_type]['mutability']
                else:
                    md_spec_mutability = MutabilityType.STRICT.value
                return ws_spec_mutability == md_spec_mutability
            except Exception as e:
                log.error(e, class_name=REPOSITORY_CLASS_NAME)
                return False

        if ws_spec_mutability is not None:
            return ws_spec_mutability
        raise RuntimeError(output_messages['ERROR_SPEC_WITHOUT_MUTABILITY'])

    def import_file_from_url(self, path_dst, url, storage_type):
        storage = storage_factory(self.__config, '{}://{}'.format(storage_type, storage_type))
        storage.import_file_from_url(path_dst, url)

    @staticmethod
    def __add_metrics_from_file(metrics_path, metrics):
        if not metrics_path:
            return metrics

        with open(metrics_path) as csv_file:
            csv_reader = csv.reader(csv_file, delimiter=',')

            first_line = 0
            second_line = 1

            metrics_data = list(csv_reader)
            return zip(metrics_data[first_line], metrics_data[second_line])

    def add_metrics(self, spec_path, metrics, metrics_file_path):

        has_metrics_options = metrics or metrics_file_path
        wrong_repo_type = self.__repo_type != EntityType.MODELS.value
        wrong_entity_and_has_metrics = wrong_repo_type and has_metrics_options

        if wrong_entity_and_has_metrics:
            log.info(output_messages['INFO_WRONG_ENTITY_TYPE'] % self.__repo_type,
                     class_name=LOCAL_REPOSITORY_CLASS_NAME)
            return

        if not has_metrics_options:
            return

        spec_file = yaml_load(spec_path)
        metrics = self.__add_metrics_from_file(metrics_file_path, metrics)
        metrics_to_save = dict()

        for metric, value in metrics:
            metrics_to_save[metric] = float(value)
        spec_file[self.__repo_type][PERFORMANCE_KEY] = metrics_to_save
        yaml_save(spec_file, spec_path)<|MERGE_RESOLUTION|>--- conflicted
+++ resolved
@@ -237,11 +237,7 @@
         entity_dir = os.path.relpath(spec_path, metadata_path)
         spec = yaml_load(os.path.join(spec_path, spec_file))
         if repo_type not in spec:
-<<<<<<< HEAD
-            log.error('No spec file found. You need to initialize an entity %s first' % EntityType.to_list(),
-=======
             log.error(output_messages['ERROR_NO_SPEC_FILE_FOUND'],
->>>>>>> 6120391c
                       class_name=LOCAL_REPOSITORY_CLASS_NAME)
             return False
         manifest = spec[repo_type]['manifest']
@@ -905,11 +901,7 @@
         spec = yaml_load(spec_path)
 
         if self.__repo_type not in spec:
-<<<<<<< HEAD
-            log.error('No spec file found. You need to initialize an entity %s first' % EntityType.to_list(),
-=======
             log.error(output_messages['ERROR_NO_SPEC_FILE_FOUND'],
->>>>>>> 6120391c
                       class_name=LOCAL_REPOSITORY_CLASS_NAME)
             return
 
@@ -1027,15 +1019,9 @@
         file_ws_spec = yaml_load(full_spec_path)
 
         try:
-<<<<<<< HEAD
             spec_mutability = file_ws_spec[repo_type].get('mutability', MutabilityType.STRICT.value)
             if spec_mutability not in MutabilityType.to_list():
-                log.error('Invalid mutability type.', class_name=REPOSITORY_CLASS_NAME)
-=======
-            spec_mutability = file_ws_spec[repo_type].get('mutability', 'strict')
-            if spec_mutability not in Mutability.list():
                 log.error(output_messages['ERROR_INVALID_MUTABILITY_TYPE'], class_name=REPOSITORY_CLASS_NAME)
->>>>>>> 6120391c
                 return None, False
             else:
                 return spec_mutability, check_update_mutability
