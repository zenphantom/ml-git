"""
© Copyright 2020 HP Development Company, L.P.
SPDX-License-Identifier: GPL-2.0-only
"""

import bisect
import filecmp
import json
import os
import shutil
import tempfile
from pathlib import Path

from botocore.client import ClientError
from tqdm import tqdm

from ml_git import log
from ml_git.config import get_index_path, get_objects_path, get_refs_path, get_index_metadata_path, \
    get_metadata_path, get_batch_size, get_push_threads_count
from ml_git.constants import LOCAL_REPOSITORY_CLASS_NAME, STORE_FACTORY_CLASS_NAME, REPOSITORY_CLASS_NAME, \
    Mutability, StoreType, SPEC_EXTENSION, MANIFEST_FILE, INDEX_FILE
from ml_git.file_system.cache import Cache
from ml_git.file_system.hashfs import MultihashFS
from ml_git.file_system.index import MultihashIndex, FullIndex, Status
from ml_git.metadata import Metadata
from ml_git.ml_git_message import output_messages
from ml_git.pool import pool_factory, process_futures
from ml_git.refs import Refs
from ml_git.sample import SampleValidate
from ml_git.spec import spec_parse, search_spec_file
from ml_git.storages.store_utils import store_factory
from ml_git.utils import yaml_load, ensure_path_exists, get_path_with_categories, convert_path, \
    normalize_path, posix_path, set_write_read, change_mask_for_routine, run_function_per_group


class LocalRepository(MultihashFS):

    def __init__(self, config, objects_path, repo_type='dataset', block_size=256 * 1024, levels=2):
        self.is_shared_objects = repo_type in config and 'objects_path' in config[repo_type]
        with change_mask_for_routine(self.is_shared_objects):
            super(LocalRepository, self).__init__(objects_path, block_size, levels)
        self.__config = config
        self.__repo_type = repo_type
        self.__progress_bar = None

    def _pool_push(self, ctx, obj, obj_path):
        store = ctx
        log.debug('LocalRepository: push blob [%s] to store' % obj, class_name=LOCAL_REPOSITORY_CLASS_NAME)
        ret = store.file_store(obj, obj_path)
        return ret

    def _create_pool(self, config, store_str, retry, pb_elts=None, pb_desc='blobs', nworkers=os.cpu_count()*5):
        _store_factory = lambda: store_factory(config, store_str)  # noqa: E731
        return pool_factory(ctx_factory=_store_factory, retry=retry, pb_elts=pb_elts, pb_desc=pb_desc, nworkers=nworkers)

    def push(self, object_path, spec_file, retry=2, clear_on_fail=False):
        repo_type = self.__repo_type

        spec = yaml_load(spec_file)
        manifest = spec[repo_type]['manifest']
        idx = MultihashFS(object_path)
        objs = idx.get_log()

        if objs is None or len(objs) == 0:
            log.info('No blobs to push at this time.', class_name=LOCAL_REPOSITORY_CLASS_NAME)
            return 0

        store = store_factory(self.__config, manifest['store'])

        if store is None:
            log.error('No store for [%s]' % (manifest['store']), class_name=STORE_FACTORY_CLASS_NAME)
            return -2

        if not store.bucket_exists():
            return -2

        nworkers = get_push_threads_count(self.__config)

        wp = self._create_pool(self.__config, manifest['store'], retry, len(objs), 'files', nworkers)
        for obj in objs:
            # Get obj from filesystem
            obj_path = self.get_keypath(obj)
            wp.submit(self._pool_push, obj, obj_path)

        upload_errors = False
        futures = wp.wait()
        uploaded_files = []
        files_not_found = 0
        for future in futures:
            try:
                success = future.result()
                # test success w.r.t potential failures
                # Get the uploaded file's key
                uploaded_files.append(list(success.values())[0])
            except Exception as e:
                if type(e) is FileNotFoundError:
                    files_not_found += 1
                log.error('LocalRepository: fatal push error [%s]' % e, class_name=LOCAL_REPOSITORY_CLASS_NAME)
                upload_errors = True

        if clear_on_fail and len(uploaded_files) > 0 and upload_errors:
            self._delete(uploaded_files, spec_file, retry)
        wp.progress_bar_close()
        wp.reset_futures()
        return 0 if not upload_errors else 1

    def _pool_delete(self, ctx, obj):
        store = ctx
        log.debug('Delete blob [%s] from store' % obj, class_name=LOCAL_REPOSITORY_CLASS_NAME)
        ret = store.delete(obj)
        return ret

    def _delete(self, objs, spec_file, retry):
        log.warn('Removing %s files from store due to a fail during the push execution.' % len(objs),
                 class_name=LOCAL_REPOSITORY_CLASS_NAME)
        repo_type = self.__repo_type

        spec = yaml_load(spec_file)
        manifest = spec[repo_type]['manifest']
        store = store_factory(self.__config, manifest['store'])
        if store is None:
            log.error('No store for [%s]' % (manifest['store']), class_name=STORE_FACTORY_CLASS_NAME)
            return -2
        self.__progress_bar = tqdm(total=len(objs), desc='files', unit='files', unit_scale=True, mininterval=1.0)
        wp = self._create_pool(self.__config, manifest['store'], retry, len(objs))
        for obj in objs:
            wp.submit(self._pool_delete, obj)

        delete_errors = False
        futures = wp.wait()
        for future in futures:
            try:
                future.result()
            except Exception as e:
                log.error('Fatal delete error [%s]' % e, class_name=LOCAL_REPOSITORY_CLASS_NAME)
                delete_errors = True

        if delete_errors:
            log.error('It was not possible to delete all files', class_name=LOCAL_REPOSITORY_CLASS_NAME)

    def hashpath(self, path, key):
        obj_path = self._get_hashpath(key, path)
        dir_name = os.path.dirname(obj_path)
        ensure_path_exists(dir_name)
        return obj_path

    def _fetch_ipld(self, ctx, key):
        log.debug('Getting ipld key [%s]' % key, class_name=LOCAL_REPOSITORY_CLASS_NAME)
        if self._exists(key) is False:
            key_path = self.get_keypath(key)
            self._fetch_ipld_remote(ctx, key, key_path)
        return key

    def _fetch_ipld_remote(self, ctx, key, key_path):
        store = ctx
        ensure_path_exists(os.path.dirname(key_path))
        log.debug('Downloading ipld [%s]' % key, class_name=LOCAL_REPOSITORY_CLASS_NAME)
        if store.get(key_path, key) is False:
            raise RuntimeError('Error download ipld [%s]' % key)
        return key

    def _fetch_ipld_to_path(self, ctx, key, hash_fs):
        log.debug('Getting ipld key [%s]' % key, class_name=LOCAL_REPOSITORY_CLASS_NAME)
        if hash_fs._exists(key) is False:
            key_path = hash_fs.get_keypath(key)
            try:
                self._fetch_ipld_remote(ctx, key, key_path)
            except Exception:
                pass
        return key

    def _fetch_blob(self, ctx, key):
        links = self.load(key)
        for olink in links['Links']:
            key = olink['Hash']
            log.debug('Getting blob [%s]' % key, class_name=LOCAL_REPOSITORY_CLASS_NAME)
            if self._exists(key) is False:
                key_path = self.get_keypath(key)
                self._fetch_blob_remote(ctx, key, key_path)
        return True

    def _fetch_blob_to_path(self, ctx, key, hash_fs):
        try:
            links = hash_fs.load(key)
            for olink in links['Links']:
                key = olink['Hash']
                log.debug('Getting blob [%s]' % key, class_name=LOCAL_REPOSITORY_CLASS_NAME)
                if hash_fs._exists(key) is False:
                    key_path = hash_fs.get_keypath(key)
                    self._fetch_blob_remote(ctx, key, key_path)
        except Exception:
            return False
        return True

    def _fetch_blob_remote(self, ctx, key, key_path):
        store = ctx
        ensure_path_exists(os.path.dirname(key_path))
        log.debug('Downloading blob [%s]' % key, class_name=LOCAL_REPOSITORY_CLASS_NAME)
        if store.get(key_path, key) is False:
            raise RuntimeError('error download blob [%s]' % key)
        return True

    def adding_to_cache_dir(self, lkeys, args):
        for key in lkeys:
            # check file is in objects ; otherwise critical error (should have been fetched at step before)
            if self._exists(key) is False:
                log.error("Blob [%s] not found. exiting..." % key, class_name=LOCAL_REPOSITORY_CLASS_NAME)
                return False
            args["wp"].submit(self._update_cache, args["cache"], key)
        futures = args["wp"].wait()
        try:
            process_futures(futures, args["wp"])
        except Exception as e:
            log.error("\n Error adding into cache dir [%s] -- [%s]" % (args["cache_path"], e),
                      class_name=LOCAL_REPOSITORY_CLASS_NAME)
            return False
        return True

    @staticmethod
    def _fetch_batch(iplds, args):
        for key in iplds:
            args["wp"].submit(args["function"], key)
        futures = args["wp"].wait()
        try:
            process_futures(futures, args["wp"])
        except Exception as e:
            log.error(args["error_msg"] % e, class_name=LOCAL_REPOSITORY_CLASS_NAME)
            return False
        return True

    def fetch(self, metadata_path, tag, samples, retries=2, bare=False):
        repo_type = self.__repo_type

        categories_path, spec_name, _ = spec_parse(tag)

        # retrieve specfile from metadata to get store
        spec_path = os.path.join(metadata_path, categories_path, spec_name + SPEC_EXTENSION)
        spec = yaml_load(spec_path)
        if repo_type not in spec:
            log.error('No spec file found. You need to initialize an entity (dataset|model|label) first',
                      class_name=LOCAL_REPOSITORY_CLASS_NAME)
            return False
        manifest = spec[repo_type]['manifest']
        store = store_factory(self.__config, manifest['store'])
        if store is None:
            return False

        # retrieve manifest from metadata to get all files of version tag
        manifest_file = MANIFEST_FILE
        manifest_path = os.path.join(metadata_path, categories_path, manifest_file)
        files = self._load_obj_files(samples, manifest_path)
        if files is None:
            return False
        if bare:
            return True

        # creates 2 independent worker pools for IPLD files and another for data chunks/blobs.
        # Indeed, IPLD files are 1st needed to get blobs to get from store.
        # Concurrency comes from the download of
        #   1) multiple IPLD files at a time and
        #   2) multiple data chunks/blobs from multiple IPLD files at a time.

        wp_ipld = self._create_pool(self.__config, manifest['store'], retries, len(files))
        # TODO: is that the more efficient in case the list is very large?
        lkeys = list(files.keys())
        with change_mask_for_routine(self.is_shared_objects):
            args = {'wp': wp_ipld}
            args['error_msg'] = 'Error to fetch ipld -- [%s]'
            args['function'] = self._fetch_ipld
            result = run_function_per_group(lkeys, 20, function=self._fetch_batch, arguments=args)
            if not result:
                return False
            wp_ipld.progress_bar_close()
            del wp_ipld

            wp_blob = self._create_pool(self.__config, manifest['store'], retries, len(files), 'chunks')

            args['wp'] = wp_blob
            args['error_msg'] = 'Error to fetch blob -- [%s]'
            args['function'] = self._fetch_blob
            result = run_function_per_group(lkeys, 20, function=self._fetch_batch, arguments=args)
            if not result:
                return False
            wp_blob.progress_bar_close()
            del wp_blob

        return True

    def _update_cache(self, cache, key):
        # determine whether file is already in cache, if not, get it
        if cache.exists(key) is False:
            cfile = cache.get_keypath(key)
            ensure_path_exists(os.path.dirname(cfile))
            super().get(key, cfile)

    def _update_links_wspace(self, key, status, args):
        # for all concrete files specified in manifest, create a hard link into workspace
        mutability = args['mutability']
        for file in args['obj_files'][key]:
            args['mfiles'][file] = key
            file_path = convert_path(args['ws_path'], file)
            if mutability == Mutability.STRICT.value or mutability == Mutability.FLEXIBLE.value:
                args['cache'].ilink(key, file_path)
            else:
                if os.path.exists(file_path):
                    set_write_read(file_path)
                    os.unlink(file_path)
                ensure_path_exists(os.path.dirname(file_path))
                super().get(key, file_path)
            args['fidx'].update_full_index(file, file_path, status, key)

    def _remove_unused_links_wspace(self, ws_path, mfiles):
        for root, dirs, files in os.walk(ws_path):
            relative_path = root[len(ws_path) + 1:]

            for file in files:
                if 'README.md' in file:
                    continue
                if SPEC_EXTENSION in file:
                    continue
                full_posix_path = Path(relative_path, file).as_posix()
                if full_posix_path not in mfiles:
                    set_write_read(os.path.join(root, file))
                    os.unlink(os.path.join(root, file))
                    log.debug('Removing %s' % full_posix_path, class_name=LOCAL_REPOSITORY_CLASS_NAME)

    @staticmethod
    def _update_metadata(full_md_path, ws_path, spec_name):
        for md in ['README.md', spec_name + SPEC_EXTENSION]:
            md_path = os.path.join(full_md_path, md)
            if os.path.exists(md_path) is False:
                continue
            md_dst = os.path.join(ws_path, md)
            shutil.copy2(md_path, md_dst)

    def adding_files_into_cache(self, lkeys, args):
        for key in lkeys:
            # check file is in objects ; otherwise critical error (should have been fetched at step before)
            if self._exists(key) is False:
                log.error('Blob [%s] not found. exiting...' % key, class_name=LOCAL_REPOSITORY_CLASS_NAME)
                return False
            args['wp'].submit(self._update_cache, args['cache'], key)
        futures = args['wp'].wait()
        try:
            process_futures(futures, args['wp'])
        except Exception as e:
            log.error('\n Error adding into cache dir [%s] -- [%s]' % (args['cache_path'], e),
                      class_name=LOCAL_REPOSITORY_CLASS_NAME)
            return False
        return True

    def adding_files_into_workspace(self, lkeys, args):
        for key in lkeys:
            # check file is in objects ; otherwise critical error (should have been fetched at step before)
            if self._exists(key) is False:
                log.error('Blob [%s] not found. exiting...', class_name=LOCAL_REPOSITORY_CLASS_NAME)
                return False
            args['wps'].submit(self._update_links_wspace, key, Status.u.name, args)
        futures = args['wps'].wait()
        try:
            process_futures(futures, args['wps'])
        except Exception as e:
            log.error('Error adding into workspace dir [%s] -- [%s]' % (args['ws_path'], e),
                      class_name=LOCAL_REPOSITORY_CLASS_NAME)
            return False
        return True

    def _load_obj_files(self, samples, manifest_path, sampling_flag='', is_checkout=False):
        obj_files = yaml_load(manifest_path)
        try:
            if samples is not None:
                set_files = SampleValidate.process_samples(samples, obj_files)
                if set_files is None or len(set_files) == 0:
                    return None
                obj_files = set_files
                if is_checkout:
                    open(sampling_flag, 'a').close()
                    log.debug('A flag was created to save that the checkout was carried out with sample',
                              class_name=LOCAL_REPOSITORY_CLASS_NAME)
            elif os.path.exists(sampling_flag) and is_checkout:
                os.unlink(sampling_flag)
        except Exception as e:
            log.error(e, class_name=LOCAL_REPOSITORY_CLASS_NAME)
            return None
        return obj_files

    def checkout(self, cache_path, metadata_path, ws_path, tag, samples, bare=False):
        categories_path, spec_name, version = spec_parse(tag)
        index_path = get_index_path(self.__config, self.__repo_type)
        # get all files for specific tag
        manifest_path = os.path.join(metadata_path, categories_path, MANIFEST_FILE)
        mutability, _ = self.get_mutability_from_spec(spec_name, self.__repo_type, tag)
        index_manifest_path = os.path.join(index_path, 'metadata', spec_name)
        fidx_path = os.path.join(index_manifest_path, INDEX_FILE)
        try:
            os.unlink(fidx_path)
        except FileNotFoundError:
            pass
        fidx = FullIndex(spec_name, index_path, mutability)
        # copy all files defined in manifest from objects to cache (if not there yet) then hard links to workspace
        mfiles = {}

        sampling_flag = os.path.join(index_manifest_path, 'sampling')
        obj_files = self._load_obj_files(samples, manifest_path, sampling_flag, True)
        if obj_files is None:
            return False
        lkey = list(obj_files)

        if not bare:
            cache = None
            if mutability == Mutability.STRICT.value or mutability == Mutability.FLEXIBLE.value:
                is_shared_cache = 'cache_path' in self.__config[self.__repo_type]
                with change_mask_for_routine(is_shared_cache):
                    cache = Cache(cache_path)
                    wp = pool_factory(pb_elts=len(lkey), pb_desc='files into cache')
                    args = {'wp': wp, 'cache': cache, 'cache_path': cache_path}
                    if not run_function_per_group(lkey, 20, function=self.adding_files_into_cache, arguments=args):
                        return
                    wp.progress_bar_close()

            wps = pool_factory(pb_elts=len(lkey), pb_desc='files into workspace')
            args = {'wps': wps, 'cache': cache, 'fidx': fidx, 'ws_path': ws_path, 'mfiles': mfiles,
                    'obj_files': obj_files, 'mutability': mutability}
            if not run_function_per_group(lkey, 20, function=self.adding_files_into_workspace, arguments=args):
                return
            wps.progress_bar_close()
        else:
            args = {'fidx': fidx, 'ws_path': ws_path, 'obj_files': obj_files}
            run_function_per_group(lkey, 20, function=self._update_index_bare_mode, arguments=args)

        fidx.save_manifest_index()
        # Check files that have been removed (present in wskpace and not in MANIFEST)
        self._remove_unused_links_wspace(ws_path, mfiles)
        # Update metadata in workspace
        full_md_path = os.path.join(metadata_path, categories_path)
        self._update_metadata(full_md_path, ws_path, spec_name)
        self.check_bare_flag(bare, index_manifest_path)

    def check_bare_flag(self, bare, index_manifest_path):
        bare_path = os.path.join(index_manifest_path, 'bare')
        if bare:
            open(bare_path, 'w+')
            log.info('Checkout in bare mode done.', class_name=LOCAL_REPOSITORY_CLASS_NAME)
        elif os.path.exists(bare_path):
            os.unlink(bare_path)

    def _update_index_bare_mode(self, lkeys, args):
        for key in lkeys:
            [args['fidx'].update_full_index(file, args['ws_path'], Status.u.name, key) for file in
             args['obj_files'][key]]

    def _pool_remote_fsck_ipld(self, ctx, obj):
        store = ctx
        log.debug('LocalRepository: check ipld [%s] in store' % obj, class_name=LOCAL_REPOSITORY_CLASS_NAME)
        obj_path = self.get_keypath(obj)
        ret = store.file_store(obj, obj_path)
        return ret

    def _pool_remote_fsck_blob(self, ctx, obj):
        if self._exists(obj) is False:
            log.debug('LocalRepository: ipld [%s] not present for full verification' % obj)
            return {None: None}

        rets = []
        links = self.load(obj)
        for olink in links['Links']:
            key = olink['Hash']
            store = ctx
            obj_path = self.get_keypath(key)
            ret = store.file_store(key, obj_path)
            rets.append(ret)
        return rets

    @staticmethod
    def _work_pool_file_submitter(files, args):
        wp_file = args['wp']
        for key in files:
            wp_file.submit(args['submit_function'], key, *args['args'])
        files_future = wp_file.wait()
        try:
            process_futures(files_future, wp_file)
        except Exception as e:
            log.error('Error to fetch file -- [%s]' % e, class_name=LOCAL_REPOSITORY_CLASS_NAME)
            return False
        return True

    def _work_pool_to_submit_file(self, manifest, retries, files, submit_function, *args):
        wp_file = self._create_pool(self.__config, manifest['store'], retries, len(files), pb_desc='files')
        submit_args = {
            'wp': wp_file,
            'args': args,
            'submit_function': submit_function
        }
        run_function_per_group(files, 20, function=self._work_pool_file_submitter, arguments=submit_args)
        wp_file.progress_bar_close()
        del wp_file

    def _remote_fsck_paranoid(self, manifest, retries, lkeys, batch_size):
        log.info('Paranoid mode is active - Downloading files: ', class_name=STORE_FACTORY_CLASS_NAME)
        total_corrupted_files = 0

        for i in range(0, len(lkeys), batch_size):
            with tempfile.TemporaryDirectory() as tmp_dir:
                temp_hash_fs = MultihashFS(tmp_dir)
                self._work_pool_to_submit_file(manifest, retries, lkeys[i:batch_size + i], self._fetch_ipld_to_path,
                                               temp_hash_fs)
                self._work_pool_to_submit_file(manifest, retries, lkeys[i:batch_size + i], self._fetch_blob_to_path,
                                               temp_hash_fs)
                corrupted_files = self._remote_fsck_check_integrity(tmp_dir)
                len_corrupted_files = len(corrupted_files)
                if len_corrupted_files > 0:
                    total_corrupted_files += len_corrupted_files
                    log.info('Fixing corrupted files in remote store', class_name=LOCAL_REPOSITORY_CLASS_NAME)
                    self._delete_corrupted_files(corrupted_files, retries, manifest)
        log.info('Corrupted files: %d' % total_corrupted_files, class_name=LOCAL_REPOSITORY_CLASS_NAME)

    @staticmethod
    def _remote_fsck_ipld_future_process(futures, args):
        for future in futures:
            args['ipld'] += 1
            key = future.result()
            ks = list(key.keys())
            if ks[0] is False:
                args['ipld_unfixed'] += 1
            elif ks[0] is True:
                pass
            else:
                args['ipld_fixed'] += 1
        args['wp'].reset_futures()

    def _remote_fsck_submit_iplds(self, lkeys, args):

        for key in lkeys:
            # blob file describing IPLD links
            if not self._exists(key):
                args['ipld_missing'].append(key)
                args['wp'].progress_bar_total_inc(-1)
            else:
                args['wp'].submit(self._pool_remote_fsck_ipld, key)
        ipld_futures = args['wp'].wait()
        try:
            self._remote_fsck_ipld_future_process(ipld_futures, args)
        except Exception as e:
            log.error('LocalRepository: Error to fsck ipld -- [%s]' % e, class_name=LOCAL_REPOSITORY_CLASS_NAME)
            return False
        return True

    @staticmethod
    def _remote_fsck_blobs_future_process(futures, args):
        for future in futures:
            args['blob'] += 1
            rets = future.result()
            for ret in rets:
                if ret is not None:
                    ks = list(ret.keys())
                    if ks[0] is False:
                        args['blob_unfixed'] += 1
                    elif ks[0] is True:
                        pass
                    else:
                        args['blob_fixed'] += 1
        args['wp'].reset_futures()

    def _remote_fsck_submit_blobs(self, lkeys, args):
        for key in lkeys:
            args['wp'].submit(self._pool_remote_fsck_blob, key)

        futures = args['wp'].wait()
        try:
            self._remote_fsck_blobs_future_process(futures, args)
        except Exception as e:
            log.error('LocalRepository: Error to fsck blob -- [%s]' % e, class_name=LOCAL_REPOSITORY_CLASS_NAME)
            return False
        args['wp'].reset_futures()
        return True

    def remote_fsck(self, metadata_path, tag, spec_file, retries=2, thorough=False, paranoid=False):
        spec = yaml_load(spec_file)
        manifest = spec[self.__repo_type]['manifest']
        categories_path, spec_name, version = spec_parse(tag)
        # get all files for specific tag
        manifest_path = os.path.join(metadata_path, categories_path, MANIFEST_FILE)
        obj_files = yaml_load(manifest_path)

        store = store_factory(self.__config, manifest['store'])
        if store is None:
            log.error('No store for [%s]' % (manifest['store']), class_name=LOCAL_REPOSITORY_CLASS_NAME)
            return -2

        # TODO: is that the more efficient in case the list is very large?
        lkeys = list(obj_files.keys())

        if paranoid:
            try:
                batch_size = get_batch_size(self.__config)
            except Exception as e:
                log.error(e, class_name=LOCAL_REPOSITORY_CLASS_NAME)
                return
            self._remote_fsck_paranoid(manifest, retries, lkeys, batch_size)
        wp_ipld = self._create_pool(self.__config, manifest['store'], retries, len(obj_files))

        submit_iplds_args = {'wp': wp_ipld}
        submit_iplds_args['ipld_unfixed'] = 0
        submit_iplds_args['ipld_fixed'] = 0
        submit_iplds_args['ipld'] = 0
        submit_iplds_args['ipld_missing'] = []

        result = run_function_per_group(lkeys, 20, function=self._remote_fsck_submit_iplds, arguments=submit_iplds_args)
        if not result:
            return False
        del wp_ipld

        if len(submit_iplds_args['ipld_missing']) > 0:
            if thorough:
                log.info(str(len(submit_iplds_args['ipld_missing'])) + ' missing descriptor files. Download: ',
                         class_name=LOCAL_REPOSITORY_CLASS_NAME)
                self._work_pool_to_submit_file(manifest, retries, submit_iplds_args['ipld_missing'], self._fetch_ipld)
            else:
                log.info(str(len(submit_iplds_args[
                                     'ipld_missing'])) + ' missing descriptor files. Consider using the --thorough option.',
                         class_name=LOCAL_REPOSITORY_CLASS_NAME)

        wp_blob = self._create_pool(self.__config, manifest['store'], retries, len(obj_files))
        submit_blob_args = {'wp': wp_blob}
        submit_blob_args['blob'] = 0
        submit_blob_args['blob_fixed'] = 0
        submit_blob_args['blob_unfixed'] = 0

        result = run_function_per_group(lkeys, 20, function=self._remote_fsck_submit_blobs, arguments=submit_blob_args)
        if not result:
            return False
        del wp_blob

        if submit_iplds_args['ipld_fixed'] > 0 or submit_blob_args['blob_fixed'] > 0:
            log.info('remote-fsck -- fixed   : ipld[%d] / blob[%d]' % (
                submit_iplds_args['ipld_fixed'], submit_blob_args['blob_fixed']))
        if submit_iplds_args['ipld_unfixed'] > 0 or submit_blob_args['blob_unfixed'] > 0:
            log.error('remote-fsck -- unfixed : ipld[%d] / blob[%d]' % (
                submit_iplds_args['ipld_unfixed'], submit_blob_args['blob_unfixed']))
        log.info('remote-fsck -- total   : ipld[%d] / blob[%d]' % (submit_iplds_args['ipld'], submit_blob_args['blob']))

        return True

    def exist_local_changes(self, spec_name):
        new_files, deleted_files, untracked_files, _, _ = self.status(spec_name, log_errors=False)
        if new_files is not None and deleted_files is not None and untracked_files is not None:
            unsaved_files = new_files + deleted_files + untracked_files
            if spec_name + SPEC_EXTENSION in unsaved_files:
                unsaved_files.remove(spec_name + SPEC_EXTENSION)
            if 'README.md' in unsaved_files:
                unsaved_files.remove('README.md')
            if len(unsaved_files) > 0:
                log.error('Your local changes to the following files would be discarded: ')
                for file in unsaved_files:
                    print('\t%s' % file)
                log.info(
                    'Please, commit your changes before the get. You can also use the --force option '
                    'to discard these changes. See \'ml-git --help\'.',
                    class_name=LOCAL_REPOSITORY_CLASS_NAME
                )
                return True
        return False

    def get_corrupted_files(self, spec):
        try:
            repo_type = self.__repo_type
            index_path = get_index_path(self.__config, repo_type)
            objects_path = get_objects_path(self.__config, repo_type)
        except Exception as e:
            log.error(e, class_name=REPOSITORY_CLASS_NAME)
            return

        idx = MultihashIndex(spec, index_path, objects_path)
        idx_yaml = idx.get_index_yaml()
        corrupted_files = []
        idx_yaml_mf = idx_yaml.get_manifest_index()

        self.__progress_bar = tqdm(total=len(idx_yaml_mf.load()), desc='files', unit='files', unit_scale=True,
                                   mininterval=1.0)
        for key in idx_yaml_mf:
            if idx_yaml_mf[key]['status'] == Status.c.name:
                bisect.insort(corrupted_files, normalize_path(key))
            self.__progress_bar.update(1)
        self.__progress_bar.close()

        return corrupted_files

    def status(self, spec, log_errors=True):
        try:
            repo_type = self.__repo_type
            index_path = get_index_path(self.__config, repo_type)
            metadata_path = get_metadata_path(self.__config, repo_type)
            refs_path = get_refs_path(self.__config, repo_type)
            index_metadata_path = get_index_metadata_path(self.__config, repo_type)
            objects_path = get_objects_path(self.__config, repo_type)
        except Exception as e:
            log.error(e, class_name=REPOSITORY_CLASS_NAME)
            return
        ref = Refs(refs_path, spec, repo_type)
        tag, sha = ref.branch()
        metadata = Metadata(spec, metadata_path, self.__config, repo_type)
        if tag:
            metadata.checkout(tag)
        categories_path = get_path_with_categories(tag)
        full_metadata_path = os.path.join(metadata_path, categories_path, spec)
        index_full_metadata_path_without_cat = os.path.join(index_metadata_path, spec)
        index_full_metadata_path_with_cat = os.path.join(index_metadata_path, categories_path, spec)

        path, file = None, None
        try:
            path, file = search_spec_file(self.__repo_type, spec, categories_path)
        except Exception as e:
            if log_errors:
                log.error(e, class_name=REPOSITORY_CLASS_NAME)
        # All files in MANIFEST.yaml in the index AND all files in datapath which stats links == 1
        idx = MultihashIndex(spec, index_path, objects_path)
        idx_yaml = idx.get_index_yaml()
        untracked_files = []
        changed_files = []
        idx_yaml_mf = idx_yaml.get_manifest_index()

        bare_mode = os.path.exists(os.path.join(index_metadata_path, spec, 'bare'))
        new_files, deleted_files, all_files, corrupted_files = self._get_index_files_status(bare_mode, idx_yaml_mf,
                                                                                            path)
        if path is not None:
            changed_files, untracked_files = \
                self._get_workspace_files_status(all_files, full_metadata_path, idx_yaml_mf,
                                                 index_full_metadata_path_with_cat, index_full_metadata_path_without_cat,
                                                 path, new_files)

        if tag:
            metadata.checkout('master')
        return new_files, deleted_files, untracked_files, corrupted_files, changed_files

    def _get_workspace_files_status(self, all_files, full_metadata_path, idx_yaml_mf,
                                    index_full_metadata_path_with_cat, index_full_metadata_path_without_cat, path,
                                    new_files):
        changed_files = []
        untracked_files = []
        for root, dirs, files in os.walk(path):
            base_path = root[len(path) + 1:]
            for file in files:
                bpath = convert_path(base_path, file)
                if bpath in all_files:
                    full_file_path = os.path.join(root, file)
                    stat = os.stat(full_file_path)
                    file_in_index = idx_yaml_mf[posix_path(bpath)]
                    if file_in_index['mtime'] != stat.st_mtime and self.get_scid(full_file_path) != \
                            file_in_index['hash']:
                        bisect.insort(changed_files, bpath)
                else:
                    is_metadata_file = SPEC_EXTENSION in file or 'README.md' in file

                    if not is_metadata_file:
                        bisect.insort(untracked_files, bpath)
                    else:
                        file_path_metadata = os.path.join(full_metadata_path, file)
                        file_index_path_with_cat = os.path.join(index_full_metadata_path_with_cat, file)
                        file_index_path_without_cat = os.path.join(index_full_metadata_path_without_cat, file)
                        file_index_path = file_index_path_without_cat if os.path.isfile(
                            file_index_path_without_cat) else file_index_path_with_cat
                        full_base_path = os.path.join(root, bpath)
                        self._compare_metadata_file(bpath, file_index_path, file_path_metadata, full_base_path,
                                                    new_files, untracked_files)
        return changed_files, untracked_files

    def _compare_metadata_file(self, bpath, file_index_exists, file_path_metadata, full_base_path, new_files,
                               untracked_files):
        if os.path.isfile(file_index_exists) and os.path.isfile(file_path_metadata):
            if self._compare_matadata(full_base_path, file_index_exists) and \
                    not self._compare_matadata(full_base_path, file_path_metadata):
                bisect.insort(new_files, bpath)
            elif not self._compare_matadata(full_base_path, file_index_exists):
                bisect.insort(untracked_files, bpath)
        elif os.path.isfile(file_index_exists):
            if not self._compare_matadata(full_base_path, file_index_exists):
                bisect.insort(untracked_files, bpath)
            else:
                bisect.insort(new_files, bpath)
        elif os.path.isfile(file_path_metadata):
            if not self._compare_matadata(full_base_path, file_path_metadata):
                bisect.insort(untracked_files, bpath)
        else:
            bisect.insort(untracked_files, bpath)

    def _get_index_files_status(self, bare_mode, idx_yaml_mf, path):
        new_files = []
        deleted_files = []
        all_files = []
        corrupted_files = []
        for key in idx_yaml_mf:
            if not bare_mode and not os.path.exists(convert_path(path, key)):
                bisect.insort(deleted_files, normalize_path(key))
            elif idx_yaml_mf[key]['status'] == 'a' and os.path.exists(convert_path(path, key)):
                bisect.insort(new_files, key)
            elif idx_yaml_mf[key]['status'] == 'c' and os.path.exists(convert_path(path, key)):
                bisect.insort(corrupted_files, normalize_path(key))
            bisect.insort(all_files, normalize_path(key))
        return new_files, deleted_files, all_files, corrupted_files

    def import_files(self, file_object, path, directory, retry, store_string):
        try:
            self._import_files(path, os.path.join(self.__repo_type, directory), store_string, retry, file_object)
        except Exception as e:
            log.error('Fatal downloading error [%s]' % e, class_name=LOCAL_REPOSITORY_CLASS_NAME)

    @staticmethod
    def _import_path(ctx, path, dir):
        file = os.path.join(dir, path)
        ensure_path_exists(os.path.dirname(file))

        try:
            res = ctx.get(file, path)
            return res
        except ClientError as e:
            if e.response['Error']['Code'] == '404':
                raise RuntimeError('File %s not found' % path)
            raise e

    def _import_files(self, path, directory, bucket, retry, file_object):
        obj = False
        if file_object:
            path = file_object
            obj = True
        store = store_factory(self.__config, bucket)

        if not obj:
            files = store.list_files_from_path(path)
            if not len(files):
                raise RuntimeError('Path %s not found' % path)
        else:
            files = [path]
        wp = pool_factory(ctx_factory=lambda: store_factory(self.__config, bucket),
                          retry=retry, pb_elts=len(files), pb_desc='files')
        for file in files:
            wp.submit(self._import_path, file, directory)
        futures = wp.wait()
        for future in futures:
            future.result()

    def unlock_file(self, path, file, index_path, objects_path, spec, cache_path):
        file_path = os.path.join(path, file)
        idx = MultihashIndex(spec, index_path, objects_path)
        idx_yaml = idx.get_index_yaml()
        hash_file = idx_yaml.get_index()
        idxfs = Cache(cache_path)

        try:
            cache_file = idxfs._get_hashpath(hash_file[file]['hash'])
            if os.path.isfile(cache_file):
                os.unlink(file_path)
                shutil.copy2(cache_file, file_path)
        except Exception:
            log.debug('File is not in cache', class_name=LOCAL_REPOSITORY_CLASS_NAME)
        try:
            set_write_read(file_path)
        except Exception:
            raise RuntimeError('File %s not found' % file)
        idx_yaml.update_index_unlock(file_path[len(path) + 1:])
        log.info('The permissions for %s have been changed.' % file, class_name=LOCAL_REPOSITORY_CLASS_NAME)

    def change_config_store(self, profile, bucket_name, store_type=StoreType.S3.value, **kwargs):
        bucket = dict()
        if store_type in [StoreType.S3.value, StoreType.S3H.value]:
            bucket['region'] = kwargs['region']
            bucket['aws-credentials'] = {'profile': profile}
            endpoint = kwargs.get('endpoint_url', '')
            bucket['endpoint-url'] = endpoint
        elif store_type == StoreType.GDRIVE.value:
            bucket['credentials-path'] = profile

        self.__config['store'][store_type] = {bucket_name: bucket}

    def export_file(self, lkeys, args):
        for key in lkeys:
            args['wp'].submit(self._upload_file, args['store_dst'], key, args['files'][key])
        export_futures = args['wp'].wait()
        try:
            process_futures(export_futures, args['wp'])
        except Exception as e:
            log.error('Error to export files -- [%s]' % e, class_name=LOCAL_REPOSITORY_CLASS_NAME)
            return False
        return True

    def export_tag(self, metadata_path, tag, bucket, retry):
        categories_path, spec_name, _ = spec_parse(tag)
        spec_path = os.path.join(metadata_path, categories_path, spec_name + SPEC_EXTENSION)
        spec = yaml_load(spec_path)

        if self.__repo_type not in spec:
            log.error('No spec file found. You need to initialize an entity (dataset|model|label) first',
                      class_name=LOCAL_REPOSITORY_CLASS_NAME)
            return

        manifest = spec[self.__repo_type]['manifest']
        store = store_factory(self.__config, manifest['store'])
        if store is None:
            log.error('No store for [%s]' % (manifest['store']), class_name=LOCAL_REPOSITORY_CLASS_NAME)
            return
        bucket_name = bucket['bucket_name']
        self.change_config_store(bucket['profile'], bucket_name, region=bucket['region'], endpoint_url=bucket['endpoint'])
        store_dst_type = 's3://{}'.format(bucket_name)
        store_dst = store_factory(self.__config, store_dst_type)
        if store_dst is None:
            log.error('No store for [%s]' % store_dst_type, class_name=LOCAL_REPOSITORY_CLASS_NAME)
            return
        manifest_file = MANIFEST_FILE
        manifest_path = os.path.join(metadata_path, categories_path, manifest_file)
        files = yaml_load(manifest_path)
        log.info('Exporting tag [{}] from [{}] to [{}].'.format(tag, manifest['store'], store_dst_type),
                 class_name=LOCAL_REPOSITORY_CLASS_NAME)
        wp_export_file = pool_factory(ctx_factory=lambda: store, retry=retry, pb_elts=len(files), pb_desc='files')

        lkeys = list(files.keys())
        args = {'wp': wp_export_file, 'store_dst': store_dst, 'files': files}
        result = run_function_per_group(lkeys, 20, function=self.export_file, arguments=args)
        if not result:
            return
        wp_export_file.progress_bar_close()
        del wp_export_file

    def _get_ipld(self, ctx, key):
        store = ctx
        ipld_bytes = store.get_object(key)
        try:
            return json.loads(ipld_bytes)
        except Exception:
            raise RuntimeError('Invalid IPLD [%s]' % key)

    @staticmethod
    def _mount_blobs(ctx, links):
        store = ctx
        file = b''

        for chunk in links['Links']:
            h = chunk['Hash']
            obj = store.get_object(h)
            if obj:
                file += obj
            del obj
        return file

    def _upload_file(self, ctx, store_dst, key, path_dst):
        links = self._get_ipld(ctx, key)
        file = self._mount_blobs(ctx, links)

        for file_path in path_dst:
            store_dst.put_object(file_path, file)
        del file

    def _compare_spec(self, spec, spec_to_comp):
        index = yaml_load(spec)
        compare = yaml_load(spec_to_comp)

        if not index or not compare:
            return False

        entity = index[self.__repo_type]
        entity_compare = compare[self.__repo_type]
        if entity['categories'] != entity_compare['categories']:
            return False
        if entity['manifest']['store'] != entity_compare['manifest']['store']:
            return False
        if entity['name'] != entity_compare['name']:
            return False
        if entity['version'] != entity_compare['version']:
            return False
        return True

    def _compare_matadata(self, file, file_to_compare):
        if SPEC_EXTENSION in file:
            return self._compare_spec(file, file_to_compare)
        return filecmp.cmp(file, file_to_compare, shallow=True)

    @staticmethod
    def _remote_fsck_check_integrity(path):
        hash_path = MultihashFS(path)
        corrupted_files = hash_path.fsck()
        return corrupted_files

    def _delete_corrupted_files(self, files, retry, manifest):
        wp = self._create_pool(self.__config, manifest['store'], retry, len(files))
        for file in files:
            if self._exists(file):
                wp.submit(self._pool_delete, file)
            else:
                wp.progress_bar_total_inc(-1)

    def get_mutability_from_spec(self, spec, repo_type, tag=None):
        metadata_path = get_metadata_path(self.__config, repo_type)
        categories_path = get_path_with_categories(tag)
        spec_path, spec_file = None, None
        check_update_mutability = False

        try:
            if tag:
                spec_path = os.path.join(metadata_path, categories_path, spec)
            else:
                refs_path = get_refs_path(self.__config, repo_type)
                ref = Refs(refs_path, spec, repo_type)
                tag, sha = ref.branch()
                categories_path = get_path_with_categories(tag)
                spec_path, spec_file = search_spec_file(repo_type, spec, categories_path)
                check_update_mutability = self.check_mutability_between_specs(repo_type, tag, metadata_path,
                                                                              categories_path, spec_path, spec)
        except Exception as e:
            log.error(e, class_name=REPOSITORY_CLASS_NAME)
            return None, False

        full_spec_path = os.path.join(spec_path, spec + SPEC_EXTENSION)
        file_ws_spec = yaml_load(full_spec_path)

        try:
            spec_mutability = file_ws_spec[repo_type].get('mutability', 'strict')
            if spec_mutability not in Mutability.list():
                log.error('Invalid mutability type.', class_name=REPOSITORY_CLASS_NAME)
                return None, False
            else:
                return spec_mutability, check_update_mutability
        except Exception:
            return Mutability.STRICT.value, check_update_mutability

    @staticmethod
    def check_mutability_between_specs(repo_type, tag, metadata_path, categories_path, spec_path, spec):
        ws_spec_path = os.path.join(spec_path, spec + '.spec')
        file_ws_spec = yaml_load(ws_spec_path)
        ws_spec_mutability = None
        if 'mutability' in file_ws_spec[repo_type]:
            ws_spec_mutability = file_ws_spec[repo_type]['mutability']

        if tag:
<<<<<<< HEAD
            metadata_spec_path = os.path.join(metadata_path, categories_path, spec, spec + SPEC_EXTENSION)
            ws_spec_path = os.path.join(spec_path, spec + SPEC_EXTENSION)
            file_ws_spec = yaml_load(ws_spec_path)
=======
            metadata_spec_path = os.path.join(metadata_path, categories_path, spec, spec + '.spec')
>>>>>>> 40f61ed8
            file_md_spec = yaml_load(metadata_spec_path)
            md_spec_mutability = None
            try:
                if ws_spec_mutability is None:
                    ws_spec_mutability = Mutability.STRICT.value
                if 'mutability' in file_md_spec[repo_type]:
                    md_spec_mutability = file_md_spec[repo_type]['mutability']
                else:
                    md_spec_mutability = Mutability.STRICT.value
                return ws_spec_mutability == md_spec_mutability
            except Exception as e:
                log.error(e, class_name=REPOSITORY_CLASS_NAME)
                return False

        if ws_spec_mutability is not None:
            return ws_spec_mutability
        raise RuntimeError(output_messages['ERROR_SPEC_WITHOUT_MUTABILITY'])

    def import_file_from_url(self, path_dst, url, store_type):
        store = store_factory(self.__config, '{}://{}'.format(store_type, store_type))
        store.import_file_from_url(path_dst, url)<|MERGE_RESOLUTION|>--- conflicted
+++ resolved
@@ -1022,20 +1022,14 @@
 
     @staticmethod
     def check_mutability_between_specs(repo_type, tag, metadata_path, categories_path, spec_path, spec):
-        ws_spec_path = os.path.join(spec_path, spec + '.spec')
+        ws_spec_path = os.path.join(spec_path, spec + SPEC_EXTENSION)
         file_ws_spec = yaml_load(ws_spec_path)
         ws_spec_mutability = None
         if 'mutability' in file_ws_spec[repo_type]:
             ws_spec_mutability = file_ws_spec[repo_type]['mutability']
 
         if tag:
-<<<<<<< HEAD
             metadata_spec_path = os.path.join(metadata_path, categories_path, spec, spec + SPEC_EXTENSION)
-            ws_spec_path = os.path.join(spec_path, spec + SPEC_EXTENSION)
-            file_ws_spec = yaml_load(ws_spec_path)
-=======
-            metadata_spec_path = os.path.join(metadata_path, categories_path, spec, spec + '.spec')
->>>>>>> 40f61ed8
             file_md_spec = yaml_load(metadata_spec_path)
             md_spec_mutability = None
             try:
