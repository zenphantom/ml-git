"""
© Copyright 2020 HP Development Company, L.P.
SPDX-License-Identifier: GPL-2.0-only
"""

import bisect
import filecmp
import json
import os
import shutil
import tempfile
from pathlib import Path

from botocore.client import ClientError
from tqdm import tqdm

from ml_git import log
from ml_git.config import get_index_path, get_objects_path, get_refs_path, get_index_metadata_path, \
    get_metadata_path, get_batch_size, get_push_threads_count
from ml_git.constants import LOCAL_REPOSITORY_CLASS_NAME, STORE_FACTORY_CLASS_NAME, REPOSITORY_CLASS_NAME, \
    Mutability, StoreType, SPEC_EXTENSION, MANIFEST_FILE, INDEX_FILE
from ml_git.file_system.cache import Cache
from ml_git.file_system.hashfs import MultihashFS
from ml_git.file_system.index import MultihashIndex, FullIndex, Status
from ml_git.metadata import Metadata
from ml_git.pool import pool_factory, process_futures
from ml_git.refs import Refs
from ml_git.sample import SampleValidate
from ml_git.spec import spec_parse, search_spec_file
from ml_git.storages.store_utils import store_factory
from ml_git.utils import yaml_load, ensure_path_exists, get_path_with_categories, convert_path, \
    normalize_path, posix_path, set_write_read, change_mask_for_routine, run_function_per_group


class LocalRepository(MultihashFS):

    def __init__(self, config, objects_path, repo_type='dataset', block_size=256 * 1024, levels=2):
        self.is_shared_objects = repo_type in config and 'objects_path' in config[repo_type]
        with change_mask_for_routine(self.is_shared_objects):
            super(LocalRepository, self).__init__(objects_path, block_size, levels)
        self.__config = config
        self.__repo_type = repo_type
        self.__progress_bar = None

    def _pool_push(self, ctx, obj, obj_path):
        store = ctx
        log.debug('LocalRepository: push blob [%s] to store' % obj, class_name=LOCAL_REPOSITORY_CLASS_NAME)
        ret = store.file_store(obj, obj_path)
        return ret

    def _create_pool(self, config, store_str, retry, pb_elts=None, pb_desc='blobs', nworkers=os.cpu_count()*5):
        _store_factory = lambda: store_factory(config, store_str)  # noqa: E731
        return pool_factory(ctx_factory=_store_factory, retry=retry, pb_elts=pb_elts, pb_desc=pb_desc, nworkers=nworkers)

    def push(self, object_path, spec_file, retry=2, clear_on_fail=False):
        repo_type = self.__repo_type

        spec = yaml_load(spec_file)
        manifest = spec[repo_type]['manifest']
        idx = MultihashFS(object_path)
        objs = idx.get_log()

        if objs is None or len(objs) == 0:
            log.info('No blobs to push at this time.', class_name=LOCAL_REPOSITORY_CLASS_NAME)
            return 0

        store = store_factory(self.__config, manifest['store'])

        if store is None:
            log.error('No store for [%s]' % (manifest['store']), class_name=STORE_FACTORY_CLASS_NAME)
            return -2

        if not store.bucket_exists():
            return -2

        nworkers = get_push_threads_count(self.__config)

        wp = self._create_pool(self.__config, manifest['store'], retry, len(objs), 'files', nworkers)
        for obj in objs:
            # Get obj from filesystem
            obj_path = self.get_keypath(obj)
            wp.submit(self._pool_push, obj, obj_path)

        upload_errors = False
        futures = wp.wait()
        uploaded_files = []
        files_not_found = 0
        for future in futures:
            try:
                success = future.result()
                # test success w.r.t potential failures
                # Get the uploaded file's key
                uploaded_files.append(list(success.values())[0])
            except Exception as e:
                if type(e) is FileNotFoundError:
                    files_not_found += 1
                log.error('LocalRepository: fatal push error [%s]' % e, class_name=LOCAL_REPOSITORY_CLASS_NAME)
                upload_errors = True

        if clear_on_fail and len(uploaded_files) > 0 and upload_errors:
            self._delete(uploaded_files, spec_file, retry)
        wp.progress_bar_close()
        wp.reset_futures()
        return 0 if not upload_errors else 1

    def _pool_delete(self, ctx, obj):
        store = ctx
        log.debug('Delete blob [%s] from store' % obj, class_name=LOCAL_REPOSITORY_CLASS_NAME)
        ret = store.delete(obj)
        return ret

    def _delete(self, objs, spec_file, retry):
        log.warn('Removing %s files from store due to a fail during the push execution.' % len(objs),
                 class_name=LOCAL_REPOSITORY_CLASS_NAME)
        repo_type = self.__repo_type

        spec = yaml_load(spec_file)
        manifest = spec[repo_type]['manifest']
        store = store_factory(self.__config, manifest['store'])
        if store is None:
            log.error('No store for [%s]' % (manifest['store']), class_name=STORE_FACTORY_CLASS_NAME)
            return -2
        self.__progress_bar = tqdm(total=len(objs), desc='files', unit='files', unit_scale=True, mininterval=1.0)
        wp = self._create_pool(self.__config, manifest['store'], retry, len(objs))
        for obj in objs:
            wp.submit(self._pool_delete, obj)

        delete_errors = False
        futures = wp.wait()
        for future in futures:
            try:
                future.result()
            except Exception as e:
                log.error('Fatal delete error [%s]' % e, class_name=LOCAL_REPOSITORY_CLASS_NAME)
                delete_errors = True

        if delete_errors:
            log.error('It was not possible to delete all files', class_name=LOCAL_REPOSITORY_CLASS_NAME)

    def hashpath(self, path, key):
        obj_path = self._get_hashpath(key, path)
        dir_name = os.path.dirname(obj_path)
        ensure_path_exists(dir_name)
        return obj_path

    def _fetch_ipld(self, ctx, key):
        log.debug('Getting ipld key [%s]' % key, class_name=LOCAL_REPOSITORY_CLASS_NAME)
        if self._exists(key) is False:
            key_path = self.get_keypath(key)
            self._fetch_ipld_remote(ctx, key, key_path)
        return key

    def _fetch_ipld_remote(self, ctx, key, key_path):
        store = ctx
        ensure_path_exists(os.path.dirname(key_path))
        log.debug('Downloading ipld [%s]' % key, class_name=LOCAL_REPOSITORY_CLASS_NAME)
        if store.get(key_path, key) is False:
            raise RuntimeError('Error download ipld [%s]' % key)
        return key

    def _fetch_ipld_to_path(self, ctx, key, hash_fs):
        log.debug('Getting ipld key [%s]' % key, class_name=LOCAL_REPOSITORY_CLASS_NAME)
        if hash_fs._exists(key) is False:
            key_path = hash_fs.get_keypath(key)
            try:
                self._fetch_ipld_remote(ctx, key, key_path)
            except Exception:
                pass
        return key

    def _fetch_blob(self, ctx, key):
        links = self.load(key)
        for olink in links['Links']:
            key = olink['Hash']
            log.debug('Getting blob [%s]' % key, class_name=LOCAL_REPOSITORY_CLASS_NAME)
            if self._exists(key) is False:
                key_path = self.get_keypath(key)
                self._fetch_blob_remote(ctx, key, key_path)
        return True

    def _fetch_blob_to_path(self, ctx, key, hash_fs):
        try:
            links = hash_fs.load(key)
            for olink in links['Links']:
                key = olink['Hash']
                log.debug('Getting blob [%s]' % key, class_name=LOCAL_REPOSITORY_CLASS_NAME)
                if hash_fs._exists(key) is False:
                    key_path = hash_fs.get_keypath(key)
                    self._fetch_blob_remote(ctx, key, key_path)
        except Exception:
            return False
        return True

    def _fetch_blob_remote(self, ctx, key, key_path):
        store = ctx
        ensure_path_exists(os.path.dirname(key_path))
        log.debug('Downloading blob [%s]' % key, class_name=LOCAL_REPOSITORY_CLASS_NAME)
        if store.get(key_path, key) is False:
            raise RuntimeError('error download blob [%s]' % key)
        return True

    def adding_to_cache_dir(self, lkeys, args):
        for key in lkeys:
            # check file is in objects ; otherwise critical error (should have been fetched at step before)
            if self._exists(key) is False:
                log.error("Blob [%s] not found. exiting..." % key, class_name=LOCAL_REPOSITORY_CLASS_NAME)
                return False
            args["wp"].submit(self._update_cache, args["cache"], key)
        futures = args["wp"].wait()
        try:
            process_futures(futures, args["wp"])
        except Exception as e:
            log.error("\n Error adding into cache dir [%s] -- [%s]" % (args["cache_path"], e),
                      class_name=LOCAL_REPOSITORY_CLASS_NAME)
            return False
        return True

    @staticmethod
    def _fetch_batch(iplds, args):
        for key in iplds:
            args["wp"].submit(args["function"], key)
        futures = args["wp"].wait()
        try:
            process_futures(futures, args["wp"])
        except Exception as e:
            log.error(args["error_msg"] % e, class_name=LOCAL_REPOSITORY_CLASS_NAME)
            return False
        return True

    def fetch(self, metadata_path, tag, samples, retries=2, bare=False):
        repo_type = self.__repo_type

        categories_path, spec_name, _ = spec_parse(tag)

        # retrieve specfile from metadata to get store
        spec_path = os.path.join(metadata_path, categories_path, spec_name + SPEC_EXTENSION)
        spec = yaml_load(spec_path)
        if repo_type not in spec:
            log.error('No spec file found. You need to initialize an entity (dataset|model|label) first',
                      class_name=LOCAL_REPOSITORY_CLASS_NAME)
            return False
        manifest = spec[repo_type]['manifest']
        store = store_factory(self.__config, manifest['store'])
        if store is None:
            return False

        # retrieve manifest from metadata to get all files of version tag
        manifest_file = MANIFEST_FILE
        manifest_path = os.path.join(metadata_path, categories_path, manifest_file)
        files = self._load_obj_files(samples, manifest_path)
        if files is None:
            return False
        if bare:
            return True

        # creates 2 independent worker pools for IPLD files and another for data chunks/blobs.
        # Indeed, IPLD files are 1st needed to get blobs to get from store.
        # Concurrency comes from the download of
        #   1) multiple IPLD files at a time and
        #   2) multiple data chunks/blobs from multiple IPLD files at a time.

        wp_ipld = self._create_pool(self.__config, manifest['store'], retries, len(files))
        # TODO: is that the more efficient in case the list is very large?
        lkeys = list(files.keys())
        with change_mask_for_routine(self.is_shared_objects):
            args = {'wp': wp_ipld}
            args['error_msg'] = 'Error to fetch ipld -- [%s]'
            args['function'] = self._fetch_ipld
            result = run_function_per_group(lkeys, 20, function=self._fetch_batch, arguments=args)
            if not result:
                return False
            wp_ipld.progress_bar_close()
            del wp_ipld

            wp_blob = self._create_pool(self.__config, manifest['store'], retries, len(files), 'chunks')

            args['wp'] = wp_blob
            args['error_msg'] = 'Error to fetch blob -- [%s]'
            args['function'] = self._fetch_blob
            result = run_function_per_group(lkeys, 20, function=self._fetch_batch, arguments=args)
            if not result:
                return False
            wp_blob.progress_bar_close()
            del wp_blob

        return True

    def _update_cache(self, cache, key):
        # determine whether file is already in cache, if not, get it
        if cache.exists(key) is False:
            cfile = cache.get_keypath(key)
            ensure_path_exists(os.path.dirname(cfile))
            super().get(key, cfile)

    def _update_links_wspace(self, key, status, args):
        # for all concrete files specified in manifest, create a hard link into workspace
        mutability = args['mutability']
        for file in args['obj_files'][key]:
            args['mfiles'][file] = key
            file_path = convert_path(args['ws_path'], file)
            if mutability == Mutability.STRICT.value or mutability == Mutability.FLEXIBLE.value:
                args['cache'].ilink(key, file_path)
            else:
                if os.path.exists(file_path):
                    set_write_read(file_path)
                    os.unlink(file_path)
                ensure_path_exists(os.path.dirname(file_path))
                super().get(key, file_path)
            args['fidx'].update_full_index(file, file_path, status, key)

    def _remove_unused_links_wspace(self, ws_path, mfiles):
        for root, dirs, files in os.walk(ws_path):
            relative_path = root[len(ws_path) + 1:]

            for file in files:
                if 'README.md' in file:
                    continue
                if SPEC_EXTENSION in file:
                    continue
                full_posix_path = Path(relative_path, file).as_posix()
                if full_posix_path not in mfiles:
                    set_write_read(os.path.join(root, file))
                    os.unlink(os.path.join(root, file))
                    log.debug('Removing %s' % full_posix_path, class_name=LOCAL_REPOSITORY_CLASS_NAME)

    @staticmethod
    def _update_metadata(full_md_path, ws_path, spec_name):
        for md in ['README.md', spec_name + SPEC_EXTENSION]:
            md_path = os.path.join(full_md_path, md)
            if os.path.exists(md_path) is False:
                continue
            md_dst = os.path.join(ws_path, md)
            shutil.copy2(md_path, md_dst)

    def adding_files_into_cache(self, lkeys, args):
        for key in lkeys:
            # check file is in objects ; otherwise critical error (should have been fetched at step before)
            if self._exists(key) is False:
                log.error('Blob [%s] not found. exiting...' % key, class_name=LOCAL_REPOSITORY_CLASS_NAME)
                return False
            args['wp'].submit(self._update_cache, args['cache'], key)
        futures = args['wp'].wait()
        try:
            process_futures(futures, args['wp'])
        except Exception as e:
            log.error('\n Error adding into cache dir [%s] -- [%s]' % (args['cache_path'], e),
                      class_name=LOCAL_REPOSITORY_CLASS_NAME)
            return False
        return True

    def adding_files_into_workspace(self, lkeys, args):
        for key in lkeys:
            # check file is in objects ; otherwise critical error (should have been fetched at step before)
            if self._exists(key) is False:
                log.error('Blob [%s] not found. exiting...', class_name=LOCAL_REPOSITORY_CLASS_NAME)
                return False
            args['wps'].submit(self._update_links_wspace, key, Status.u.name, args)
        futures = args['wps'].wait()
        try:
            process_futures(futures, args['wps'])
        except Exception as e:
            log.error('Error adding into workspace dir [%s] -- [%s]' % (args['ws_path'], e),
                      class_name=LOCAL_REPOSITORY_CLASS_NAME)
            return False
        return True

    def _load_obj_files(self, samples, manifest_path, sampling_flag='', is_checkout=False):
        obj_files = yaml_load(manifest_path)
        try:
            if samples is not None:
                set_files = SampleValidate.process_samples(samples, obj_files)
                if set_files is None or len(set_files) == 0:
                    return None
                obj_files = set_files
                if is_checkout:
                    open(sampling_flag, 'a').close()
                    log.debug('A flag was created to save that the checkout was carried out with sample',
                              class_name=LOCAL_REPOSITORY_CLASS_NAME)
            elif os.path.exists(sampling_flag) and is_checkout:
                os.unlink(sampling_flag)
        except Exception as e:
            log.error(e, class_name=LOCAL_REPOSITORY_CLASS_NAME)
            return None
        return obj_files

    def checkout(self, cache_path, metadata_path, ws_path, tag, samples, bare=False):
        categories_path, spec_name, version = spec_parse(tag)
        index_path = get_index_path(self.__config, self.__repo_type)
        # get all files for specific tag
        manifest_path = os.path.join(metadata_path, categories_path, MANIFEST_FILE)
        mutability, _ = self.get_mutability_from_spec(spec_name, self.__repo_type, tag)
        index_manifest_path = os.path.join(index_path, 'metadata', spec_name)
        fidx_path = os.path.join(index_manifest_path, INDEX_FILE)
        try:
            os.unlink(fidx_path)
        except FileNotFoundError:
            pass
        fidx = FullIndex(spec_name, index_path, mutability)
        # copy all files defined in manifest from objects to cache (if not there yet) then hard links to workspace
        mfiles = {}

        sampling_flag = os.path.join(index_manifest_path, 'sampling')
        obj_files = self._load_obj_files(samples, manifest_path, sampling_flag, True)
        if obj_files is None:
            return False
        lkey = list(obj_files)

        if not bare:
            cache = None
            if mutability == Mutability.STRICT.value or mutability == Mutability.FLEXIBLE.value:
                is_shared_cache = 'cache_path' in self.__config[self.__repo_type]
                with change_mask_for_routine(is_shared_cache):
                    cache = Cache(cache_path)
                    wp = pool_factory(pb_elts=len(lkey), pb_desc='files into cache')
                    args = {'wp': wp, 'cache': cache, 'cache_path': cache_path}
                    if not run_function_per_group(lkey, 20, function=self.adding_files_into_cache, arguments=args):
                        return
                    wp.progress_bar_close()

            wps = pool_factory(pb_elts=len(lkey), pb_desc='files into workspace')
            args = {'wps': wps, 'cache': cache, 'fidx': fidx, 'ws_path': ws_path, 'mfiles': mfiles,
                    'obj_files': obj_files, 'mutability': mutability}
            if not run_function_per_group(lkey, 20, function=self.adding_files_into_workspace, arguments=args):
                return
            wps.progress_bar_close()
        else:
            args = {'fidx': fidx, 'ws_path': ws_path, 'obj_files': obj_files}
            run_function_per_group(lkey, 20, function=self._update_index_bare_mode, arguments=args)

        fidx.save_manifest_index()
        # Check files that have been removed (present in wskpace and not in MANIFEST)
        self._remove_unused_links_wspace(ws_path, mfiles)
        # Update metadata in workspace
        full_md_path = os.path.join(metadata_path, categories_path)
        self._update_metadata(full_md_path, ws_path, spec_name)
        self.check_bare_flag(bare, index_manifest_path)

    def check_bare_flag(self, bare, index_manifest_path):
        bare_path = os.path.join(index_manifest_path, 'bare')
        if bare:
            open(bare_path, 'w+')
            log.info('Checkout in bare mode done.', class_name=LOCAL_REPOSITORY_CLASS_NAME)
        elif os.path.exists(bare_path):
            os.unlink(bare_path)

    def _update_index_bare_mode(self, lkeys, args):
        for key in lkeys:
            [args['fidx'].update_full_index(file, args['ws_path'], Status.u.name, key) for file in
             args['obj_files'][key]]

    def _pool_remote_fsck_ipld(self, ctx, obj):
        store = ctx
        log.debug('LocalRepository: check ipld [%s] in store' % obj, class_name=LOCAL_REPOSITORY_CLASS_NAME)
        obj_path = self.get_keypath(obj)
        ret = store.file_store(obj, obj_path)
        return ret

    def _pool_remote_fsck_blob(self, ctx, obj):
        if self._exists(obj) is False:
            log.debug('LocalRepository: ipld [%s] not present for full verification' % obj)
            return {None: None}

        rets = []
        links = self.load(obj)
        for olink in links['Links']:
            key = olink['Hash']
            store = ctx
            obj_path = self.get_keypath(key)
            ret = store.file_store(key, obj_path)
            rets.append(ret)
        return rets

    @staticmethod
    def _work_pool_file_submitter(files, args):
        wp_file = args['wp']
        for key in files:
            wp_file.submit(args['submit_function'], key, *args['args'])
        files_future = wp_file.wait()
        try:
            process_futures(files_future, wp_file)
        except Exception as e:
            log.error('Error to fetch file -- [%s]' % e, class_name=LOCAL_REPOSITORY_CLASS_NAME)
            return False
        return True

    def _work_pool_to_submit_file(self, manifest, retries, files, submit_function, *args):
        wp_file = self._create_pool(self.__config, manifest['store'], retries, len(files), pb_desc='files')
        submit_args = {
            'wp': wp_file,
            'args': args,
            'submit_function': submit_function
        }
        run_function_per_group(files, 20, function=self._work_pool_file_submitter, arguments=submit_args)
        wp_file.progress_bar_close()
        del wp_file

    def _remote_fsck_paranoid(self, manifest, retries, lkeys, batch_size):
        log.info('Paranoid mode is active - Downloading files: ', class_name=STORE_FACTORY_CLASS_NAME)
        total_corrupted_files = 0

        for i in range(0, len(lkeys), batch_size):
            with tempfile.TemporaryDirectory() as tmp_dir:
                temp_hash_fs = MultihashFS(tmp_dir)
                self._work_pool_to_submit_file(manifest, retries, lkeys[i:batch_size + i], self._fetch_ipld_to_path,
                                               temp_hash_fs)
                self._work_pool_to_submit_file(manifest, retries, lkeys[i:batch_size + i], self._fetch_blob_to_path,
                                               temp_hash_fs)
                corrupted_files = self._remote_fsck_check_integrity(tmp_dir)
                len_corrupted_files = len(corrupted_files)
                if len_corrupted_files > 0:
                    total_corrupted_files += len_corrupted_files
                    log.info('Fixing corrupted files in remote store', class_name=LOCAL_REPOSITORY_CLASS_NAME)
                    self._delete_corrupted_files(corrupted_files, retries, manifest)
        log.info('Corrupted files: %d' % total_corrupted_files, class_name=LOCAL_REPOSITORY_CLASS_NAME)

    @staticmethod
    def _remote_fsck_ipld_future_process(futures, args):
        for future in futures:
            args['ipld'] += 1
            key = future.result()
            ks = list(key.keys())
            if ks[0] is False:
                args['ipld_unfixed'] += 1
            elif ks[0] is True:
                pass
            else:
                args['ipld_fixed'] += 1
        args['wp'].reset_futures()

    def _remote_fsck_submit_iplds(self, lkeys, args):

        for key in lkeys:
            # blob file describing IPLD links
            if not self._exists(key):
                args['ipld_missing'].append(key)
                args['wp'].progress_bar_total_inc(-1)
            else:
                args['wp'].submit(self._pool_remote_fsck_ipld, key)
        ipld_futures = args['wp'].wait()
        try:
            self._remote_fsck_ipld_future_process(ipld_futures, args)
        except Exception as e:
            log.error('LocalRepository: Error to fsck ipld -- [%s]' % e, class_name=LOCAL_REPOSITORY_CLASS_NAME)
            return False
        return True

    @staticmethod
    def _remote_fsck_blobs_future_process(futures, args):
        for future in futures:
            args['blob'] += 1
            rets = future.result()
            for ret in rets:
                if ret is not None:
                    ks = list(ret.keys())
                    if ks[0] is False:
                        args['blob_unfixed'] += 1
                    elif ks[0] is True:
                        pass
                    else:
                        args['blob_fixed'] += 1
        args['wp'].reset_futures()

    def _remote_fsck_submit_blobs(self, lkeys, args):
        for key in lkeys:
            args['wp'].submit(self._pool_remote_fsck_blob, key)

        futures = args['wp'].wait()
        try:
            self._remote_fsck_blobs_future_process(futures, args)
        except Exception as e:
            log.error('LocalRepository: Error to fsck blob -- [%s]' % e, class_name=LOCAL_REPOSITORY_CLASS_NAME)
            return False
        args['wp'].reset_futures()
        return True

    def remote_fsck(self, metadata_path, tag, spec_file, retries=2, thorough=False, paranoid=False):
        spec = yaml_load(spec_file)
        manifest = spec[self.__repo_type]['manifest']
        categories_path, spec_name, version = spec_parse(tag)
        # get all files for specific tag
        manifest_path = os.path.join(metadata_path, categories_path, MANIFEST_FILE)
        obj_files = yaml_load(manifest_path)

        store = store_factory(self.__config, manifest['store'])
        if store is None:
            log.error('No store for [%s]' % (manifest['store']), class_name=LOCAL_REPOSITORY_CLASS_NAME)
            return -2

        # TODO: is that the more efficient in case the list is very large?
        lkeys = list(obj_files.keys())

        if paranoid:
            try:
                batch_size = get_batch_size(self.__config)
            except Exception as e:
                log.error(e, class_name=LOCAL_REPOSITORY_CLASS_NAME)
                return
            self._remote_fsck_paranoid(manifest, retries, lkeys, batch_size)
        wp_ipld = self._create_pool(self.__config, manifest['store'], retries, len(obj_files))

        submit_iplds_args = {'wp': wp_ipld}
        submit_iplds_args['ipld_unfixed'] = 0
        submit_iplds_args['ipld_fixed'] = 0
        submit_iplds_args['ipld'] = 0
        submit_iplds_args['ipld_missing'] = []

        result = run_function_per_group(lkeys, 20, function=self._remote_fsck_submit_iplds, arguments=submit_iplds_args)
        if not result:
            return False
        del wp_ipld

        if len(submit_iplds_args['ipld_missing']) > 0:
            if thorough:
                log.info(str(len(submit_iplds_args['ipld_missing'])) + ' missing descriptor files. Download: ',
                         class_name=LOCAL_REPOSITORY_CLASS_NAME)
                self._work_pool_to_submit_file(manifest, retries, submit_iplds_args['ipld_missing'], self._fetch_ipld)
            else:
                log.info(str(len(submit_iplds_args[
                                     'ipld_missing'])) + ' missing descriptor files. Consider using the --thorough option.',
                         class_name=LOCAL_REPOSITORY_CLASS_NAME)

        wp_blob = self._create_pool(self.__config, manifest['store'], retries, len(obj_files))
        submit_blob_args = {'wp': wp_blob}
        submit_blob_args['blob'] = 0
        submit_blob_args['blob_fixed'] = 0
        submit_blob_args['blob_unfixed'] = 0

        result = run_function_per_group(lkeys, 20, function=self._remote_fsck_submit_blobs, arguments=submit_blob_args)
        if not result:
            return False
        del wp_blob

        if submit_iplds_args['ipld_fixed'] > 0 or submit_blob_args['blob_fixed'] > 0:
            log.info('remote-fsck -- fixed   : ipld[%d] / blob[%d]' % (
                submit_iplds_args['ipld_fixed'], submit_blob_args['blob_fixed']))
        if submit_iplds_args['ipld_unfixed'] > 0 or submit_blob_args['blob_unfixed'] > 0:
            log.error('remote-fsck -- unfixed : ipld[%d] / blob[%d]' % (
                submit_iplds_args['ipld_unfixed'], submit_blob_args['blob_unfixed']))
        log.info('remote-fsck -- total   : ipld[%d] / blob[%d]' % (submit_iplds_args['ipld'], submit_blob_args['blob']))

        return True

    def exist_local_changes(self, spec_name):
        new_files, deleted_files, untracked_files, _, _ = self.status(spec_name, log_errors=False)
        if new_files is not None and deleted_files is not None and untracked_files is not None:
            unsaved_files = new_files + deleted_files + untracked_files
            if spec_name + SPEC_EXTENSION in unsaved_files:
                unsaved_files.remove(spec_name + SPEC_EXTENSION)
            if 'README.md' in unsaved_files:
                unsaved_files.remove('README.md')
            if len(unsaved_files) > 0:
                log.error('Your local changes to the following files would be discarded: ')
                for file in unsaved_files:
                    print('\t%s' % file)
                log.info(
                    'Please, commit your changes before the get. You can also use the --force option '
                    'to discard these changes. See \'ml-git --help\'.',
                    class_name=LOCAL_REPOSITORY_CLASS_NAME
                )
                return True
        return False

    def get_corrupted_files(self, spec):
        try:
            repo_type = self.__repo_type
            index_path = get_index_path(self.__config, repo_type)
            objects_path = get_objects_path(self.__config, repo_type)
        except Exception as e:
            log.error(e, class_name=REPOSITORY_CLASS_NAME)
            return

        idx = MultihashIndex(spec, index_path, objects_path)
        idx_yaml = idx.get_index_yaml()
        corrupted_files = []
        idx_yaml_mf = idx_yaml.get_manifest_index()

        self.__progress_bar = tqdm(total=len(idx_yaml_mf.load()), desc='files', unit='files', unit_scale=True,
                                   mininterval=1.0)
        for key in idx_yaml_mf:
            if idx_yaml_mf[key]['status'] == Status.c.name:
                bisect.insort(corrupted_files, normalize_path(key))
            self.__progress_bar.update(1)
        self.__progress_bar.close()

        return corrupted_files

    def status(self, spec, log_errors=True):
        try:
            repo_type = self.__repo_type
            index_path = get_index_path(self.__config, repo_type)
            metadata_path = get_metadata_path(self.__config, repo_type)
            refs_path = get_refs_path(self.__config, repo_type)
            index_metadata_path = get_index_metadata_path(self.__config, repo_type)
            objects_path = get_objects_path(self.__config, repo_type)
        except Exception as e:
            log.error(e, class_name=REPOSITORY_CLASS_NAME)
            return
        ref = Refs(refs_path, spec, repo_type)
        tag, sha = ref.branch()
        metadata = Metadata(spec, metadata_path, self.__config, repo_type)
        if tag:
            metadata.checkout(tag)
        categories_path = get_path_with_categories(tag)
        full_metadata_path = os.path.join(metadata_path, categories_path, spec)
        index_full_metadata_path_without_cat = os.path.join(index_metadata_path, spec)
        index_full_metadata_path_with_cat = os.path.join(index_metadata_path, categories_path, spec)

        path, file = None, None
        try:
            path, file = search_spec_file(self.__repo_type, spec, categories_path)
        except Exception as e:
            if log_errors:
                log.error(e, class_name=REPOSITORY_CLASS_NAME)
        # All files in MANIFEST.yaml in the index AND all files in datapath which stats links == 1
        idx = MultihashIndex(spec, index_path, objects_path)
        idx_yaml = idx.get_index_yaml()
        untracked_files = []
        changed_files = []
        idx_yaml_mf = idx_yaml.get_manifest_index()

        bare_mode = os.path.exists(os.path.join(index_metadata_path, spec, 'bare'))
        new_files, deleted_files, all_files, corrupted_files = self._get_index_files_status(bare_mode, idx_yaml_mf,
                                                                                            path)
        if path is not None:
            changed_files, untracked_files = \
                self._get_workspace_files_status(all_files, full_metadata_path, idx_yaml_mf,
                                                 index_full_metadata_path_with_cat, index_full_metadata_path_without_cat,
                                                 path, new_files)

        if tag:
            metadata.checkout('master')
        return new_files, deleted_files, untracked_files, corrupted_files, changed_files

    def _get_workspace_files_status(self, all_files, full_metadata_path, idx_yaml_mf,
                                    index_full_metadata_path_with_cat, index_full_metadata_path_without_cat, path,
                                    new_files):
        changed_files = []
        untracked_files = []
        for root, dirs, files in os.walk(path):
            base_path = root[len(path) + 1:]
            for file in files:
                bpath = convert_path(base_path, file)
                if bpath in all_files:
                    full_file_path = os.path.join(root, file)
                    stat = os.stat(full_file_path)
                    file_in_index = idx_yaml_mf[posix_path(bpath)]
                    if file_in_index['mtime'] != stat.st_mtime and self.get_scid(full_file_path) != \
                            file_in_index['hash']:
                        bisect.insort(changed_files, bpath)
                else:
                    is_metadata_file = '.spec' in file or 'README.md' in file

                    if not is_metadata_file:
                        bisect.insort(untracked_files, bpath)
                    else:
                        file_path_metadata = os.path.join(full_metadata_path, file)
                        file_index_path_with_cat = os.path.join(index_full_metadata_path_with_cat, file)
                        file_index_path_without_cat = os.path.join(index_full_metadata_path_without_cat, file)
                        file_index_path = file_index_path_without_cat if os.path.isfile(
                            file_index_path_without_cat) else file_index_path_with_cat
                        full_base_path = os.path.join(root, bpath)
                        self._compare_metadata_file(bpath, file_index_path, file_path_metadata, full_base_path,
                                                    new_files, untracked_files)
        return changed_files, untracked_files

    def _compare_metadata_file(self, bpath, file_index_exists, file_path_metadata, full_base_path, new_files,
                               untracked_files):
        if os.path.isfile(file_index_exists) and os.path.isfile(file_path_metadata):
            if self._compare_matadata(full_base_path, file_index_exists) and \
                    not self._compare_matadata(full_base_path, file_path_metadata):
                bisect.insort(new_files, bpath)
            elif not self._compare_matadata(full_base_path, file_index_exists):
                bisect.insort(untracked_files, bpath)
        elif os.path.isfile(file_index_exists):
            if not self._compare_matadata(full_base_path, file_index_exists):
                bisect.insort(untracked_files, bpath)
            else:
                bisect.insort(new_files, bpath)
        elif os.path.isfile(file_path_metadata):
            if not self._compare_matadata(full_base_path, file_path_metadata):
                bisect.insort(untracked_files, bpath)
        else:
            bisect.insort(untracked_files, bpath)

    def _get_index_files_status(self, bare_mode, idx_yaml_mf, path):
        new_files = []
        deleted_files = []
        all_files = []
        corrupted_files = []
        for key in idx_yaml_mf:
            if not bare_mode and not os.path.exists(convert_path(path, key)):
                bisect.insort(deleted_files, normalize_path(key))
            elif idx_yaml_mf[key]['status'] == 'a' and os.path.exists(convert_path(path, key)):
                bisect.insort(new_files, key)
            elif idx_yaml_mf[key]['status'] == 'c' and os.path.exists(convert_path(path, key)):
                bisect.insort(corrupted_files, normalize_path(key))
            bisect.insort(all_files, normalize_path(key))
<<<<<<< HEAD
        if path is not None:
            for root, dirs, files in os.walk(path):
                base_path = root[len(path) + 1:]
                for file in files:
                    bpath = convert_path(base_path, file)
                    if bpath in all_files:
                        full_file_path = os.path.join(root, file)
                        stat = os.stat(full_file_path)
                        file_in_index = idx_yalm_mf[posix_path(bpath)]
                        if file_in_index['mtime'] != stat.st_mtime and self.get_scid(full_file_path) != \
                                file_in_index['hash']:
                            bisect.insort(changed_files, bpath)
                    else:
                        is_metadata_file = SPEC_EXTENSION in file or 'README.md' in file

                        if not is_metadata_file:
                            bisect.insort(untracked_files, bpath)
                        else:
                            file_path_metadata = os.path.join(full_metadata_path, file)
                            file_index_path_with_cat = os.path.join(index_full_metadata_path_with_cat, file)
                            file_index_path_without_cat = os.path.join(index_full_metadata_path_without_cat, file)
                            file_index_exists = file_index_path_without_cat if os.path.isfile(
                                file_index_path_without_cat) else file_index_path_with_cat
                            full_base_path = os.path.join(root, bpath)

                            if os.path.isfile(file_index_exists) and os.path.isfile(file_path_metadata):
                                if self._compare_matadata(full_base_path, file_index_exists) and \
                                        not self._compare_matadata(full_base_path, file_path_metadata):
                                    bisect.insort(new_files, bpath)
                                elif not self._compare_matadata(full_base_path, file_index_exists):
                                    bisect.insort(untracked_files, bpath)
                            elif os.path.isfile(file_index_exists):
                                if not self._compare_matadata(full_base_path, file_index_exists):
                                    bisect.insort(untracked_files, bpath)
                                else:
                                    bisect.insort(new_files, bpath)
                            elif os.path.isfile(file_path_metadata):
                                if not self._compare_matadata(full_base_path, file_path_metadata):
                                    bisect.insort(untracked_files, bpath)
                            else:
                                bisect.insort(untracked_files, bpath)
        if tag:
            metadata.checkout('master')
        return new_files, deleted_files, untracked_files, corrupted_files, changed_files
=======
        return new_files, deleted_files, all_files, corrupted_files
>>>>>>> 1c8bfd42

    def import_files(self, file_object, path, directory, retry, store_string):
        try:
            self._import_files(path, os.path.join(self.__repo_type, directory), store_string, retry, file_object)
        except Exception as e:
            log.error('Fatal downloading error [%s]' % e, class_name=LOCAL_REPOSITORY_CLASS_NAME)

    @staticmethod
    def _import_path(ctx, path, dir):
        file = os.path.join(dir, path)
        ensure_path_exists(os.path.dirname(file))

        try:
            res = ctx.get(file, path)
            return res
        except ClientError as e:
            if e.response['Error']['Code'] == '404':
                raise RuntimeError('File %s not found' % path)
            raise e

    def _import_files(self, path, directory, bucket, retry, file_object):
        obj = False
        if file_object:
            path = file_object
            obj = True
        store = store_factory(self.__config, bucket)

        if not obj:
            files = store.list_files_from_path(path)
            if not len(files):
                raise RuntimeError('Path %s not found' % path)
        else:
            files = [path]
        wp = pool_factory(ctx_factory=lambda: store_factory(self.__config, bucket),
                          retry=retry, pb_elts=len(files), pb_desc='files')
        for file in files:
            wp.submit(self._import_path, file, directory)
        futures = wp.wait()
        for future in futures:
            future.result()

    def unlock_file(self, path, file, index_path, objects_path, spec, cache_path):
        file_path = os.path.join(path, file)
        idx = MultihashIndex(spec, index_path, objects_path)
        idx_yaml = idx.get_index_yaml()
        hash_file = idx_yaml.get_index()
        idxfs = Cache(cache_path)

        try:
            cache_file = idxfs._get_hashpath(hash_file[file]['hash'])
            if os.path.isfile(cache_file):
                os.unlink(file_path)
                shutil.copy2(cache_file, file_path)
        except Exception:
            log.debug('File is not in cache', class_name=LOCAL_REPOSITORY_CLASS_NAME)
        try:
            set_write_read(file_path)
        except Exception:
            raise RuntimeError('File %s not found' % file)
        idx_yaml.update_index_unlock(file_path[len(path) + 1:])
        log.info('The permissions for %s have been changed.' % file, class_name=LOCAL_REPOSITORY_CLASS_NAME)

    def change_config_store(self, profile, bucket_name, store_type=StoreType.S3.value, **kwargs):
        bucket = dict()
        if store_type in [StoreType.S3.value, StoreType.S3H.value]:
            bucket['region'] = kwargs['region']
            bucket['aws-credentials'] = {'profile': profile}
            endpoint = kwargs.get('endpoint_url', '')
            bucket['endpoint-url'] = endpoint
        elif store_type == StoreType.GDRIVE.value:
            bucket['credentials-path'] = profile

        self.__config['store'][store_type] = {bucket_name: bucket}

    def export_file(self, lkeys, args):
        for key in lkeys:
            args['wp'].submit(self._upload_file, args['store_dst'], key, args['files'][key])
        export_futures = args['wp'].wait()
        try:
            process_futures(export_futures, args['wp'])
        except Exception as e:
            log.error('Error to export files -- [%s]' % e, class_name=LOCAL_REPOSITORY_CLASS_NAME)
            return False
        return True

    def export_tag(self, metadata_path, tag, bucket, retry):
        categories_path, spec_name, _ = spec_parse(tag)
        spec_path = os.path.join(metadata_path, categories_path, spec_name + SPEC_EXTENSION)
        spec = yaml_load(spec_path)

        if self.__repo_type not in spec:
            log.error('No spec file found. You need to initialize an entity (dataset|model|label) first',
                      class_name=LOCAL_REPOSITORY_CLASS_NAME)
            return

        manifest = spec[self.__repo_type]['manifest']
        store = store_factory(self.__config, manifest['store'])
        if store is None:
            log.error('No store for [%s]' % (manifest['store']), class_name=LOCAL_REPOSITORY_CLASS_NAME)
            return
        bucket_name = bucket['bucket_name']
        self.change_config_store(bucket['profile'], bucket_name, region=bucket['region'], endpoint_url=bucket['endpoint'])
        store_dst_type = 's3://{}'.format(bucket_name)
        store_dst = store_factory(self.__config, store_dst_type)
        if store_dst is None:
            log.error('No store for [%s]' % store_dst_type, class_name=LOCAL_REPOSITORY_CLASS_NAME)
            return
        manifest_file = MANIFEST_FILE
        manifest_path = os.path.join(metadata_path, categories_path, manifest_file)
        files = yaml_load(manifest_path)
        log.info('Exporting tag [{}] from [{}] to [{}].'.format(tag, manifest['store'], store_dst_type),
                 class_name=LOCAL_REPOSITORY_CLASS_NAME)
        wp_export_file = pool_factory(ctx_factory=lambda: store, retry=retry, pb_elts=len(files), pb_desc='files')

        lkeys = list(files.keys())
        args = {'wp': wp_export_file, 'store_dst': store_dst, 'files': files}
        result = run_function_per_group(lkeys, 20, function=self.export_file, arguments=args)
        if not result:
            return
        wp_export_file.progress_bar_close()
        del wp_export_file

    def _get_ipld(self, ctx, key):
        store = ctx
        ipld_bytes = store.get_object(key)
        try:
            return json.loads(ipld_bytes)
        except Exception:
            raise RuntimeError('Invalid IPLD [%s]' % key)

    @staticmethod
    def _mount_blobs(ctx, links):
        store = ctx
        file = b''

        for chunk in links['Links']:
            h = chunk['Hash']
            obj = store.get_object(h)
            if obj:
                file += obj
            del obj
        return file

    def _upload_file(self, ctx, store_dst, key, path_dst):
        links = self._get_ipld(ctx, key)
        file = self._mount_blobs(ctx, links)

        for file_path in path_dst:
            store_dst.put_object(file_path, file)
        del file

    def _compare_spec(self, spec, spec_to_comp):
        index = yaml_load(spec)
        compare = yaml_load(spec_to_comp)

        if not index or not compare:
            return False

        entity = index[self.__repo_type]
        entity_compare = compare[self.__repo_type]
        if entity['categories'] != entity_compare['categories']:
            return False
        if entity['manifest']['store'] != entity_compare['manifest']['store']:
            return False
        if entity['name'] != entity_compare['name']:
            return False
        if entity['version'] != entity_compare['version']:
            return False
        return True

    def _compare_matadata(self, file, file_to_compare):
        if SPEC_EXTENSION in file:
            return self._compare_spec(file, file_to_compare)
        return filecmp.cmp(file, file_to_compare, shallow=True)

    @staticmethod
    def _remote_fsck_check_integrity(path):
        hash_path = MultihashFS(path)
        corrupted_files = hash_path.fsck()
        return corrupted_files

    def _delete_corrupted_files(self, files, retry, manifest):
        wp = self._create_pool(self.__config, manifest['store'], retry, len(files))
        for file in files:
            if self._exists(file):
                wp.submit(self._pool_delete, file)
            else:
                wp.progress_bar_total_inc(-1)

    def get_mutability_from_spec(self, spec, repo_type, tag=None):
        metadata_path = get_metadata_path(self.__config, repo_type)
        categories_path = get_path_with_categories(tag)
        spec_path, spec_file = None, None
        check_update_mutability = False

        try:
            if tag:
                spec_path = os.path.join(metadata_path, categories_path, spec)
            else:
                refs_path = get_refs_path(self.__config, repo_type)
                ref = Refs(refs_path, spec, repo_type)
                tag, sha = ref.branch()
                categories_path = get_path_with_categories(tag)
                spec_path, spec_file = search_spec_file(repo_type, spec, categories_path)
                check_update_mutability = self.check_mutability_between_specs(repo_type, tag, metadata_path,
                                                                              categories_path, spec_path, spec)
        except Exception as e:
            log.error(e, class_name=REPOSITORY_CLASS_NAME)
            return None, False

        full_spec_path = os.path.join(spec_path, spec + SPEC_EXTENSION)
        file_ws_spec = yaml_load(full_spec_path)

        try:
            spec_mutability = file_ws_spec[repo_type].get('mutability', 'strict')
            if spec_mutability not in list(map(lambda c: c.value, Mutability)):
                log.error('Invalid mutability type.', class_name=REPOSITORY_CLASS_NAME)
                return None, False
            else:
                return spec_mutability, check_update_mutability
        except Exception:
            return Mutability.STRICT.value, check_update_mutability

    @staticmethod
    def check_mutability_between_specs(repo_type, tag, metadata_path, categories_path, spec_path, spec):
        if tag:
            metadata_spec_path = os.path.join(metadata_path, categories_path, spec, spec + SPEC_EXTENSION)
            ws_spec_path = os.path.join(spec_path, spec + SPEC_EXTENSION)
            file_ws_spec = yaml_load(ws_spec_path)
            file_md_spec = yaml_load(metadata_spec_path)
            md_spec_mutability = None
            ws_spec_mutability = None
            try:
                if 'mutability' in file_ws_spec[repo_type]:
                    ws_spec_mutability = file_ws_spec[repo_type]['mutability']
                else:
                    ws_spec_mutability = Mutability.STRICT.value
                if 'mutability' in file_md_spec[repo_type]:
                    md_spec_mutability = file_md_spec[repo_type]['mutability']
                else:
                    md_spec_mutability = Mutability.STRICT.value
                return ws_spec_mutability == md_spec_mutability
            except Exception as e:
                log.error(e, class_name=REPOSITORY_CLASS_NAME)
                return False
        return True

    def import_file_from_url(self, path_dst, url, store_type):
        store = store_factory(self.__config, '{}://{}'.format(store_type, store_type))
        store.import_file_from_url(path_dst, url)<|MERGE_RESOLUTION|>--- conflicted
+++ resolved
@@ -748,7 +748,7 @@
                             file_in_index['hash']:
                         bisect.insort(changed_files, bpath)
                 else:
-                    is_metadata_file = '.spec' in file or 'README.md' in file
+                    is_metadata_file = SPEC_EXTENSION in file or 'README.md' in file
 
                     if not is_metadata_file:
                         bisect.insort(untracked_files, bpath)
@@ -795,54 +795,7 @@
             elif idx_yaml_mf[key]['status'] == 'c' and os.path.exists(convert_path(path, key)):
                 bisect.insort(corrupted_files, normalize_path(key))
             bisect.insort(all_files, normalize_path(key))
-<<<<<<< HEAD
-        if path is not None:
-            for root, dirs, files in os.walk(path):
-                base_path = root[len(path) + 1:]
-                for file in files:
-                    bpath = convert_path(base_path, file)
-                    if bpath in all_files:
-                        full_file_path = os.path.join(root, file)
-                        stat = os.stat(full_file_path)
-                        file_in_index = idx_yalm_mf[posix_path(bpath)]
-                        if file_in_index['mtime'] != stat.st_mtime and self.get_scid(full_file_path) != \
-                                file_in_index['hash']:
-                            bisect.insort(changed_files, bpath)
-                    else:
-                        is_metadata_file = SPEC_EXTENSION in file or 'README.md' in file
-
-                        if not is_metadata_file:
-                            bisect.insort(untracked_files, bpath)
-                        else:
-                            file_path_metadata = os.path.join(full_metadata_path, file)
-                            file_index_path_with_cat = os.path.join(index_full_metadata_path_with_cat, file)
-                            file_index_path_without_cat = os.path.join(index_full_metadata_path_without_cat, file)
-                            file_index_exists = file_index_path_without_cat if os.path.isfile(
-                                file_index_path_without_cat) else file_index_path_with_cat
-                            full_base_path = os.path.join(root, bpath)
-
-                            if os.path.isfile(file_index_exists) and os.path.isfile(file_path_metadata):
-                                if self._compare_matadata(full_base_path, file_index_exists) and \
-                                        not self._compare_matadata(full_base_path, file_path_metadata):
-                                    bisect.insort(new_files, bpath)
-                                elif not self._compare_matadata(full_base_path, file_index_exists):
-                                    bisect.insort(untracked_files, bpath)
-                            elif os.path.isfile(file_index_exists):
-                                if not self._compare_matadata(full_base_path, file_index_exists):
-                                    bisect.insort(untracked_files, bpath)
-                                else:
-                                    bisect.insort(new_files, bpath)
-                            elif os.path.isfile(file_path_metadata):
-                                if not self._compare_matadata(full_base_path, file_path_metadata):
-                                    bisect.insort(untracked_files, bpath)
-                            else:
-                                bisect.insort(untracked_files, bpath)
-        if tag:
-            metadata.checkout('master')
-        return new_files, deleted_files, untracked_files, corrupted_files, changed_files
-=======
         return new_files, deleted_files, all_files, corrupted_files
->>>>>>> 1c8bfd42
 
     def import_files(self, file_object, path, directory, retry, store_string):
         try:
