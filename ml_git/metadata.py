--- conflicted
+++ resolved
@@ -154,19 +154,7 @@
                 log.error('Could not find file README.md. Entity repository must have README.md file',
                           class_name=METADATA_CLASS_NAME)
                 raise e
-<<<<<<< HEAD
-        full_path = os.path.join(full_metadata_path, MANIFEST_FILE)
-        metadata_file = yaml_load(full_path)
-        amount = 0
-        workspace_size = 0
-        for values in metadata_file.values():
-            for file_name in values:
-                if os.path.exists(normalize_path(os.path.join(ws_path, str(file_name)))):
-                    amount += 1
-                    workspace_size += get_file_size(normalize_path(os.path.join(ws_path, str(file_name))))
-=======
         amount, workspace_size = self._get_amount_and_size_of_workspace_files(full_metadata_path, ws_path)
->>>>>>> 2a191bb7
         # saves metadata and commit
         metadata[self.__repo_type]['manifest']['files'] = MANIFEST_FILE
         metadata[self.__repo_type]['manifest']['size'] = size(workspace_size, system=alternative)
@@ -205,7 +193,7 @@
                 metadata[self.__repo_type]['labels']['sha'] = sha
 
     def _get_amount_and_size_of_workspace_files(self, full_metadata_path, ws_path):
-        full_path = os.path.join(full_metadata_path, 'MANIFEST.yaml')
+        full_path = os.path.join(full_metadata_path, MANIFEST_FILE)
         metadata_file = yaml_load(full_path)
         amount = 0
         workspace_size = 0
