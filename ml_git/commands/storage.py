"""
© Copyright 2020 HP Development Company, L.P.
SPDX-License-Identifier: GPL-2.0-only
"""

from click_didyoumean import DYMGroup

from ml_git import admin
from ml_git.commands.repository import repository


@repository.group('storage', help='Storage management for this ml-git repository.', cls=DYMGroup)
def storage():
    """
    Storage management for this ml-git repository.
    """
    pass


def storage_add(context, **kwargs):
<<<<<<< HEAD
    admin.storage_add(kwargs['type'], kwargs['bucket_name'], kwargs['credentials'],
                      kwargs['global'], kwargs['endpoint_url'])
=======
    check_deprecated_command(context)
    sftp_configs = {'username': kwargs['username'],
                    'private_key': kwargs['private_key'],
                    'port': kwargs['port']}
    admin.store_add(kwargs['type'], kwargs['bucket_name'], kwargs['credentials'],
                    kwargs['global'], kwargs['endpoint_url'], sftp_configs=sftp_configs)
>>>>>>> 96f2f4f8


def storage_del(context, **kwargs):
    admin.storage_del(kwargs['type'], kwargs['bucket_name'], kwargs['global'])<|MERGE_RESOLUTION|>--- conflicted
+++ resolved
@@ -18,17 +18,11 @@
 
 
 def storage_add(context, **kwargs):
-<<<<<<< HEAD
-    admin.storage_add(kwargs['type'], kwargs['bucket_name'], kwargs['credentials'],
-                      kwargs['global'], kwargs['endpoint_url'])
-=======
-    check_deprecated_command(context)
     sftp_configs = {'username': kwargs['username'],
                     'private_key': kwargs['private_key'],
                     'port': kwargs['port']}
-    admin.store_add(kwargs['type'], kwargs['bucket_name'], kwargs['credentials'],
-                    kwargs['global'], kwargs['endpoint_url'], sftp_configs=sftp_configs)
->>>>>>> 96f2f4f8
+    admin.storage_add(kwargs['type'], kwargs['bucket_name'], kwargs['credentials'],
+                      kwargs['global'], kwargs['endpoint_url'], sftp_configs=sftp_configs)
 
 
 def storage_del(context, **kwargs):
