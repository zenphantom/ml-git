--- conflicted
+++ resolved
@@ -6,11 +6,7 @@
 
 
 class Metadata:
-<<<<<<< HEAD
-    """Class that's represents an ml-entity metadata.
-=======
     """Class that represents an ml-entity metadata.
->>>>>>> c8ce0bd6
 
     Attributes:
         full_name (str): The full name of the metadata.
