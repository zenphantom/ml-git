"""
© Copyright 2021 HP Development Company, L.P.
SPDX-License-Identifier: GPL-2.0-only
"""
import json


class Storage:
<<<<<<< HEAD
    """Class that's represents an ml-entity storage.

=======
    """Class that represents an ml-entity storage.
>>>>>>> c8ce0bd6
    Attributes:
        type (str): The storage type (s3h|azureblobh|gdriveh|sftph).
        bucket (str): The name of the bucket.
    """

    def __init__(self, type, bucket):
        self.type = type
        self.bucket = bucket

    @staticmethod
    def to_dict(obj):
        attrs = obj.__dict__.copy()
        for attr in obj.__dict__.keys():
            if attr.startswith('_') or not attrs[attr]:
                del attrs[attr]
        return attrs

    def __repr__(self):
        return json.dumps(self.to_dict(self), indent=2)<|MERGE_RESOLUTION|>--- conflicted
+++ resolved
@@ -6,12 +6,8 @@
 
 
 class Storage:
-<<<<<<< HEAD
-    """Class that's represents an ml-entity storage.
+    """Class that represents an ml-entity storage.
 
-=======
-    """Class that represents an ml-entity storage.
->>>>>>> c8ce0bd6
     Attributes:
         type (str): The storage type (s3h|azureblobh|gdriveh|sftph).
         bucket (str): The name of the bucket.
