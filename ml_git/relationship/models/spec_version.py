"""
© Copyright 2021 HP Development Company, L.P.
SPDX-License-Identifier: GPL-2.0-only
"""
import json

from ml_git.constants import DATASET_SPEC_KEY, LABELS_SPEC_KEY, MODEL_SPEC_KEY, STORAGE_SPEC_KEY, V1_STORAGE_KEY
from ml_git.relationship.models.linked_entity import LinkedEntity


class SpecVersion:
    """Class that's represents an ml-entity spec version.

    Attributes:
        name (str): The name of the entity.
        entity_type (str): The type of the ml-entity (datasets, models, labels).
        version (str): The version of the ml-entity.
        tag (str): The tag of the ml-entity spec version.
        mutability (str): The mutability of the ml-entity.
        categories (list): Labels to categorize the entity.
        storage_type (str): The storage type (s3h|azureblobh|gdriveh|sftph).
        bucket (str): The name of the bucket.
        amount (str): The amount of the version files.
        size (str): The size of the version files.
    """

    def __init__(self, spec_tag_yaml):
        self.__spec = spec_tag_yaml
        self.entity_type = self.__get_entity_type()
        self.name = spec_tag_yaml[self.entity_type]['name']
        self.version = spec_tag_yaml[self.entity_type]['version']
        self.tag = self.__get_tag(spec_tag_yaml)
        self.mutability = spec_tag_yaml[self.entity_type]['mutability']
        self.categories = self.__format_categories()
        self.storage_type, self.bucket = self.__get_storage_info()
        self.amount = spec_tag_yaml[self.entity_type]['manifest']['amount']
        self.size = spec_tag_yaml[self.entity_type]['manifest']['size']
        self._related_models = self.__get_related_entity_tag(MODEL_SPEC_KEY)
        self._related_labels = self.__get_related_entity_tag(LABELS_SPEC_KEY)
        self._related_datasets = self.__get_related_entity_tag(DATASET_SPEC_KEY)

    def __get_related_entity_tag(self, entity):
        if entity in self.__spec[self.entity_type]:
            return [self.__spec[self.entity_type][entity]['tag']]
        return []

    def __get_entity_type(self):
        for entity in [DATASET_SPEC_KEY, LABELS_SPEC_KEY, MODEL_SPEC_KEY]:
            if entity in self.__spec:
                return entity
        return ''

    def __format_categories(self):
        categories = self.__spec[self.entity_type]['categories']
        formatted = [categories] if type(categories) == str else categories
        return formatted

    def __get_tag(self, metadata):
        sep = '__'

        cats = metadata[self.entity_type]['categories']

        if type(cats) is list:
            categories = sep.join(cats)
        else:
            categories = cats

        return sep.join([categories, metadata[self.entity_type]['name'], str(self.version)])

    def __get_storage_info(self):
        manifest = self.__spec[self.entity_type]['manifest']
        storage_key = STORAGE_SPEC_KEY if STORAGE_SPEC_KEY in manifest else V1_STORAGE_KEY
        return manifest[storage_key].split('://')

    def get_related_entities_info(self):
        all_related_tags = self._related_datasets + self._related_labels + self._related_models
        related_entities = []
        for value in all_related_tags:
            entity_type = DATASET_SPEC_KEY
            if value in self._related_labels:
                entity_type = LABELS_SPEC_KEY
            elif value in self._related_models:
                entity_type = MODEL_SPEC_KEY

            related_entities.append(LinkedEntity(tag=value, name=value.split('__')[-2],
<<<<<<< HEAD
                                                 version=value.split('__')[-1], entity_type=entity_type))
=======
                                                  version=value.split('__')[-1], entity_type=entity_type))
>>>>>>> 87484d11
        return related_entities

    @staticmethod
    def to_dict(obj):
        attrs = obj.__dict__.copy()
        ignore_attributes = ['entity_type', 'name']
        for attr in obj.__dict__.keys():
            if attr.startswith('_') or not attrs[attr] or attr in ignore_attributes:
                del attrs[attr]
        return attrs

    def __repr__(self):
        return json.dumps(self.to_dict(self), indent=2)<|MERGE_RESOLUTION|>--- conflicted
+++ resolved
@@ -83,11 +83,8 @@
                 entity_type = MODEL_SPEC_KEY
 
             related_entities.append(LinkedEntity(tag=value, name=value.split('__')[-2],
-<<<<<<< HEAD
                                                  version=value.split('__')[-1], entity_type=entity_type))
-=======
-                                                  version=value.split('__')[-1], entity_type=entity_type))
->>>>>>> 87484d11
+
         return related_entities
 
     @staticmethod
