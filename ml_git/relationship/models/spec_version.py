--- conflicted
+++ resolved
@@ -33,16 +33,11 @@
         self.mutability = spec_tag_yaml[self.type]['mutability']
         self.categories = self.__format_categories()
         self.storage = self.__get_storage_info()
-<<<<<<< HEAD
-        self.amount = spec_tag_yaml[self.type]['manifest']['amount']
+        self.total_versioned_files = spec_tag_yaml[self.type]['manifest']['amount']
         self.size = spec_tag_yaml[self.type]['manifest']['size']
         self._related_models = self.__get_related_entity_tag(MODEL_SPEC_KEY)
         self._related_labels = self.__get_related_entity_tag(LABELS_SPEC_KEY)
         self._related_datasets = self.__get_related_entity_tag(DATASET_SPEC_KEY)
-=======
-        self.total_versioned_files = spec_tag_yaml[self.entity_type]['manifest']['amount']
-        self.size = spec_tag_yaml[self.entity_type]['manifest']['size']
->>>>>>> 06ec7788
 
     def __get_related_entity_tag(self, entity):
         if entity in self.__spec[self.type]:
