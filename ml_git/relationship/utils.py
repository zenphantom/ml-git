"""
© Copyright 2021 HP Development Company, L.P.
SPDX-License-Identifier: GPL-2.0-only
"""

import io
import os
import tempfile
import urllib

from ml_git.constants import FileType
from ml_git.utils import create_csv_file


def is_minio_storage(storage):
    """Returns True if the endpoint-url field is present and is not null."""
    return 'endpoint-url' in storage and storage['endpoint-url']


def format_storages(storages):
    """Augment existing storage information with server type, etc."""
    try:
        for bucket_type, buckets in storages.items():
            for bucket_name, bucket in buckets.items():
                bucket['name'] = bucket_name
                bucket['type'] = bucket_type
                bucket['subtype'] = ''
                if bucket_type in ('s3', 's3h'):
                    bucket['subtype'] = 'minio' if is_minio_storage(bucket) else 'aws'
    except Exception:
        print('Error augmenting storage information')
    return storages


def get_repo_name_from_url(repository_url: str) -> str:
    """Returns the Github repository full name from a git url or usual url format string."""
    if '://' in repository_url:
        return urllib.parse.urlparse(repository_url).path[1:].replace('.git', '')
    return repository_url.replace('.git', '').split(':')[-1]


<<<<<<< HEAD
def __format_relationships_to_csv_data(relationships):
    formatted_data = []
    for relationship in relationships:
        formatted_data.append({
            'from_tag': relationship.from_entity.tag,
            'from_name': relationship.from_entity.name,
            'from_version': relationship.from_entity.version,
            'from_type': relationship.from_entity.entity_type,
            'to_tag': relationship.to_entity.tag,
            'to_name': relationship.to_entity.name,
            'to_version': relationship.to_entity.version,
            'to_type': relationship.to_entity.entity_type
        })
    return formatted_data


def export_relationships_to_csv(entity_name, relationships, export_path):
    csv_header = ['from_tag', 'from_name', 'from_version', 'from_type', 'to_tag', 'to_name', 'to_version', 'to_type']
    formatted_data = __format_relationships_to_csv_data(relationships)
=======
def export_relationships_to_csv(entity_name, entity_type, relationships, export_path):
    csv_header = ['from_tag', 'from_name', 'from_version', 'from_type', 'to_tag', 'to_name', 'to_version', 'to_type']
    formatted_data = []
    for value in relationships[entity_name]:
        from_entity_version = value.version
        from_entity_tag = value.tag
        for to_entity in value.relationships:
            formatted_data.append({
                'from_tag': from_entity_tag,
                'from_name': entity_name,
                'from_version': from_entity_version,
                'from_type': entity_type,
                'to_tag': to_entity.tag,
                'to_name': to_entity.name,
                'to_version': to_entity.version,
                'to_type': to_entity.entity_type
            })
>>>>>>> a6fd0157
    file_name = '{}_relationships.{}'.format(entity_name, FileType.CSV.value)

    if export_path is None:
        with tempfile.TemporaryDirectory() as tempdir:
            file_path = os.path.join(tempdir, file_name)
            create_csv_file(file_path, csv_header, formatted_data)
            with open(file_path) as csv_file:
                return io.StringIO(csv_file.read())
    else:
        file_path = os.path.join(export_path, file_name)
        create_csv_file(file_path, csv_header, formatted_data)
        print('A CSV file was created with the relationship information in {}'.format(file_path))
        with open(file_path) as csv_file:
            return io.StringIO(csv_file.read())<|MERGE_RESOLUTION|>--- conflicted
+++ resolved
@@ -39,30 +39,7 @@
     return repository_url.replace('.git', '').split(':')[-1]
 
 
-<<<<<<< HEAD
-def __format_relationships_to_csv_data(relationships):
-    formatted_data = []
-    for relationship in relationships:
-        formatted_data.append({
-            'from_tag': relationship.from_entity.tag,
-            'from_name': relationship.from_entity.name,
-            'from_version': relationship.from_entity.version,
-            'from_type': relationship.from_entity.entity_type,
-            'to_tag': relationship.to_entity.tag,
-            'to_name': relationship.to_entity.name,
-            'to_version': relationship.to_entity.version,
-            'to_type': relationship.to_entity.entity_type
-        })
-    return formatted_data
-
-
-def export_relationships_to_csv(entity_name, relationships, export_path):
-    csv_header = ['from_tag', 'from_name', 'from_version', 'from_type', 'to_tag', 'to_name', 'to_version', 'to_type']
-    formatted_data = __format_relationships_to_csv_data(relationships)
-=======
-def export_relationships_to_csv(entity_name, entity_type, relationships, export_path):
-    csv_header = ['from_tag', 'from_name', 'from_version', 'from_type', 'to_tag', 'to_name', 'to_version', 'to_type']
-    formatted_data = []
+def __format_relationships_to_csv_data(entity_name, entity_type, relationships, formatted_data=None):
     for value in relationships[entity_name]:
         from_entity_version = value.version
         from_entity_tag = value.tag
@@ -77,8 +54,19 @@
                 'to_version': to_entity.version,
                 'to_type': to_entity.entity_type
             })
->>>>>>> a6fd0157
-    file_name = '{}_relationships.{}'.format(entity_name, FileType.CSV.value)
+    return formatted_data
+
+
+def export_relationships_to_csv(entities, relationships, export_path):
+    csv_header = ['from_tag', 'from_name', 'from_version', 'from_type', 'to_tag', 'to_name', 'to_version', 'to_type']
+    formatted_data = []
+    for entity in entities:
+        formatted_data = __format_relationships_to_csv_data(entity.name, entity.entity_type, relationships, formatted_data)
+
+    file_name_prefix = 'project'
+    if len(entities) == 1:
+        file_name_prefix = entities[0].name
+    file_name = '{}_relationships.{}'.format(file_name_prefix, FileType.CSV.value)
 
     if export_path is None:
         with tempfile.TemporaryDirectory() as tempdir:
