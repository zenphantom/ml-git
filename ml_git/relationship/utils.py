--- conflicted
+++ resolved
@@ -48,15 +48,8 @@
         return io.StringIO(csv_file.read())
 
 
-<<<<<<< HEAD
-def __format_relationships_to_csv_data(entity_name, entity_type, relationships, formatted_data=None):
-    for value in relationships[entity_name]:
-=======
-def export_relationships_to_csv(name, type, relationships, export_path):
-    csv_header = ['from_tag', 'from_name', 'from_version', 'from_type', 'to_tag', 'to_name', 'to_version', 'to_type']
-    formatted_data = []
+def __format_relationships_to_csv_data(name, type, relationships, formatted_data=None):
     for value in relationships[name]:
->>>>>>> 7bb92de2
         from_entity_version = value.version
         from_entity_tag = value.tag
         for to_entity in value.relationships:
@@ -70,7 +63,6 @@
                 'to_version': to_entity.version,
                 'to_type': to_entity.type
             })
-<<<<<<< HEAD
     return formatted_data
 
 
@@ -84,9 +76,6 @@
     if len(entities) == 1:
         file_name_prefix = entities[0].name
     file_name = '{}_relationships.{}'.format(file_name_prefix, FileType.CSV.value)
-=======
-    file_name = '{}_relationships.{}'.format(name, FileType.CSV.value)
->>>>>>> 7bb92de2
 
     if export_path is None:
         with tempfile.TemporaryDirectory() as tempdir:
