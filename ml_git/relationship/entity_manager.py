"""
© Copyright 2021 HP Development Company, L.P.
SPDX-License-Identifier: GPL-2.0-only
"""

from ml_git.constants import SPEC_EXTENSION, FileType
from ml_git.relationship.github_manager import GithubManager
from ml_git.relationship.models.config import Config
from ml_git.relationship.models.entity import Entity
from ml_git.relationship.models.entity_version_relationships import EntityVersionRelationships
from ml_git.relationship.models.linked_entity import LinkedEntity
from ml_git.relationship.models.spec_version import SpecVersion
from ml_git.relationship.utils import export_relationships_to_csv, export_relationships_to_dot
from ml_git.utils import yaml_load_str


class EntityManager:
    """Class that operate over github api to manage entity's operations"""

    MLGIT_CONFIG_FILE = '/.ml-git/config.yaml'

    def __init__(self, github_token, url):
        self._manager = GithubManager(github_token, url)
        self._cache_entities = []

    def __is_config_repo(self, repository):
        """Returns True if the repository contains the file /.ml-git/config.yaml."""
        return self._manager.file_exists(repository, self.MLGIT_CONFIG_FILE)

    def __get_entities_from_config(self, stream):
        """Get entities found in config.yaml

        Args:
            stream (bytes): The stream of config.yaml file.

        Returns:
            list of objects of class Entity.
        """
        config_yaml = yaml_load_str(stream)
        config = Config(config_yaml)
        entities = []
        for remote in config.remotes.values():
            if not remote:
                continue

            repository = self._manager.find_repository(remote)
            for spec_path in self._manager.search_file(repository, SPEC_EXTENSION):
                spec_yaml = yaml_load_str(self._manager.get_file_content(repository, spec_path))
                entity = Entity(repository, spec_yaml)
                entities.append(entity)
        return entities

    def _get_entities_from_config(self, config_path):
        """Get entities found in config.yaml

        Args:
            config_path (str): The absolute path of config.yaml file.

        Returns:
            list of objects of class Entity.
        """
        self._cache_entities = []
        with open(config_path, 'rb') as config:
            self._cache_entities = self.__get_entities_from_config(config)
        return self._cache_entities

    def _get_entities_from_repo(self, repo_name):
        """Get entities found in config.yaml.

         Args:
             repo_name (str): The repository name where is the config.yaml is located in github.

         Returns:
             list of objects of class Entity.
         """
        self._cache_entities = []
        repo = self._manager.find_repository(repo_name)
        if repo is None or self.__is_config_repo(repo) is False:
            return

        config_bytes = self._manager.get_file_content(repo, self.MLGIT_CONFIG_FILE)
        self._cache_entities = self.__get_entities_from_config(config_bytes)

        return self._cache_entities

    def _get_entity_spec_path(self, repository, name):
        """Get the spec path of an entity

         Args:
             repository (obj): Metadata repository object.
             name (str): The name of the entity you want to get the versions.

         Returns:
             Path of the entity
         """
        for spec_path in self._manager.search_file(repository, SPEC_EXTENSION):
            spec_file_name = '{}{}'.format(name, SPEC_EXTENSION)
            if spec_path.endswith(spec_file_name):
                return spec_path
        raise Exception('It was not possible to find the entity.')

    def get_entities(self, config_path=None, config_repo_name=None):
        """Get a list of entities found in config.yaml.

        Args:
            config_path (str): The absolute path of the config.yaml file.
            config_repo_name (str): The repository name where is the config.yaml located in github.

        Returns:
            list of class Entity.
        """
        if config_repo_name:
            return self._get_entities_from_repo(config_repo_name)
        return self._get_entities_from_config(config_path)

    def get_entity_versions(self, name, metadata_repo_name):
        """Get a list of spec versions found for an especific entity.

        Args:
            name (str): The name of the entity you want to get the versions.
            metadata_repo_name (str): The repository name where the entity metadata is located in GitHub.

        Returns:
            list of class SpecVersion.
        """

        versions = []
        repository = self._manager.find_repository(metadata_repo_name)
        spec_path = self._get_entity_spec_path(repository, name)

<<<<<<< HEAD
        for tag in repository.get_tags().reversed:
            if tag.name.split('__')[-2] != entity_name:
=======
        for tag in repository.get_tags():
            if tag.name.split('__')[-2] != name:
>>>>>>> 4a1d4abc
                continue

            content = self._manager.get_file_content(repository, spec_path, tag.name)
            if not content:
                continue

            spec_tag_yaml = yaml_load_str(content)
<<<<<<< HEAD
            entity_version = SpecVersion(spec_tag_yaml)

            versions.append(entity_version)
=======
            spec_version = SpecVersion(spec_tag_yaml)
            versions.append(spec_version)
>>>>>>> 4a1d4abc
        return versions

    def get_linked_entities(self, name, version, metadata_repo_name):
        """Get a list of linked entities found for an entity version.

        Args:
            name (str): The name of the entity you want to get the linked entities.
            version (str): The version of the entity you want to get the linked entities.
            metadata_repo_name (str): The repository name where the metadata is located in GitHub.

        Returns:
            list of LinkedEntity.
        """
        repository = self._manager.find_repository(metadata_repo_name)
        spec_path = self._get_entity_spec_path(repository, name)

<<<<<<< HEAD
        for tag in repository.get_tags().reversed:
            if tag.name.split('__')[-2] != entity_name or tag.name.split('__')[-1] != str(entity_version):
=======
        for tag in repository.get_tags():
            if tag.name.split('__')[-2] != name or tag.name.split('__')[-1] != str(version):
>>>>>>> 4a1d4abc
                continue

            content = self._manager.get_file_content(repository, spec_path, tag.name)
            if not content:
                continue

            spec_tag_yaml = yaml_load_str(content)
            entity = SpecVersion(spec_tag_yaml)

            return entity.get_related_entities_info()

    def get_entity_relationships(self, name, metadata_repo_name, export_type=FileType.JSON.value, export_path=None):
        """Get a list of relationships for an entity.

        Args:
            name (str): The name of the entity you want to get the linked entities.
            metadata_repo_name (str): The repository name where the entity metadata is located in GitHub.
            export_type (str): Set the format of the return (json, csv, dot) [default: json].
            export_path (str): Set the path to export metrics to a file.

        Returns:
            list of EntityVersionRelationships.
        """
        entity_versions = self.get_entity_versions(name, metadata_repo_name)

<<<<<<< HEAD
        relationships = {entity_name: []}
        previous_version = None
=======
        relationships = {name: []}
>>>>>>> 4a1d4abc
        for entity_version in entity_versions:
            target_entity = LinkedEntity(entity_version.tag, entity_version.name,
                                         entity_version.version, entity_version.type)
            linked_entities = self.get_linked_entities(target_entity.name, target_entity.version, metadata_repo_name)
<<<<<<< HEAD

            if previous_version:
                linked_entities.append(LinkedEntity(previous_version.tag, previous_version.name, previous_version.version, previous_version.type))

            relationships[entity_name].append(EntityVersionRelationships(target_entity.version, target_entity.tag, linked_entities))
            previous_version = target_entity
=======
            relationships[name].append(EntityVersionRelationships(target_entity.version,
                                                                  target_entity.tag, linked_entities))
>>>>>>> 4a1d4abc

        if export_type == FileType.CSV.value:
            relationships = export_relationships_to_csv([entity_versions[0]], relationships, export_path)
        elif export_type == FileType.DOT.value:
            relationships = export_relationships_to_dot([entity_versions[0]], relationships, export_path)
        return relationships

    def get_project_entities_relationships(self, config_repo_name, export_type=FileType.JSON.value, export_path=None):
        """Get a list of relationships for all project entities.

        Args:
            config_repo_name (str): The repository name where the config is located in GitHub.
            export_type (str): Set the format of the return [default: json].
            export_path (str): Set the path to export metrics to a file.

        Returns:
            list of EntityVersionRelationships.
        """
        project_entities = self.get_entities(config_repo_name=config_repo_name)

        config_repo = self._manager.find_repository(config_repo_name)
        if config_repo is None or self.__is_config_repo(config_repo) is False:
            return
        config_bytes = self._manager.get_file_content(config_repo, self.MLGIT_CONFIG_FILE)
        config_yaml = yaml_load_str(config_bytes)
        config = Config(config_yaml)

        all_relationships = {}
        for entity in project_entities:
            entity_relationships = self.get_entity_relationships(entity.name, config.get_entity_type_remote(entity.type))
            all_relationships[entity.name] = entity_relationships[entity.name]

        if export_type == FileType.CSV.value:
            all_relationships = export_relationships_to_csv(project_entities, all_relationships, export_path)
        return all_relationships<|MERGE_RESOLUTION|>--- conflicted
+++ resolved
@@ -127,14 +127,9 @@
         versions = []
         repository = self._manager.find_repository(metadata_repo_name)
         spec_path = self._get_entity_spec_path(repository, name)
-
-<<<<<<< HEAD
-        for tag in repository.get_tags().reversed:
-            if tag.name.split('__')[-2] != entity_name:
-=======
+        
         for tag in repository.get_tags():
             if tag.name.split('__')[-2] != name:
->>>>>>> 4a1d4abc
                 continue
 
             content = self._manager.get_file_content(repository, spec_path, tag.name)
@@ -142,14 +137,8 @@
                 continue
 
             spec_tag_yaml = yaml_load_str(content)
-<<<<<<< HEAD
-            entity_version = SpecVersion(spec_tag_yaml)
-
-            versions.append(entity_version)
-=======
             spec_version = SpecVersion(spec_tag_yaml)
             versions.append(spec_version)
->>>>>>> 4a1d4abc
         return versions
 
     def get_linked_entities(self, name, version, metadata_repo_name):
@@ -166,13 +155,8 @@
         repository = self._manager.find_repository(metadata_repo_name)
         spec_path = self._get_entity_spec_path(repository, name)
 
-<<<<<<< HEAD
-        for tag in repository.get_tags().reversed:
-            if tag.name.split('__')[-2] != entity_name or tag.name.split('__')[-1] != str(entity_version):
-=======
         for tag in repository.get_tags():
             if tag.name.split('__')[-2] != name or tag.name.split('__')[-1] != str(version):
->>>>>>> 4a1d4abc
                 continue
 
             content = self._manager.get_file_content(repository, spec_path, tag.name)
@@ -197,28 +181,20 @@
             list of EntityVersionRelationships.
         """
         entity_versions = self.get_entity_versions(name, metadata_repo_name)
-
-<<<<<<< HEAD
-        relationships = {entity_name: []}
+        
+        relationships = {name: []}
         previous_version = None
-=======
-        relationships = {name: []}
->>>>>>> 4a1d4abc
         for entity_version in entity_versions:
             target_entity = LinkedEntity(entity_version.tag, entity_version.name,
                                          entity_version.version, entity_version.type)
             linked_entities = self.get_linked_entities(target_entity.name, target_entity.version, metadata_repo_name)
-<<<<<<< HEAD
 
             if previous_version:
                 linked_entities.append(LinkedEntity(previous_version.tag, previous_version.name, previous_version.version, previous_version.type))
 
-            relationships[entity_name].append(EntityVersionRelationships(target_entity.version, target_entity.tag, linked_entities))
             previous_version = target_entity
-=======
             relationships[name].append(EntityVersionRelationships(target_entity.version,
                                                                   target_entity.tag, linked_entities))
->>>>>>> 4a1d4abc
 
         if export_type == FileType.CSV.value:
             relationships = export_relationships_to_csv([entity_versions[0]], relationships, export_path)
