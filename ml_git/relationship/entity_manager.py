--- conflicted
+++ resolved
@@ -155,11 +155,7 @@
         spec_path = self._get_entity_spec_path(repository, name)
 
         for tag in repository.get_tags():
-<<<<<<< HEAD
-            if tag.name.split('__')[-2] != entity_name or tag.name.split('__')[-1] != str(entity_version):
-=======
-            if tag.name.split('__')[-2] != name and tag.name.split('__')[-1] != str(version):
->>>>>>> d6f30e8e
+            if tag.name.split('__')[-2] != name or tag.name.split('__')[-1] != str(version):
                 continue
 
             content = self._manager.get_file_content(repository, spec_path, tag.name)
@@ -170,11 +166,11 @@
             entity = SpecVersion(spec_tag_yaml)
             return entity.get_related_entities_info()
 
-    def get_entity_relationships(self, entity_name, metadata_repo_name, export_type=FileType.JSON.value, export_path=None):
+    def get_entity_relationships(self, name, metadata_repo_name, export_type=FileType.JSON.value, export_path=None):
         """Get a list of relationships for an entity.
 
         Args:
-            entity_name (str): The name of the entity you want to get the linked entities.
+            name (str): The name of the entity you want to get the linked entities.
             metadata_repo_name (str): The repository name where the entity metadata is located in GitHub.
             export_type (str): Choose the format of the return [default: json].
             export_path (str): Set the path to export metrics to a file.
@@ -182,14 +178,17 @@
         Returns:
             list of EntityVersionRelationships.
         """
-        entity_versions = self.get_entity_versions(entity_name, metadata_repo_name)
+        entity_versions = self.get_entity_versions(name, metadata_repo_name)
 
-        relationships = {entity_name: []}
+        relationships = {name: []}
         for entity_version in entity_versions:
-            target_entity = LinkedEntity(entity_version.tag, entity_version.name, entity_version.version, entity_version.entity_type)
+            target_entity = LinkedEntity(entity_version.tag, entity_version.name,
+                                         entity_version.version, entity_version.type)
             linked_entities = self.get_linked_entities(target_entity.name, target_entity.version, metadata_repo_name)
-            relationships[entity_name].append(EntityVersionRelationships(target_entity.version, target_entity.tag, linked_entities))
+            relationships[name].append(EntityVersionRelationships(target_entity.version,
+                                                                  target_entity.tag, linked_entities))
 
         if export_type == FileType.CSV.value:
-            relationships = export_relationships_to_csv(entity_name, entity_versions[0].entity_type, relationships, export_path)
+            relationships = export_relationships_to_csv(name, entity_versions[0].type,
+                                                        relationships, export_path)
         return relationships