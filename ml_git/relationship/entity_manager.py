--- conflicted
+++ resolved
@@ -130,12 +130,7 @@
         """
 
         versions = []
-<<<<<<< HEAD
-
-=======
-        repository = self._manager.find_repository(metadata_repo_name)
-        spec_path = self._get_entity_spec_path(repository, name)
->>>>>>> 4d97b10d
+
         for tag in repository.get_tags():
             if tag.name.split('__')[-2] != name:
                 continue
@@ -220,42 +215,30 @@
         Returns:
             list of EntityVersionRelationships.
         """
-<<<<<<< HEAD
         repository = self._manager.find_repository(metadata_repo_name)
         spec_path = self._get_entity_spec_path(repository, name)
         entity_versions = self._get_entity_versions(name, spec_path, repository)
-=======
->>>>>>> 4d97b10d
-
-        entity_versions = self.get_entity_versions(name, metadata_repo_name)
+
         relationships = {name: []}
         previous_version = None
         for entity_version in entity_versions:
             target_entity = LinkedEntity(entity_version.tag, entity_version.name,
                                          entity_version.version, entity_version.type)
-<<<<<<< HEAD
             linked_entities = self._get_linked_entities(target_entity.name, target_entity.version,
                                                         spec_path, repository)
-=======
-            linked_entities = self.get_linked_entities(target_entity.name, target_entity.version, metadata_repo_name)
-
             if previous_version:
                 linked_entities.append(LinkedEntity(previous_version.tag, previous_version.name, previous_version.version, previous_version.type))
 
             previous_version = target_entity
->>>>>>> 4d97b10d
             relationships[name].append(EntityVersionRelationships(target_entity.version,
                                                                   target_entity.tag, linked_entities))
 
         if export_type == FileType.CSV.value:
             relationships = export_relationships_to_csv([entity_versions[0]], relationships, export_path)
-<<<<<<< HEAD
-
-        self._manager.alert_rate_limits()
-=======
         elif export_type == FileType.DOT.value:
             relationships = export_relationships_to_dot([entity_versions[0]], relationships, export_path)
->>>>>>> 4d97b10d
+
+        self._manager.alert_rate_limits()
         return relationships
 
     def get_project_entities_relationships(self, config_repo_name, export_type=FileType.JSON.value, export_path=None):
