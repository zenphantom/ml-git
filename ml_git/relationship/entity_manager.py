--- conflicted
+++ resolved
@@ -2,17 +2,13 @@
 © Copyright 2021 HP Development Company, L.P.
 SPDX-License-Identifier: GPL-2.0-only
 """
+
 from ml_git.constants import SPEC_EXTENSION, FileType
 from ml_git.relationship.github_manager import GithubManager
 from ml_git.relationship.models.config import Config
 from ml_git.relationship.models.entity import Entity
-<<<<<<< HEAD
-from ml_git.relationship.models.linked_entity import LinkedEntity
-from ml_git.relationship.models.relationship import Relationship
-=======
 from ml_git.relationship.models.entity_version_relationships import EntityVersionRelationships
 from ml_git.relationship.models.linked_entity import LinkedEntity
->>>>>>> a6fd0157
 from ml_git.relationship.models.spec_version import SpecVersion
 from ml_git.relationship.utils import export_relationships_to_csv
 from ml_git.utils import yaml_load_str
@@ -192,8 +188,7 @@
             relationships[entity_name].append(EntityVersionRelationships(target_entity.version, target_entity.tag, linked_entities))
 
         if export_type == FileType.CSV.value:
-<<<<<<< HEAD
-            relationships = export_relationships_to_csv(entity_name, relationships, export_path)
+            relationships = export_relationships_to_csv([entity_versions[0]], relationships, export_path)
         return relationships
 
     def get_project_entities_relationships(self, config_repo_name, export_type=FileType.JSON.value, export_path=None):
@@ -205,7 +200,7 @@
             export_path (str): Set the path to export metrics to a file.
 
         Returns:
-            list of Relationship.
+            list of EntityVersionRelationships.
         """
         project_entities = self.get_entities(repo_name=config_repo_name)
 
@@ -216,17 +211,12 @@
         config_yaml = yaml_load_str(config_bytes)
         config = Config(config_yaml)
 
-        all_relationships = []
+        all_relationships = {}
         for entity in project_entities:
             entity_relationships = self.get_entity_relationships(entity.name, config.get_entity_type_remote(entity.entity_type))
-            all_relationships.extend(entity_relationships)
+            all_relationships[entity.name] = entity_relationships[entity.name]
 
         if export_type == FileType.CSV.value:
-            file_name = 'project'
-            all_relationships = export_relationships_to_csv(file_name, all_relationships, export_path)
-
-        return all_relationships
-=======
-            relationships = export_relationships_to_csv(entity_name, entity_versions[0].entity_type, relationships, export_path)
-        return relationships
->>>>>>> a6fd0157
+            all_relationships = export_relationships_to_csv(project_entities, all_relationships, export_path)
+
+        return all_relationships