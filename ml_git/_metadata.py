"""
© Copyright 2020 HP Development Company, L.P.
SPDX-License-Identifier: GPL-2.0-only
"""

import os
import re
import time

from git import Repo, Git, InvalidGitRepositoryError, GitError, PushInfo
from halo import Halo

from ml_git import log
from ml_git.config import get_metadata_path
from ml_git.constants import METADATA_MANAGER_CLASS_NAME, HEAD_1, RGX_ADDED_FILES, RGX_DELETED_FILES, RGX_SIZE_FILES, \
    RGX_AMOUNT_FILES, TAG, AUTHOR, EMAIL, DATE, MESSAGE, ADDED, SIZE, AMOUNT, DELETED
from ml_git.manifest import Manifest
from ml_git.utils import get_root_path, ensure_path_exists, yaml_load, RootPathException, get_yaml_str


class MetadataRepo(object):

<<<<<<< HEAD
    def __init__(self, git, path):
        try:
            root_path = get_root_path()
            self.__path = os.path.join(root_path, path)
            self.__git = git
            ensure_path_exists(self.__path)
        except RootPathException as e:
            log.error(e, class_name=METADATA_MANAGER_CLASS_NAME)
            raise e
        except Exception as e:
            if str(e) == '\'Metadata\' object has no attribute \'_MetadataRepo__git\'':
                log.error('You are not in an initialized ml-git repository.', class_name=METADATA_MANAGER_CLASS_NAME)
            else:
                log.error(e, class_name=METADATA_MANAGER_CLASS_NAME)
            return

    def init(self):
        try:
            log.info('Metadata init [%s] @ [%s]' % (self.__git, self.__path), class_name=METADATA_MANAGER_CLASS_NAME)
            Repo.clone_from(self.__git, self.__path)
        except GitError as g:
            if 'fatal: repository \'\' does not exist' in g.stderr:
                raise GitError('Unable to find remote repository. Add the remote first.')
            elif 'Repository not found' in g.stderr:
                raise GitError('Unable to find '+self.__git+'. Check the remote repository used.')
            elif 'already exists and is not an empty directory' in g.stderr:
                raise GitError('The path [%s] already exists and is not an empty directory.' % self.__path)
            elif 'Authentication failed' in g.stderr:
                raise GitError('Authentication failed for git remote')
            else:
                raise GitError(g.stderr)
            return

    def remote_set_url(self, repotype, mlgit_remote):
        try:
            if self.check_exists():
                re = Repo(self.__path)
                re.remote().set_url(new_url=mlgit_remote)
        except InvalidGitRepositoryError as e:
            log.error(e, class_name=METADATA_MANAGER_CLASS_NAME)
            raise e

    def check_exists(self):
        log.debug('Metadata check existence [%s] @ [%s]' % (self.__git, self.__path), class_name=METADATA_MANAGER_CLASS_NAME)
        try:
            Repo(self.__path)
        except Exception:
            return False
        return True

    def checkout(self, sha):
        r = Git(self.__path)
        r.checkout(sha)

    def update(self):
        log.info('Pull [%s]' % self.__path, class_name=METADATA_MANAGER_CLASS_NAME)
        r = Repo(self.__path)
        o = r.remotes.origin
        r = o.pull('--tags')

    def commit(self, file, msg):
        log.info('Commit repo[%s] --- file[%s]' % (self.__path, file), class_name=METADATA_MANAGER_CLASS_NAME)
        r = Repo(self.__path)
        r.index.add([file])
        return r.index.commit(msg)

    def tag_add(self, tag):
        r = Repo(self.__path)
        return r.create_tag(tag, message='Automatic tag "{0}"'.format(tag))

    def push(self):
        log.debug('Push [%s]' % self.__path, class_name=METADATA_MANAGER_CLASS_NAME)
        r = Repo(self.__path)
        try:
            for i in r.remotes.origin.push(tags=True):
                if (i.flags & PushInfo.ERROR) == PushInfo.ERROR:
                    raise Exception('Error on push metadata to git repository. Please update your mlgit project!')

            for i in r.remotes.origin.push():
                if (i.flags & PushInfo.ERROR) == PushInfo.ERROR:
                    raise Exception('Error on push metadata to git repository. Please update your mlgit project!')
        except GitError as e:
            err = e.stderr
            match = re.search("stderr: 'fatal:((?:.|\\s)*)'", err)
            if match:
                err = match.group(1)
                raise GitError(err)

    def fetch(self):
        try:
            log.debug('Metadata Manager: fetch [%s]' % self.__path, class_name=METADATA_MANAGER_CLASS_NAME)
            r = Repo(self.__path)
            r.remotes.origin.fetch()
        except GitError as e:
            err = e.stderr
            match = re.search("stderr: 'fatal:(.*)'$", err)
            if match:
                err = match.group(1)
                log.error('Metadata Manager: %s ' % err, class_name=METADATA_MANAGER_CLASS_NAME)
            else:
                log.error('Metadata Manager: %s ' % err, class_name=METADATA_MANAGER_CLASS_NAME)
            return False

    def list_tags(self, spec, full_info=False):
        tags = []
        try:
            repository = Repo(self.__path)
            r_tags = repository.tags if full_info else repository.git.tag(sort='creatordate').split('\n')
            for tag in r_tags:
                if spec in str(tag):
                    tags.append(tag)

        except Exception:
            log.error('Invalid ml-git repository!', class_name=METADATA_MANAGER_CLASS_NAME)
        return tags

    def delete_tag(self, tag):
        pass

    def _usrtag_exists(self, usrtag):
        r = Repo(self.__path)
        sutag = usrtag._get()
        for tag in r.tags:
            stag = str(tag)
            if sutag in stag:
                return True
        return False

    def _tag_exists(self, tag):
        tags = []
        r = Repo(self.__path)
        if tag in r.tags:
            tags.append(tag)
        model_tag = '__'.join(tag.split('__')[-3:])
        for r_tag in r.tags:
            if model_tag == str(r_tag):
                tags.append(str(r_tag))
        return tags

    def __realname(self, path, root=None):
        if root is not None:
            path = os.path.join(root, path)
        result = os.path.basename(path)
        return result

    def list(self, title='ML Datasets'):
        metadata_path = self.__path

        prefix = 0
        if metadata_path != '/':
            if metadata_path.endswith('/'):
                metadata_path = metadata_path[:-1]
            prefix = len(metadata_path)

        output = title + '\n'
        for root, dirs, files in os.walk(metadata_path):
            if root == metadata_path:
                continue
            if '.git' in root:
                continue

            level = root[prefix:].count(os.sep)
            indent = subindent = ''
            if level > 0:
                indent = '|   ' * (level-1) + '|-- '
            subindent = '|   ' * (level) + '|-- '
            output += '{}{}\n'.format(indent, self.__realname(root))
            # print dir only if symbolic link; otherwise, will be printed as root
            for d in dirs:
                if os.path.islink(os.path.join(root, d)):
                    output += '{}{}\n'.format(subindent, self.__realname(d, root=root))
        if output != (title + '\n'):
            print(output)
        else:
            log.error('You don\'t have any entity being managed.')
            # for f in files:
            #    if 'README' in f: continue
            #    if 'MANIFEST.yaml' in root: continue # TODO : check within the ML entity metadat for manifest files
            #    print('{}{}'.format(subindent, self.__realname(f, root=root)))

    @staticmethod
    def metadata_print(metadata_file, spec_name):
        md = yaml_load(metadata_file)

        sections = ['dataset', 'model', 'labels']
        for section in sections:
            if section in ['model', 'dataset', 'labels']:
                try:
                    md[section]  # 'hack' to ensure we don't print something useless
                    # 'dataset' not present in 'model' and vice versa
                    print('-- %s : %s --' % (section, spec_name))
                except Exception:
                    continue
            elif section not in ['model', 'dataset', 'labels']:
                print('-- %s --' % (section))
            try:
                print(get_yaml_str(md[section]))
            except Exception:
                continue

    def sha_from_tag(self, tag):
        try:
            r = Repo(self.__path)
            return r.git.rev_list(tag).split('\n', 1)[0]
        except Exception:
            return None

    def git_user_config(self):
        r = Repo(self.__path)
        reader = r.config_reader()
        config = {}
        types = ['email', 'name']
        for type in types:
            try:
                field = reader.get_value('user', type)
                config[type] = field
            except Exception:
                config[type] = None
        return config

    def metadata_spec_from_name(self, specname):
        specs = []
        for root, dirs, files in os.walk(self.__path):
            if '.git' in root:
                continue
            if specname in root:
                specs.append(os.path.join(root, specname + '.spec'))
        return specs

    def show(self, spec):
        specs = self.metadata_spec_from_name(spec)

        for specpath in specs:
            self.metadata_print(specpath, spec)

    def get(self, categories, model_name, file=None):
        if file is None:
            full_path = os.path.join(self.__path, os.sep.join(categories), model_name, model_name)
        else:
            full_path = os.path.join(self.__path, os.sep.join(categories), model_name, file)
        log.info('Metadata GET %s' % full_path, class_name=METADATA_MANAGER_CLASS_NAME)
        if os.path.exists(full_path):
            return yaml_load(full_path)
        return None

    def reset(self):
        r = Repo(self.__path)
        # get current tag reference
        tag = self.get_current_tag()
        # reset
        try:
            r.head.reset(HEAD_1, index=True, working_tree=True, paths=None)
        except GitError as g:
            if 'Failed to resolve \'HEAD~1\' as a valid revision.' in g.stderr:
                log.error('There is no commit to go back. Do at least two commits.', class_name=METADATA_MANAGER_CLASS_NAME)
            raise g
        # delete the associated tag
        r.delete_tag(tag)

    def get_metadata_manifest(self, path):
        if os.path.isfile(path):
            return Manifest(path)
        return None

    def remove_deleted_files_meta_manifest(self, manifest, deleted_files):
        if manifest is not None:
            for file in deleted_files:
                manifest.rm_file(file)
            manifest.save()

    def get_current_tag(self):
        repo = Repo(self.__path)
        tag = next((tag for tag in repo.tags if tag.commit == repo.head.commit), None)
        return tag

    def __sort_tag_by_date(self, elem):
        return elem.commit.authored_date

    def get_log_info(self, spec, fullstat=False):
        tags = self.list_tags(spec, True)
        formatted = ''
        if len(tags) == 0:
            raise Exception('No log found for entity [%s]' % spec)

        tags.sort(key=self.__sort_tag_by_date)

        for tag in tags:
            formatted += '\n' + self.get_formatted_log_info(tag, fullstat)

        return formatted

    def get_formatted_log_info(self, tag, fullstat):
        commit = tag.commit
        info = ''
        info += '\n{}: {}'.format(TAG, str(tag))
        info += '\n{}: {}'.format(AUTHOR, commit.author.name)
        info += '\n{}: {}'.format(EMAIL, commit.author.email)
        info += '\n{}: {}'.format(DATE, time.strftime('%Y-%m-%d %H:%M:%S', time.localtime(commit.authored_date)))
        info += '\n{}: {}'.format(MESSAGE, commit.message)

        if fullstat:
            added, deleted, size, amount = self.get_ref_diff(tag)
            if len(added) > 0:
                added_list = list(added)
                info += '\n\n{} [{}]:\n\t{}'.format(ADDED, len(added_list), '\n\t'.join(added_list))
            if len(deleted) > 0:
                deleted_list = list(deleted)
                info += '\n\n{} [{}]:\n\t{}'.format(DELETED, len(deleted_list), '\n\t'.join(deleted_list))
            if len(size) > 0:
                info += '\n\n{}: {}'.format(SIZE, '\n\t'.join(size))
            if len(amount) > 0:
                info += '\n\n{}: {}'.format(AMOUNT, '\n\t'.join(amount))

        return info

    def get_ref_diff(self, tag):
        repo = Repo(self.__path)
        commit = tag.commit
        parents = tag.commit.parents
        added_files = []
        deleted_files = []
        size_files = []
        amount_files = []
        if len(parents) > 0:
            diff = repo.git.diff(str(parents[0]), str(commit))
            added_files = re.findall(RGX_ADDED_FILES, diff)
            deleted_files = re.findall(RGX_DELETED_FILES, diff)
            size_files = re.findall(RGX_SIZE_FILES, diff)
            amount_files = re.findall(RGX_AMOUNT_FILES, diff)

        return added_files, deleted_files, size_files, amount_files
=======
	def __init__(self, git, path):
		try:
			root_path = get_root_path()
			self.__path = os.path.join(root_path, path)
			self.__git = git
			ensure_path_exists(self.__path)
		except RootPathException as e:
			log.error(e, class_name=METADATA_MANAGER_CLASS_NAME)
			raise e
		except Exception as e:
			if str(e) == '\'Metadata\' object has no attribute \'_MetadataRepo__git\'':
				log.error('You are not in an initialized ml-git repository.', class_name=METADATA_MANAGER_CLASS_NAME)
			else:
				log.error(e, class_name=METADATA_MANAGER_CLASS_NAME)
			return

	def init(self):
		try:
			log.info('Metadata init [%s] @ [%s]' % (self.__git, self.__path), class_name=METADATA_MANAGER_CLASS_NAME)
			Repo.clone_from(self.__git, self.__path)
		except GitError as g:
			if 'fatal: repository \'\' does not exist' in g.stderr:
				raise GitError('Unable to find remote repository. Add the remote first.')
			elif 'Repository not found' in g.stderr:
				raise GitError('Unable to find '+self.__git+'. Check the remote repository used.')
			elif 'already exists and is not an empty directory' in g.stderr:
				raise GitError('The path [%s] already exists and is not an empty directory.' % self.__path)
			elif 'Authentication failed' in g.stderr:
				raise GitError('Authentication failed for git remote')
			else:
				raise GitError(g.stderr)
			return

	def remote_set_url(self, repotype, mlgit_remote):
		try:
			if self.check_exists():
				re = Repo(self.__path)
				re.remote().set_url(new_url=mlgit_remote)
		except InvalidGitRepositoryError as e:
			log.error(e,class_name=METADATA_MANAGER_CLASS_NAME)
			raise e

	def check_exists(self):
		log.debug('Metadata check existence [%s] @ [%s]' % (self.__git, self.__path), class_name=METADATA_MANAGER_CLASS_NAME)
		try:
			r = Repo(self.__path)
		except:
			return False
		return True

	def checkout(self, sha):
		r = Git(self.__path)
		r.checkout(sha)

	def update(self):
		log.info('Pull [%s]' % self.__path, class_name=METADATA_MANAGER_CLASS_NAME)
		r = Repo(self.__path)
		o = r.remotes.origin
		r = o.pull('--tags')

	def commit(self, file, msg):
		log.info('Commit repo[%s] --- file[%s]' % (self.__path, file), class_name=METADATA_MANAGER_CLASS_NAME)
		r = Repo(self.__path)
		r.index.add([file])
		return r.index.commit(msg)

	def tag_add(self, tag):
		r = Repo(self.__path)
		return r.create_tag(tag, message='Automatic tag "{0}"'.format(tag))

	@Halo(text='Pushing metadata to the git repository', spinner='dots')
	def push(self):
		log.debug('Push [%s]' % self.__path, class_name=METADATA_MANAGER_CLASS_NAME)
		r = Repo(self.__path)
		try:
			for i in r.remotes.origin.push(tags=True):
				if (i.flags & PushInfo.ERROR) == PushInfo.ERROR:
					raise Exception('Error on push metadata to git repository. Please update your mlgit project!')

			for i in r.remotes.origin.push():
				if (i.flags & PushInfo.ERROR) == PushInfo.ERROR:
					raise Exception('Error on push metadata to git repository. Please update your mlgit project!')
		except GitError as e:
			err = e.stderr
			match = re.search("stderr: 'fatal:((?:.|\s)*)'", err)
			if match:
				err = match.group(1)
				raise GitError(err)

	def fetch(self):
		try:
			log.debug('Metadata Manager: fetch [%s]' % self.__path, class_name=METADATA_MANAGER_CLASS_NAME)
			r = Repo(self.__path)
			r.remotes.origin.fetch()
		except GitError as e:
			err = e.stderr
			match = re.search("stderr: 'fatal:(.*)'$", err)
			if match:
				err = match.group(1)
				log.error('Metadata Manager: %s ' % err, class_name=METADATA_MANAGER_CLASS_NAME)
			else:
				log.error('Metadata Manager: %s ' % err, class_name=METADATA_MANAGER_CLASS_NAME)
			return False

	def list_tags(self, spec, full_info=False):
		tags = []
		try:
			repository = Repo(self.__path)
			r_tags = repository.tags if full_info else repository.git.tag(sort='creatordate').split('\n')
			for tag in r_tags:
				if spec in str(tag):
					tags.append(tag)

		except Exception as e:
			log.error('Invalid ml-git repository!', class_name=METADATA_MANAGER_CLASS_NAME)
		return tags

	def delete_tag(self, tag):
		pass

	def _usrtag_exists(self, usrtag):
		r = Repo(self.__path)
		sutag = usrtag._get()
		for tag in r.tags:
			stag = str(tag)
			if sutag in stag:
				return True
		return False

	def _tag_exists(self, tag):
		tags = []
		r = Repo(self.__path)
		if tag in r.tags:
			tags.append(tag)
		model_tag = '__'.join(tag.split('__')[-3:])
		for r_tag in r.tags:
			if model_tag == str(r_tag):
				tags.append(str(r_tag))
		return tags

	def __realname(self, path, root=None):
		if root is not None:
			path=os.path.join(root, path)
		result=os.path.basename(path)
		return result

	def list(self, title='ML Datasets'):
		metadata_path = self.__path

		prefix=0
		if metadata_path != '/':
			if metadata_path.endswith('/'): metadata_path=metadata_path[:-1]
			prefix=len(metadata_path)

		output = title + '\n'
		for root, dirs, files in os.walk(metadata_path):
			if root == metadata_path: continue
			if '.git' in root: continue

			level = root[prefix:].count(os.sep)
			indent=subindent =''
			if level > 0:
				indent = '|   ' * (level-1) + '|-- '
			subindent = '|   ' * (level) + '|-- '
			output += '{}{}\n'.format(indent, self.__realname(root))
			# print dir only if symbolic link; otherwise, will be printed as root
			for d in dirs:
				if os.path.islink(os.path.join(root, d)):
					output += '{}{}\n'.format(subindent, self.__realname(d, root=root))
		if output != (title + '\n'):
			print(output)
		else:
			log.error('You don\'t have any entity being managed.')
			#for f in files:
			#	if 'README' in f: continue
			#	if 'MANIFEST.yaml' in root: continue # TODO : check within the ML entity metadat for manifest files
			#	print('{}{}'.format(subindent, self.__realname(f, root=root)))

	@staticmethod
	def metadata_print(metadata_file, spec_name):
		md = yaml_load(metadata_file)

		sections = ['dataset', 'model', 'labels']
		for section in sections:
			if section in [ 'model', 'dataset', 'labels' ]:
				try:
					md[section] # 'hack' to ensure we don't print something useless
					# 'dataset' not present in 'model' and vice versa
					print('-- %s : %s --' % (section, spec_name))
				except:
					continue
			elif section not in [ 'model', 'dataset', 'labels' ]:
				print('-- %s --' % (section))
			try:
				print(get_yaml_str(md[section]))
			except:
				continue

	def sha_from_tag(self, tag):
		try:
			r = Repo(self.__path)
			return r.git.rev_list(tag).split('\n', 1)[0]
		except:
			return None

	def git_user_config(self):
		r = Repo(self.__path)
		reader = r.config_reader()
		config = {}
		types = ['email', 'name']
		for type in types:
			try:
				field = reader.get_value('user', type)
				config[type] = field
			except:
				config[type] = None
		return config

	def metadata_spec_from_name(self, specname):
		specs = []
		for root, dirs, files in os.walk(self.__path):
			if '.git' in root: continue
			if specname in root:
				specs.append(os.path.join(root, specname + '.spec'))
		return specs

	def show(self, spec):
		specs = self.metadata_spec_from_name(spec)

		for specpath in specs:
			self.metadata_print(specpath, spec)

	def get(self, categories, model_name, file=None):
		if file is None:
			full_path = os.path.join(self.__path, os.sep.join(categories), model_name, model_name)
		else:
			full_path = os.path.join(self.__path, os.sep.join(categories), model_name, file)
		log.info('Metadata GET %s' % full_path, class_name=METADATA_MANAGER_CLASS_NAME)
		if os.path.exists(full_path):
			return yaml_load(full_path)
		return None

	def reset(self):
		r = Repo(self.__path)
		# get current tag reference
		tag = self.get_current_tag()
		# reset
		try:
			r.head.reset(HEAD_1, index=True, working_tree=True, paths=None)
		except GitError as g:
			if 'Failed to resolve \'HEAD~1\' as a valid revision.' in g.stderr:
				log.error('There is no commit to go back. Do at least two commits.',
						class_name=METADATA_MANAGER_CLASS_NAME)
			raise g
		# delete the associated tag
		r.delete_tag(tag)

	def get_metadata_manifest(self, path):
		if os.path.isfile(path):
			return Manifest(path)
		return None

	def remove_deleted_files_meta_manifest(self, manifest, deleted_files):
		if manifest is not None:
			for file in deleted_files:
				manifest.rm_file(file)
			manifest.save()

	def get_current_tag(self):
		repo = Repo(self.__path)
		tag = next((tag for tag in repo.tags if tag.commit == repo.head.commit), None)
		return tag

	def __sort_tag_by_date(self, elem):
		return elem.commit.authored_date

	def get_log_info(self, spec, fullstat=False):
		tags = self.list_tags(spec, True)
		formatted = ''
		if len(tags) == 0:
			raise Exception('No log found for entity [%s]' % spec)

		tags.sort(key=self.__sort_tag_by_date)

		for tag in tags:
			formatted += '\n' + self.get_formatted_log_info(tag, fullstat)

		return formatted

	def get_formatted_log_info(self, tag, fullstat):
		commit = tag.commit
		info = ''
		info += '\n{}: {}'.format(TAG, str(tag))
		info += '\n{}: {}'.format(AUTHOR, commit.author.name)
		info += '\n{}: {}'.format(EMAIL, commit.author.email)
		info += '\n{}: {}'.format(DATE, time.strftime('%Y-%m-%d %H:%M:%S', time.localtime(commit.authored_date)))
		info += '\n{}: {}'.format(MESSAGE, commit.message)

		if fullstat:
			added, deleted, size, amount = self.get_ref_diff(tag)
			if len(added) > 0:
				added_list = list(added)
				info += '\n\n{} [{}]:\n\t{}'.format(ADDED, len(added_list), '\n\t'.join(added_list))
			if len(deleted) > 0:
				deleted_list = list(deleted)
				info += '\n\n{} [{}]:\n\t{}'.format(DELETED, len(deleted_list), '\n\t'.join(deleted_list))
			if len(size) > 0:
				info += '\n\n{}: {}'.format(SIZE, '\n\t'.join(size))
			if len(amount) > 0:
				info += '\n\n{}: {}'.format(AMOUNT, '\n\t'.join(amount))

		return info

	def get_ref_diff(self, tag):
		repo = Repo(self.__path)
		commit = tag.commit
		parents = tag.commit.parents
		added_files = []
		deleted_files = []
		size_files = []
		amount_files = []
		if len(parents) > 0:
			diff = repo.git.diff(str(parents[0]), str(commit))
			added_files = re.findall(RGX_ADDED_FILES, diff)
			deleted_files = re.findall(RGX_DELETED_FILES, diff)
			size_files = re.findall(RGX_SIZE_FILES, diff)
			amount_files = re.findall(RGX_AMOUNT_FILES, diff)

		return added_files, deleted_files, size_files, amount_files
>>>>>>> 99332015


class MetadataManager(MetadataRepo):
    def __init__(self, config, type='model'):
        self.path = get_metadata_path(config, type)
        self.git = config[type]['git']

        super(MetadataManager, self).__init__(self.git, self.path)


class MetadataObject(object):
    def __init__(self):
        pass


# TODO signed tag
# try:
#            self.repo.create_tag(self.config['tag'],
#                verify=True,
#                ref=None)
#            print('okay')
#        except:
#            print('not okay')


if __name__ == '__main__':
    r = MetadataRepo('git@github.com:example/your-mlgit-datasets.git', 'ml-git/datasets/')
    # tag = 'vision-computing__images__cifar-10__1'
    # sha = '0e4649ad0b5fa48875cdfc2ea43366dc06b3584e'
    # #r.checkout(sha)
    # #r.checkout('master')<|MERGE_RESOLUTION|>--- conflicted
+++ resolved
@@ -20,339 +20,6 @@
 
 class MetadataRepo(object):
 
-<<<<<<< HEAD
-    def __init__(self, git, path):
-        try:
-            root_path = get_root_path()
-            self.__path = os.path.join(root_path, path)
-            self.__git = git
-            ensure_path_exists(self.__path)
-        except RootPathException as e:
-            log.error(e, class_name=METADATA_MANAGER_CLASS_NAME)
-            raise e
-        except Exception as e:
-            if str(e) == '\'Metadata\' object has no attribute \'_MetadataRepo__git\'':
-                log.error('You are not in an initialized ml-git repository.', class_name=METADATA_MANAGER_CLASS_NAME)
-            else:
-                log.error(e, class_name=METADATA_MANAGER_CLASS_NAME)
-            return
-
-    def init(self):
-        try:
-            log.info('Metadata init [%s] @ [%s]' % (self.__git, self.__path), class_name=METADATA_MANAGER_CLASS_NAME)
-            Repo.clone_from(self.__git, self.__path)
-        except GitError as g:
-            if 'fatal: repository \'\' does not exist' in g.stderr:
-                raise GitError('Unable to find remote repository. Add the remote first.')
-            elif 'Repository not found' in g.stderr:
-                raise GitError('Unable to find '+self.__git+'. Check the remote repository used.')
-            elif 'already exists and is not an empty directory' in g.stderr:
-                raise GitError('The path [%s] already exists and is not an empty directory.' % self.__path)
-            elif 'Authentication failed' in g.stderr:
-                raise GitError('Authentication failed for git remote')
-            else:
-                raise GitError(g.stderr)
-            return
-
-    def remote_set_url(self, repotype, mlgit_remote):
-        try:
-            if self.check_exists():
-                re = Repo(self.__path)
-                re.remote().set_url(new_url=mlgit_remote)
-        except InvalidGitRepositoryError as e:
-            log.error(e, class_name=METADATA_MANAGER_CLASS_NAME)
-            raise e
-
-    def check_exists(self):
-        log.debug('Metadata check existence [%s] @ [%s]' % (self.__git, self.__path), class_name=METADATA_MANAGER_CLASS_NAME)
-        try:
-            Repo(self.__path)
-        except Exception:
-            return False
-        return True
-
-    def checkout(self, sha):
-        r = Git(self.__path)
-        r.checkout(sha)
-
-    def update(self):
-        log.info('Pull [%s]' % self.__path, class_name=METADATA_MANAGER_CLASS_NAME)
-        r = Repo(self.__path)
-        o = r.remotes.origin
-        r = o.pull('--tags')
-
-    def commit(self, file, msg):
-        log.info('Commit repo[%s] --- file[%s]' % (self.__path, file), class_name=METADATA_MANAGER_CLASS_NAME)
-        r = Repo(self.__path)
-        r.index.add([file])
-        return r.index.commit(msg)
-
-    def tag_add(self, tag):
-        r = Repo(self.__path)
-        return r.create_tag(tag, message='Automatic tag "{0}"'.format(tag))
-
-    def push(self):
-        log.debug('Push [%s]' % self.__path, class_name=METADATA_MANAGER_CLASS_NAME)
-        r = Repo(self.__path)
-        try:
-            for i in r.remotes.origin.push(tags=True):
-                if (i.flags & PushInfo.ERROR) == PushInfo.ERROR:
-                    raise Exception('Error on push metadata to git repository. Please update your mlgit project!')
-
-            for i in r.remotes.origin.push():
-                if (i.flags & PushInfo.ERROR) == PushInfo.ERROR:
-                    raise Exception('Error on push metadata to git repository. Please update your mlgit project!')
-        except GitError as e:
-            err = e.stderr
-            match = re.search("stderr: 'fatal:((?:.|\\s)*)'", err)
-            if match:
-                err = match.group(1)
-                raise GitError(err)
-
-    def fetch(self):
-        try:
-            log.debug('Metadata Manager: fetch [%s]' % self.__path, class_name=METADATA_MANAGER_CLASS_NAME)
-            r = Repo(self.__path)
-            r.remotes.origin.fetch()
-        except GitError as e:
-            err = e.stderr
-            match = re.search("stderr: 'fatal:(.*)'$", err)
-            if match:
-                err = match.group(1)
-                log.error('Metadata Manager: %s ' % err, class_name=METADATA_MANAGER_CLASS_NAME)
-            else:
-                log.error('Metadata Manager: %s ' % err, class_name=METADATA_MANAGER_CLASS_NAME)
-            return False
-
-    def list_tags(self, spec, full_info=False):
-        tags = []
-        try:
-            repository = Repo(self.__path)
-            r_tags = repository.tags if full_info else repository.git.tag(sort='creatordate').split('\n')
-            for tag in r_tags:
-                if spec in str(tag):
-                    tags.append(tag)
-
-        except Exception:
-            log.error('Invalid ml-git repository!', class_name=METADATA_MANAGER_CLASS_NAME)
-        return tags
-
-    def delete_tag(self, tag):
-        pass
-
-    def _usrtag_exists(self, usrtag):
-        r = Repo(self.__path)
-        sutag = usrtag._get()
-        for tag in r.tags:
-            stag = str(tag)
-            if sutag in stag:
-                return True
-        return False
-
-    def _tag_exists(self, tag):
-        tags = []
-        r = Repo(self.__path)
-        if tag in r.tags:
-            tags.append(tag)
-        model_tag = '__'.join(tag.split('__')[-3:])
-        for r_tag in r.tags:
-            if model_tag == str(r_tag):
-                tags.append(str(r_tag))
-        return tags
-
-    def __realname(self, path, root=None):
-        if root is not None:
-            path = os.path.join(root, path)
-        result = os.path.basename(path)
-        return result
-
-    def list(self, title='ML Datasets'):
-        metadata_path = self.__path
-
-        prefix = 0
-        if metadata_path != '/':
-            if metadata_path.endswith('/'):
-                metadata_path = metadata_path[:-1]
-            prefix = len(metadata_path)
-
-        output = title + '\n'
-        for root, dirs, files in os.walk(metadata_path):
-            if root == metadata_path:
-                continue
-            if '.git' in root:
-                continue
-
-            level = root[prefix:].count(os.sep)
-            indent = subindent = ''
-            if level > 0:
-                indent = '|   ' * (level-1) + '|-- '
-            subindent = '|   ' * (level) + '|-- '
-            output += '{}{}\n'.format(indent, self.__realname(root))
-            # print dir only if symbolic link; otherwise, will be printed as root
-            for d in dirs:
-                if os.path.islink(os.path.join(root, d)):
-                    output += '{}{}\n'.format(subindent, self.__realname(d, root=root))
-        if output != (title + '\n'):
-            print(output)
-        else:
-            log.error('You don\'t have any entity being managed.')
-            # for f in files:
-            #    if 'README' in f: continue
-            #    if 'MANIFEST.yaml' in root: continue # TODO : check within the ML entity metadat for manifest files
-            #    print('{}{}'.format(subindent, self.__realname(f, root=root)))
-
-    @staticmethod
-    def metadata_print(metadata_file, spec_name):
-        md = yaml_load(metadata_file)
-
-        sections = ['dataset', 'model', 'labels']
-        for section in sections:
-            if section in ['model', 'dataset', 'labels']:
-                try:
-                    md[section]  # 'hack' to ensure we don't print something useless
-                    # 'dataset' not present in 'model' and vice versa
-                    print('-- %s : %s --' % (section, spec_name))
-                except Exception:
-                    continue
-            elif section not in ['model', 'dataset', 'labels']:
-                print('-- %s --' % (section))
-            try:
-                print(get_yaml_str(md[section]))
-            except Exception:
-                continue
-
-    def sha_from_tag(self, tag):
-        try:
-            r = Repo(self.__path)
-            return r.git.rev_list(tag).split('\n', 1)[0]
-        except Exception:
-            return None
-
-    def git_user_config(self):
-        r = Repo(self.__path)
-        reader = r.config_reader()
-        config = {}
-        types = ['email', 'name']
-        for type in types:
-            try:
-                field = reader.get_value('user', type)
-                config[type] = field
-            except Exception:
-                config[type] = None
-        return config
-
-    def metadata_spec_from_name(self, specname):
-        specs = []
-        for root, dirs, files in os.walk(self.__path):
-            if '.git' in root:
-                continue
-            if specname in root:
-                specs.append(os.path.join(root, specname + '.spec'))
-        return specs
-
-    def show(self, spec):
-        specs = self.metadata_spec_from_name(spec)
-
-        for specpath in specs:
-            self.metadata_print(specpath, spec)
-
-    def get(self, categories, model_name, file=None):
-        if file is None:
-            full_path = os.path.join(self.__path, os.sep.join(categories), model_name, model_name)
-        else:
-            full_path = os.path.join(self.__path, os.sep.join(categories), model_name, file)
-        log.info('Metadata GET %s' % full_path, class_name=METADATA_MANAGER_CLASS_NAME)
-        if os.path.exists(full_path):
-            return yaml_load(full_path)
-        return None
-
-    def reset(self):
-        r = Repo(self.__path)
-        # get current tag reference
-        tag = self.get_current_tag()
-        # reset
-        try:
-            r.head.reset(HEAD_1, index=True, working_tree=True, paths=None)
-        except GitError as g:
-            if 'Failed to resolve \'HEAD~1\' as a valid revision.' in g.stderr:
-                log.error('There is no commit to go back. Do at least two commits.', class_name=METADATA_MANAGER_CLASS_NAME)
-            raise g
-        # delete the associated tag
-        r.delete_tag(tag)
-
-    def get_metadata_manifest(self, path):
-        if os.path.isfile(path):
-            return Manifest(path)
-        return None
-
-    def remove_deleted_files_meta_manifest(self, manifest, deleted_files):
-        if manifest is not None:
-            for file in deleted_files:
-                manifest.rm_file(file)
-            manifest.save()
-
-    def get_current_tag(self):
-        repo = Repo(self.__path)
-        tag = next((tag for tag in repo.tags if tag.commit == repo.head.commit), None)
-        return tag
-
-    def __sort_tag_by_date(self, elem):
-        return elem.commit.authored_date
-
-    def get_log_info(self, spec, fullstat=False):
-        tags = self.list_tags(spec, True)
-        formatted = ''
-        if len(tags) == 0:
-            raise Exception('No log found for entity [%s]' % spec)
-
-        tags.sort(key=self.__sort_tag_by_date)
-
-        for tag in tags:
-            formatted += '\n' + self.get_formatted_log_info(tag, fullstat)
-
-        return formatted
-
-    def get_formatted_log_info(self, tag, fullstat):
-        commit = tag.commit
-        info = ''
-        info += '\n{}: {}'.format(TAG, str(tag))
-        info += '\n{}: {}'.format(AUTHOR, commit.author.name)
-        info += '\n{}: {}'.format(EMAIL, commit.author.email)
-        info += '\n{}: {}'.format(DATE, time.strftime('%Y-%m-%d %H:%M:%S', time.localtime(commit.authored_date)))
-        info += '\n{}: {}'.format(MESSAGE, commit.message)
-
-        if fullstat:
-            added, deleted, size, amount = self.get_ref_diff(tag)
-            if len(added) > 0:
-                added_list = list(added)
-                info += '\n\n{} [{}]:\n\t{}'.format(ADDED, len(added_list), '\n\t'.join(added_list))
-            if len(deleted) > 0:
-                deleted_list = list(deleted)
-                info += '\n\n{} [{}]:\n\t{}'.format(DELETED, len(deleted_list), '\n\t'.join(deleted_list))
-            if len(size) > 0:
-                info += '\n\n{}: {}'.format(SIZE, '\n\t'.join(size))
-            if len(amount) > 0:
-                info += '\n\n{}: {}'.format(AMOUNT, '\n\t'.join(amount))
-
-        return info
-
-    def get_ref_diff(self, tag):
-        repo = Repo(self.__path)
-        commit = tag.commit
-        parents = tag.commit.parents
-        added_files = []
-        deleted_files = []
-        size_files = []
-        amount_files = []
-        if len(parents) > 0:
-            diff = repo.git.diff(str(parents[0]), str(commit))
-            added_files = re.findall(RGX_ADDED_FILES, diff)
-            deleted_files = re.findall(RGX_DELETED_FILES, diff)
-            size_files = re.findall(RGX_SIZE_FILES, diff)
-            amount_files = re.findall(RGX_AMOUNT_FILES, diff)
-
-        return added_files, deleted_files, size_files, amount_files
-=======
 	def __init__(self, git, path):
 		try:
 			root_path = get_root_path()
@@ -682,7 +349,6 @@
 			amount_files = re.findall(RGX_AMOUNT_FILES, diff)
 
 		return added_files, deleted_files, size_files, amount_files
->>>>>>> 99332015
 
 
 class MetadataManager(MetadataRepo):
