--- conflicted
+++ resolved
@@ -204,216 +204,6 @@
 
 
 class MultihashFS(HashFS):
-<<<<<<< HEAD
-    def __init__(self, path, blocksize=256 * 1024, levels=2):
-        super(MultihashFS, self).__init__(path, blocksize, levels)
-        self._levels = levels
-        if levels < 1:
-            self._levels = 1
-        if levels > 22:
-            self.levels = 22
-
-    def _get_hashpath(self, filename, path=None):
-        hpath = self._path
-        if path is not None:
-            hpath = path
-
-        h = self._get_hash(filename, start=5)  # TODO create constant
-        return os.path.join(hpath, h, filename)
-
-    def _store_chunk(self, filename, data):
-        fullpath = self._get_hashpath(filename)
-        ensure_path_exists(os.path.dirname(fullpath))
-
-        if os.path.isfile(fullpath) is True:
-            log.debug('Chunk [%s]-[%d] already exists' % (filename, len(data)), class_name=HASH_FS_CLASS_NAME)
-            return False
-
-        if data is not None:
-            log.debug('Add chunk [%s]-[%d]' % (filename, len(data)), class_name=HASH_FS_CLASS_NAME)
-            with open(fullpath, 'wb') as f:
-                f.write(data)
-            return True
-
-    def _check_integrity(self, cid, data):
-        cid0 = self._digest(data)
-        if cid == cid0:
-            log.debug('Checksum verified for chunk [%s]' % cid, class_name=HASH_FS_CLASS_NAME)
-            return True
-        log.error('Corruption detected for chunk [%s] - got [%s]' % (cid, cid0), class_name=HASH_FS_CLASS_NAME)
-        return False
-
-    def _digest(self, data):
-        m = hashlib.sha256()
-        m.update(data)
-        h = m.hexdigest()
-        mh = multihash.encode(bytes.fromhex(h), 'sha2-256')
-        cid = CIDv1('dag-pb', mh)
-        return str(cid)
-
-    def put(self, srcfile):
-        links = []
-        with open(srcfile, 'rb') as f:
-            while True:
-                d = f.read(self._blk_size)
-                if not d:
-                    break
-                scid = self._digest(d)
-                self._store_chunk(scid, d)
-                links.append({'Hash': scid, 'Size': len(d)})
-
-        ls = json.dumps({"Links": links})
-        scid = self._digest(ls.encode())
-        self._store_chunk(scid, ls.encode())
-        return scid
-
-    def get_scid(self, srcfile):
-        links = []
-        with open(srcfile, 'rb') as f:
-            while True:
-                d = f.read(self._blk_size)
-                if not d:
-                    break
-                scid = self._digest(d)
-                links.append({'Hash': scid, 'Size': len(d)})
-
-        ls = json.dumps({'Links': links})
-        scid = self._digest(ls.encode())
-        return scid
-
-    def _copy(self, objectkey, dstfile):
-        corruption_found = False
-        hobj = self._get_hashpath(objectkey)
-        with open(dstfile, 'wb') as f:
-            with open(hobj, 'rb') as c:
-                while True:
-                    d = c.read(self._blk_size)
-                    if not d:
-                        break
-                    if self._check_integrity(objectkey, d) is False:
-                        corruption_found = True
-                        break
-                    f.write(d)
-
-        if corruption_found is True:
-            os.unlink(dstfile)
-        return not corruption_found
-
-    def get(self, objectkey, dstfile):
-        size = 0
-
-        # Get all file chunks definition
-        jl = json_load(self._get_hashpath(objectkey))
-        if self._check_integrity(objectkey, json.dumps(jl).encode()) is False:
-            return size
-
-        corruption_found = False
-        # concat all chunks to dstfile
-        try:
-            with open(dstfile, 'wb') as f:
-                for chunk in jl['Links']:
-                    h = chunk['Hash']
-                    s = chunk['Size']
-                    log.debug('Get chunk [%s]-[%d]' % (h, s), class_name=HASH_FS_CLASS_NAME)
-                    size += int(s)
-                    with open(self._get_hashpath(h), 'rb') as c:
-                        while True:
-                            d = c.read(self._blk_size)
-                            if not d:
-                                break
-                            if self._check_integrity(h, d) is False:
-                                corruption_found = True
-                                break
-                            f.write(d)
-                    if corruption_found is True:
-                        break
-        except Exception as e:
-            if os.path.exists(dstfile):
-                os.remove(dstfile)
-            raise e
-
-        if corruption_found is True:
-            size = 0
-            os.unlink(dstfile)
-        return size
-
-    def load(self, key):
-        srckey = self._get_hashpath(key)
-        return json_load(srckey)
-
-    def fetch_scid(self, key, log_file=None):
-        log.debug('Building the store.log with these added files', class_name=HASH_FS_CLASS_NAME)
-        if self._exists(key):
-            links = self.load(key)
-            self._log(key, links['Links'], log_file)
-        else:
-            log.debug('Blob %s already commited' % key, class_name=HASH_FS_CLASS_NAME)
-
-    '''test existence of CIDv1 key in hash dir implementation'''
-    def _exists(self, key):
-        keypath = self._get_hashpath(key)
-        return os.path.exists(keypath)
-
-    '''test existence of filename in system always returns False.
-    no easy way to test if a file exists based on its name only because it's a CAS.'''
-    def exists(self, file):
-        return False
-
-    '''Checks integrity of all files under .ml-git/.../hashfs/'''
-    def fsck(self, exclude=['log', 'metadata'], remove_corrupted=False):
-        log.info('Starting integrity check on [%s]' % self._path, class_name=HASH_FS_CLASS_NAME)
-        corrupted_files = []
-        corrupted_files_fullpaths = []
-        for root, dirs, files in os.walk(self._path):
-            if 'log' in root:
-                continue
-
-            for file in files:
-                fullpath = os.path.join(root, file)
-                with open(fullpath, 'rb') as c:
-                    m = hashlib.sha256()
-                    while True:
-                        d = c.read(self._blk_size)
-                        if not d:
-                            break
-                        m.update(d)
-                    h = m.hexdigest()
-                    mh = multihash.encode(bytes.fromhex(h), 'sha2-256')
-                    cid = CIDv1('dag-pb', mh)
-                    ncid = str(cid)
-                    if ncid != file:
-                        log.error('Corruption detected for chunk [%s] - got [%s]' % (file, ncid),
-                                  class_name=HASH_FS_CLASS_NAME)
-                        corrupted_files.append(file)
-                        corrupted_files_fullpaths.append(fullpath)
-                    else:
-                        log.debug('Checksum verified for chunk [%s]' % cid, class_name=HASH_FS_CLASS_NAME)
-                        if not self._is_valid_hashpath(root, file):
-                            corrupted_files.append(file)
-                            corrupted_files_fullpaths.append(fullpath)
-
-        if remove_corrupted and len(corrupted_files_fullpaths) > 0:
-            log.debug('Removing %s corrupted files' % len(corrupted_files_fullpaths), class_name=HASH_FS_CLASS_NAME)
-            for cor_file_fullpath in corrupted_files_fullpaths:
-                log.debug('Removing file [%s]' % cor_file_fullpath, class_name=HASH_FS_CLASS_NAME)
-                os.unlink(cor_file_fullpath)
-
-        return corrupted_files
-
-    '''Checks if the file is placed in a valid directory following the structure created in the _get_hashpath method'''
-    def _is_valid_hashpath(self, path, file):
-        hashpath = self._get_hashpath(file)
-        actual_fullpath = os.path.join(path, file)
-
-        is_valid = hashpath.lower() == actual_fullpath.lower()
-
-        if not is_valid:
-            log.error('Chunk found in wrong directory. Expected [%s]. Found [%s]' % (hashpath, actual_fullpath),
-                      class_name=HASH_FS_CLASS_NAME)
-
-        return is_valid
-
-=======
 	def __init__(self, path, blocksize = 256*1024, levels=2):
 		super(MultihashFS, self).__init__(path, blocksize, levels)
 		self._levels = levels
@@ -624,7 +414,6 @@
 			log.error('Chunk found in wrong directory. Expected [%s]. Found [%s]' % (hashpath, actual_fullpath), class_name=HASH_FS_CLASS_NAME)
 
 		return is_valid
->>>>>>> 99332015
 
 if __name__ == '__main__':
     try:
