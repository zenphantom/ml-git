"""
© Copyright 2020 HP Development Company, L.P.
SPDX-License-Identifier: GPL-2.0-only
"""
import bisect
import csv
import itertools
import json
import os
import shutil
import stat
import sys
import zipfile
from contextlib import contextmanager
from pathlib import Path, PurePath, PurePosixPath
from stat import S_IREAD, S_IRGRP, S_IROTH, S_IWUSR

from halo import Halo
from ruamel.yaml import YAML
from ruamel.yaml.compat import StringIO

from ml_git import log
from ml_git.constants import SPEC_EXTENSION, CONFIG_FILE, EntityType, ROOT_FILE_NAME, V1_STORAGE_KEY, STORAGE_KEY, \
    V1_DATASETS_KEY, V1_MODELS_KEY
from ml_git.ml_git_message import output_messages
from ml_git.pool import pool_factory


class RootPathException(Exception):

    def __init__(self, msg):
        super().__init__(msg)


class StrYAML(YAML):
    '''
    YAML implementation with option to dump output as String
    See Also: https://yaml.readthedocs.io/en/latest/example.html?highlight=roundtripdumper#output-of-dump-as-a-string
    '''
    def dump(self, data, stream=None, **kw):
        is_str_output = False
        if stream is None:
            is_str_output = True
            stream = StringIO()
        YAML.dump(self, data, stream, **kw)
        if is_str_output:
            return stream.getvalue()


def get_yaml_processor(typ='safe', default_flow_style=False):
    yaml = StrYAML(typ=typ)
    yaml.default_flow_style = default_flow_style
    return yaml


yaml_processor = get_yaml_processor()


def json_load(file):
    hash = {}
    try:
        with open(file) as jfile:
            hash = json.load(jfile)
    except Exception:
        pass
    return hash


def check_spec_file(file, hash):
    if V1_DATASETS_KEY in hash:
        hash[EntityType.DATASETS.value] = hash.pop(V1_DATASETS_KEY)
    if V1_MODELS_KEY in hash:
        hash[EntityType.MODELS.value] = hash.pop(V1_MODELS_KEY)
    entity_type = next(iter(hash))
    manifest_values = hash[entity_type]['manifest']
    if V1_STORAGE_KEY in manifest_values:
        manifest_values[STORAGE_KEY] = manifest_values.pop(V1_STORAGE_KEY)
    yaml_save(hash, file)
    return hash


def yaml_load(file):
    hash = {}
    try:
        with open(file) as y_file:
            hash = yaml_processor.load(y_file)
    except Exception:
        pass
    if SPEC_EXTENSION in posix_path(file):
        hash = check_spec_file(file, hash)
    return hash


def yaml_load_str(yaml_str):
    obj = yaml_processor.load(yaml_str)
    return obj


def yaml_save(hash, file):
    with open(file, 'w') as yfile:
        yaml_processor.dump(hash, yfile)


def get_yaml_str(obj):
    return yaml_processor.dump(obj)


def ensure_path_exists(path):
    assert (len(path) > 0)
    os.makedirs(path, exist_ok=True)


def getListOrElse(options, option, default):
    try:
        if isinstance(options, dict):
            return options[option].split('', '')
        ret = options(option)
        if ret in ['', None]:
            return default
        return ret
    except Exception:
        return default


def getOrElse(options, option, default):
    try:
        if isinstance(options, dict):
            return options[option]
        ret = options(option)
        if ret in ['', None]:
            return default
        return ret
    except Exception:
        return default


def set_read_only(file_path):
    try:
        os.chmod(file_path, S_IREAD | S_IRGRP | S_IROTH)
    except PermissionError:
        pass


def set_write_read(file_path):
    try:
        os.chmod(file_path, S_IWUSR | S_IREAD)
    except PermissionError:
        pass


def get_root_path():
    current_path = Path(os.getcwd())
    while current_path is not None:
        try:
            next(current_path.glob(CONFIG_FILE))
            return current_path
        except StopIteration:
            parent = current_path.parent
            if parent == current_path:
                raise RootPathException(output_messages['ERROR_NOT_IN_RESPOSITORY'])
            else:
                current_path = parent
    raise RootPathException(output_messages['ERROR_NOT_IN_RESPOSITORY'])


# function created to clear directory
def clear(path):
    if not os.path.exists(path):
        return
    # SET the permission for files inside the .git directory to clean up
    for root, dirs, files in os.walk(path):
        for f in files:
            os.chmod(os.path.join(root, f), stat.S_IRWXU | stat.S_IRWXG | stat.S_IRWXO)
    try:
        shutil.rmtree(path)
    except Exception as e:
        print('except: ', e)


def convert_path(path, file):
    return str(PurePath(path, file))


def posix_path(filename):
    return str(PurePosixPath(Path(filename)))


def normalize_path(path):
    return str(PurePath(path))


def get_file_size(path):
    return os.stat(path).st_size


@contextmanager
def change_mask_for_routine(is_shared_path=False):
    if is_shared_path:
        previous_mask = os.umask(0)
        yield
        os.umask(previous_mask)
    else:
        yield


@contextmanager
def disable_exception_traceback():
    default_value = getattr(sys, 'tracebacklimit', 1000)
    sys.tracebacklimit = 0
    yield
    sys.tracebacklimit = default_value


def run_function_per_group(iterable, n, function=None, arguments=None, exit_on_fail=True):
    iterable = iter(iterable)
    groups = iter(lambda: list(itertools.islice(iterable, n)), [])
    for elements in groups:
        result = function(elements, arguments)
        if not result and exit_on_fail:
            return False
    return True


def unzip_files_in_directory(dir_path):
    for path, dir_list, file_list in os.walk(dir_path):
        for file_name in file_list:
            if file_name.endswith('.zip'):
                abs_file_path = os.path.join(path, file_name)
                output_folder_name = os.path.splitext(abs_file_path)[0]
                zip_obj = zipfile.ZipFile(abs_file_path, 'r')
                zip_obj.extractall(output_folder_name)
                zip_obj.close()
                os.remove(abs_file_path)


def remove_from_workspace(file_names, path, spec_name):
    for root, dirs, files in os.walk(path):
        for file in files:
            if file in [spec_name + SPEC_EXTENSION, 'README.md']:
                continue
            for key in file_names:
                if file in key:
                    file_path = convert_path(root, file)
                    set_write_read(file_path)
                    os.unlink(file_path)


def group_files_by_path(files):
    group = {}
    dir_len_offset = 1
    for file in files:
        directory = os.path.dirname(file)
        if directory:
            if directory not in group:
                group[directory] = []
            bisect.insort(group[directory], file[len(directory) + dir_len_offset:])
        else:
            if '' not in group:
                group[''] = []
            bisect.insort(group[''], file)
    return group


@Halo(text='Removing unnecessary files', spinner='dots')
def remove_unnecessary_files(filenames, path):
    total_count = 0
    total_reclaimed_space = 0
    dirs = os.listdir(path)
    wp = pool_factory()
    for dir in dirs:
        wp.submit(remove_other_files, filenames, os.path.join(path, dir))
    futures = wp.wait()
    for future in futures:
        reclaimed_space, count = future.result()
        total_reclaimed_space += reclaimed_space
        total_count += count
    wp.reset_futures()
    return total_count, total_reclaimed_space


def remove_other_files(filenames, path):
    reclaimed_space = 0
    count = 0
    for root, dirs, files in os.walk(path):
        for file in files:
            if file not in filenames:
                file_path = os.path.join(root, file)
                reclaimed_space += Path(file_path).stat().st_size
                set_write_read(file_path)
                os.unlink(file_path)
                count += 1
    return reclaimed_space, count


def change_keys_in_config(root_path):
    file = os.path.join(root_path, ROOT_FILE_NAME, 'config.yaml')
    conf = yaml_load(file)
    if V1_DATASETS_KEY in conf:
        conf[EntityType.DATASETS.value] = conf.pop(V1_DATASETS_KEY)
    if V1_MODELS_KEY in conf:
        conf[EntityType.MODELS.value] = conf.pop(V1_MODELS_KEY)
    if V1_STORAGE_KEY in conf:
        conf[STORAGE_KEY] = conf.pop(V1_STORAGE_KEY)
    yaml_save(conf, file)


def update_directories_to_plural(root_path, old_value, new_value):
    data_path = os.path.join(root_path, old_value)
    if os.path.exists(data_path):
        os.rename(data_path, os.path.join(root_path, new_value))
    metadata_path = os.path.join(root_path, ROOT_FILE_NAME, old_value)
    if os.path.exists(metadata_path):
        os.rename(metadata_path, os.path.join(root_path, ROOT_FILE_NAME, new_value))


def update_project(v1_dataset_path_exists, v1_model_path_exists, root_path):
    log.info(output_messages['INFO_UPDATE_THE_PROJECT'])
    update_now = input(output_messages['INFO_AKS_IF_WANT_UPDATE_PROJECT']).lower()
    if update_now in ['yes', 'y']:
        if v1_dataset_path_exists:
            update_directories_to_plural(root_path, V1_DATASETS_KEY, EntityType.DATASETS.value)
        if v1_model_path_exists:
            update_directories_to_plural(root_path, V1_MODELS_KEY, EntityType.MODELS.value)
        change_keys_in_config(root_path)
    else:
        raise Exception(output_messages['ERROR_PROJECT_NEED_BE_UPDATED'])


def validate_config_keys(config):
    v1_keys = [V1_DATASETS_KEY, V1_MODELS_KEY, V1_STORAGE_KEY]
    if any(key in config for key in v1_keys):
        return False
    return True


def check_metadata_directories():
    try:
        root_path = get_root_path()
    except RootPathException:
        return

    v1_dataset_path_exists = os.path.exists(os.path.join(root_path, V1_DATASETS_KEY)) or os.path.exists(os.path.join(
        root_path, ROOT_FILE_NAME, V1_DATASETS_KEY))
    v1_model_path_exists = os.path.exists(os.path.join(root_path, V1_MODELS_KEY)) or os.path.exists(os.path.join(
        root_path, ROOT_FILE_NAME, V1_MODELS_KEY))

    file = os.path.join(root_path, ROOT_FILE_NAME, 'config.yaml')
    config = yaml_load(file)
    if v1_dataset_path_exists or v1_model_path_exists or not validate_config_keys(config):
        update_project(v1_dataset_path_exists, v1_model_path_exists, root_path)
        log.info(output_messages['INFO_PROJECT_UPDATE_SUCCESSFULLY'])


<<<<<<< HEAD
def create_csv_file(file_path, header, data_entries):
    with open(file_path, 'w', newline='') as file:
        writer = csv.writer(file)
        row_list = list()
        row_list.append(header)
        for entry in data_entries:
            entry_data = []
            for key in header:
                entry_data.append(entry.get(key, ''))
            row_list.append(entry_data)
        writer.writerows(row_list)
=======
def singleton(cls):
    instances = {}

    def instance(*args, **kwargs):
        if cls not in instances:
            instances[cls] = cls(*args, **kwargs)
        return instances[cls]
    return instance
>>>>>>> 213a77e0
<|MERGE_RESOLUTION|>--- conflicted
+++ resolved
@@ -351,7 +351,6 @@
         log.info(output_messages['INFO_PROJECT_UPDATE_SUCCESSFULLY'])
 
 
-<<<<<<< HEAD
 def create_csv_file(file_path, header, data_entries):
     with open(file_path, 'w', newline='') as file:
         writer = csv.writer(file)
@@ -363,7 +362,8 @@
                 entry_data.append(entry.get(key, ''))
             row_list.append(entry_data)
         writer.writerows(row_list)
-=======
+
+
 def singleton(cls):
     instances = {}
 
@@ -371,5 +371,4 @@
         if cls not in instances:
             instances[cls] = cls(*args, **kwargs)
         return instances[cls]
-    return instance
->>>>>>> 213a77e0
+    return instance