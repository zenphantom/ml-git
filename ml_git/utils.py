--- conflicted
+++ resolved
@@ -195,9 +195,6 @@
         result = function(elements, arguments)
         if not result and exit_on_fail:
             return False
-<<<<<<< HEAD
-    return True
-=======
     return True
 
 
@@ -210,5 +207,4 @@
                 zip_obj = zipfile.ZipFile(abs_file_path, 'r')
                 zip_obj.extractall(output_folder_name)
                 zip_obj.close()
-                os.remove(abs_file_path)
->>>>>>> aebabf00
+                os.remove(abs_file_path)