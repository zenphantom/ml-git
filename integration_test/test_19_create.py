"""
© Copyright 2020 HP Development Company, L.P.
SPDX-License-Identifier: GPL-2.0-only
"""

import os
import shutil
import unittest

from integration_test.helper import check_output, clear, init_repository, add_file
from integration_test.helper import PATH_TEST, ML_GIT_DIR, IMPORT_PATH

from integration_test.output_messages import messages


class CreateAcceptanceTests(unittest.TestCase):

    def setUp(self):
        os.chdir(PATH_TEST)
        self.maxDiff = None

    def test_01_create(self):
        clear(ML_GIT_DIR)
        clear(os.path.join(PATH_TEST,'local_git_server.git', 'refs', 'tags'))
        init_repository('dataset', self)

<<<<<<< HEAD
        
=======
>>>>>>> b9833c87
        os.makedirs(IMPORT_PATH)

        self.assertIn(messages[38], check_output("ml-git dataset create data-ex --category=imgs --version-number=1 "
                                                 "--import=%s" % IMPORT_PATH))

<<<<<<< HEAD
        folderData = os.path.join(PATH_TEST, 'dataset', "data-ex", "data")
        spec = os.path.join(PATH_TEST, 'dataset', "data-ex", "data-ex.spec")
        readme = os.path.join(PATH_TEST, 'dataset', "data-ex", "README.md")

        self.assertTrue(os.path.exists(folderData))
        self.assertTrue(os.path.exists(spec))
        self.assertTrue(os.path.exists(readme))

        clear(os.path.join(PATH_TEST, 'dataset', 'data-ex'))

=======
>>>>>>> b9833c87
        shutil.rmtree(IMPORT_PATH)<|MERGE_RESOLUTION|>--- conflicted
+++ resolved
@@ -24,16 +24,11 @@
         clear(os.path.join(PATH_TEST,'local_git_server.git', 'refs', 'tags'))
         init_repository('dataset', self)
 
-<<<<<<< HEAD
-        
-=======
->>>>>>> b9833c87
         os.makedirs(IMPORT_PATH)
 
         self.assertIn(messages[38], check_output("ml-git dataset create data-ex --category=imgs --version-number=1 "
                                                  "--import=%s" % IMPORT_PATH))
 
-<<<<<<< HEAD
         folderData = os.path.join(PATH_TEST, 'dataset', "data-ex", "data")
         spec = os.path.join(PATH_TEST, 'dataset', "data-ex", "data-ex.spec")
         readme = os.path.join(PATH_TEST, 'dataset', "data-ex", "README.md")
@@ -44,6 +39,4 @@
 
         clear(os.path.join(PATH_TEST, 'dataset', 'data-ex'))
 
-=======
->>>>>>> b9833c87
         shutil.rmtree(IMPORT_PATH)