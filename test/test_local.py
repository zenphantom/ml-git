--- conflicted
+++ resolved
@@ -10,10 +10,7 @@
 from mlgit.cache import Cache
 from mlgit.index import MultihashIndex, Objects
 from mlgit.local import LocalRepository
-<<<<<<< HEAD
-=======
 from mlgit.repository import Repository
->>>>>>> a69f50f6
 from mlgit.sample import Sample
 from mlgit.utils import yaml_load, yaml_save, ensure_path_exists
 
@@ -111,10 +108,6 @@
 
 			self.assertTrue(os.path.exists(objectpath))
 			c = yaml_load("hdata/config.yaml")
-<<<<<<< HEAD
-			r = LocalRepository(c, hfspath)
-		# r.push()
-=======
 			r = LocalRepository(c, indexpath)
 			r.push(indexpath,objectpath, specpath + "/dataset-ex.spec")
 			s3 = boto3.resource(
@@ -127,7 +120,6 @@
 				self.assertIsNotNone(s3.Object('ml-git-datasets',key))
 
 
->>>>>>> a69f50f6
 
 	def test_fetch(self):
 		with tempfile.TemporaryDirectory() as tmpdir:
@@ -152,7 +144,6 @@
 			list_keys = files_mock.keys()
 			self.assertTrue(len(fs.difference(list_keys)) == 0)
 			self.assertEqual(len(files_mock), len(fs))
-<<<<<<< HEAD
 
 	def test_fetch_with_sample(self):
 		with tempfile.TemporaryDirectory() as tmpdir:
@@ -170,25 +161,6 @@
 			r = LocalRepository(c, objectpath)
 			r.fetch(mdpath, spec, sample)
 
-=======
-
-	def test_fetch_with_sample(self):
-		with tempfile.TemporaryDirectory() as tmpdir:
-			mdpath = os.path.join(tmpdir, "metadata-test")
-			c = yaml_load("hdata/config.yaml")
-
-			specpath = os.path.join(mdpath, "vision-computing/images/dataset-ex")
-			ensure_path_exists(specpath)
-			shutil.copy("hdata/dataset-ex.spec", specpath + "/dataset-ex.spec")
-			manifestpath = os.path.join(specpath, "MANIFEST.yaml")
-			yaml_save(files_mock, manifestpath)
-			objectpath = os.path.join(tmpdir, "objects-test")
-			spec = "vision-computing__images__dataset-ex__5"
-			sample = Sample(1, 4, 4)
-			r = LocalRepository(c, objectpath)
-			r.fetch(mdpath, spec, sample)
-
->>>>>>> a69f50f6
 			fs = set()
 			for root, dirs, files in os.walk(objectpath):
 				for file in files:
