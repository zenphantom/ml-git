"""
© Copyright 2020 HP Development Company, L.P.
SPDX-License-Identifier: GPL-2.0-only
"""

from mlgit.hashfs import MultihashFS
from mlgit.cache import Cache
from mlgit.index import MultihashIndex, Objects, Status, FullIndex
from mlgit.local import LocalRepository
from mlgit.sample import SampleValidate, SampleValidateException
from mlgit.utils import yaml_load, yaml_save, ensure_path_exists, set_write_read, normalize_path
from mlgit.config import get_sample_config_spec, get_sample_spec
import boto3
import botocore
from moto import mock_s3

import unittest
import tempfile
import os
import hashlib
import shutil
import filecmp

hs = {
	"zdj7WWsMkELZSGQGgpm5VieCWV8NxY5n5XEP73H4E7eeDMA3A",
	"zdj7We7Je5MRECsZUF7uptseHHPY29zGoqFsVHw6sbgv1MbWS",
	"zdj7WcMf5jG3dUpFVEqN38Rv2XAd6dNFuC91AvrQq4psha7qE",
	"zdj7WWG34cqLmcRe4CUEwevXr6TGdXPpM51yW85roL2LMs3PU",
	"zdj7WjdojNAZN53Wf29rPssZamfbC6MVerzcGwd9tNciMpsQh"
}
testprofile = os.getenv('MLGIT_TEST_PROFILE', 'personal')
testregion = os.getenv('MLGIT_TEST_REGION', 'us-east-1')
testbucketname = os.getenv('MLGIT_TEST_BUCKET', 'ml-git-datasets')

files_mock = {'zdj7Wm99FQsJ7a4udnx36ZQNTy7h4Pao3XmRSfjo4sAbt9g74': {'1.jpg'},
			  'zdj7WnVtg7ZgwzNxwmmDatnEoM3vbuszr3xcVuBYrcFD6XzmW': {'2.jpg'},
			  'zdj7Wi7qy2o3kgUC72q2aSqzXV8shrererADgd6NTP9NabpvB': {'3.jpg'},
			  'zdj7We7FUbukkozcTtYgcsSnLWGqCm2PfkK53nwJWLHEtuef4': {'6.jpg'},
			  'zdj7WZzR8Tw87Dx3dm76W5aehnT23GSbXbQ9qo73JgtwREGwB': {'7.jpg'},
			  'zdj7WfQCZgACUxwmhVMBp4Z2x6zk7eCMUZfbRDrswQVUY1Fud': {'8.jpg'},
			  'zdj7WdjnTVfz5AhTavcpsDT62WiQo4AeQy6s4UC1BSEZYx4NP': {'9.jpg'},
			  'zdj7WXiB8QrNVQ2VABPvvfC3VW6wFRTWKvFhUW5QaDx6JMoma': {'10.jpg'}}

bucket = {
	"aws-credentials": {"profile": testprofile},
	"region": testregion
}

DATA_IMG_1 = os.path.join("data", "imghires.jpg")
DATA_IMG_2 = os.path.join("data", "imghires2.jpg")
HDATA_IMG_1 = os.path.join("hdata", "imghires.jpg")


def md5sum(file):
	hash_md5 = hashlib.md5()
	with open(file, "rb") as f:
		for chunk in iter(lambda: f.read(4096), b""):
			hash_md5.update(chunk)
	return hash_md5.hexdigest()


@mock_s3
class LocalRepositoryTestCases(unittest.TestCase):
	def setUp(self):
		client = boto3.client(
			"s3",
			region_name="us-east-1",
			aws_access_key_id="fake_access_key",
			aws_secret_access_key="fake_secret_key",
		)
		try:
			s3 = boto3.resource(
				"s3",
				region_name="us-east-1",
				aws_access_key_id="fake_access_key",
				aws_secret_access_key="fake_secret_key",
			)
			s3.meta.client.head_bucket(Bucket=testbucketname)
		except botocore.exceptions.ClientError:
			pass
		else:
			err = "{bucket} should not exist.".format(bucket=testbucketname)
			raise EnvironmentError(err)
		client.create_bucket(Bucket=testbucketname)
		for h in hs:
			client.upload_file(Filename=os.path.join("hdata", h), Bucket=testbucketname, Key=h)

	def test_push(self):
		with tempfile.TemporaryDirectory() as tmpdir:

			mlgit_dir = os.path.join(tmpdir, ".ml-git")

			indexpath = os.path.join(mlgit_dir, "index-test")
			mdpath = os.path.join(mlgit_dir, "metadata-test")
			objectpath = os.path.join(mlgit_dir, "objects-test")
			specpath = os.path.join(mdpath, "vision-computing/images/dataset-ex")
			ensure_path_exists(specpath)
			ensure_path_exists(indexpath)
			shutil.copy("hdata/dataset-ex.spec", specpath + "/dataset-ex.spec")
			shutil.copy("hdata/config.yaml", mlgit_dir + "/config.yaml")
			manifestpath = os.path.join(specpath, "MANIFEST.yaml")
			yaml_save({"zdj7WjdojNAZN53Wf29rPssZamfbC6MVerzcGwd9tNciMpsQh": {"imghires.jpg"}}, manifestpath)

			# adds chunks to ml-git Index
			idx = MultihashIndex(specpath, indexpath, objectpath)
			idx.add('data-test-push/', manifestpath)

			fi = yaml_load(os.path.join(specpath, "INDEX.yaml"))
			self.assertTrue(len(fi)>0)
			self.assertTrue(os.path.exists(indexpath))

			o = Objects(specpath, objectpath)
			o.commit_index(indexpath)

			self.assertTrue(os.path.exists(objectpath))
			c = yaml_load("hdata/config.yaml")
			r = LocalRepository(c, objectpath)
			r.push(objectpath, specpath + "/dataset-ex.spec")
			s3 = boto3.resource(
				"s3",
				region_name="eu-west-1",
				aws_access_key_id="fake_access_key",
				aws_secret_access_key="fake_secret_key",
			)
			for key in idx.get_index():
				self.assertIsNotNone(s3.Object(testbucketname,key))
			
	def test_fetch(self):
		with tempfile.TemporaryDirectory() as tmpdir:

			mdpath = os.path.join(tmpdir, "metadata-test")

			testbucketname = os.getenv('MLGIT_TEST_BUCKET', 'ml-git-datasets')
			config_spec = get_sample_config_spec(testbucketname, testprofile, testregion)
			dataset_spec = get_sample_spec(testbucketname)

			specpath = os.path.join(mdpath, "vision-computing", "images", "dataset-ex")
			ensure_path_exists(specpath)
			yaml_save(dataset_spec, os.path.join(specpath, "dataset-ex.spec"))

			manifestpath = os.path.join(specpath, "MANIFEST.yaml")
			yaml_save({"zdj7WjdojNAZN53Wf29rPssZamfbC6MVerzcGwd9tNciMpsQh": {"imghires.jpg"}}, manifestpath)

			objectpath = os.path.join(tmpdir, "objects-test")
			spec = "vision-computing__images__dataset-ex__5"

			r = LocalRepository(config_spec, objectpath)
			r.fetch(mdpath, spec, None)

			fs = set()
			for root, dirs, files in os.walk(objectpath):
				for file in files:
					fs.add(file)

			self.assertEqual(len(hs), len(fs))
			self.assertTrue(len(hs.difference(fs)) == 0)


	def test_get_update_cache(self):
		with tempfile.TemporaryDirectory() as tmpdir:
			hfspath = os.path.join(tmpdir, "objectsfs")
			ohfs = MultihashFS(hfspath)
			key = ohfs.put(HDATA_IMG_1)

			cachepath = os.path.join(tmpdir, "cachefs")
			cache = Cache(cachepath, "", "")

			testbucketname = os.getenv('MLGIT_TEST_BUCKET', 'ml-git-datasets')
			c = get_sample_config_spec(testbucketname, testprofile, testregion)

			r = LocalRepository(c, hfspath)
			r._update_cache(cache, key)

			self.assertTrue(os.path.exists(cache._keypath(key)))
			self.assertEqual(md5sum(HDATA_IMG_1), md5sum(cache._keypath(key)))

	def test_get_update_links_wspace(self):
		with tempfile.TemporaryDirectory() as tmpdir:
			wspath = os.path.join(tmpdir, "wspace")

			hfspath = os.path.join(tmpdir, "objectsfs")
			ohfs = MultihashFS(hfspath)
			key = ohfs.put(HDATA_IMG_1)
			fidx = FullIndex(tmpdir, tmpdir)
			cachepath = os.path.join(tmpdir, "cachefs")
			cache = Cache(cachepath, "", "")

			testbucketname = os.getenv('MLGIT_TEST_BUCKET', 'ml-git-datasets')
			c = get_sample_config_spec(testbucketname, testprofile, testregion)

			r = LocalRepository(c, hfspath)
			r._update_cache(cache, key)

			mfiles={}
			files = {DATA_IMG_1}
			r._update_links_wspace(cache, fidx ,files, key, wspath, mfiles, Status.u.name)
	
			
			wspace_file = os.path.join(wspath, DATA_IMG_1)
			set_write_read(wspace_file)
			self.assertTrue(os.path.exists(wspace_file))
			self.assertEqual(md5sum(HDATA_IMG_1), md5sum(wspace_file))
			st = os.stat(wspace_file)
			fi = fidx.get_index()
			for k, v in fi.items():
<<<<<<< HEAD
				self.assertEqual(k,os.path.join("data","imghires.jpg"))
=======
				self.assertEqual(k, normalize_path("data/imghires.jpg"))
>>>>>>> 4bfdb7d3
				self.assertEqual(v['hash'], "zdj7WjdojNAZN53Wf29rPssZamfbC6MVerzcGwd9tNciMpsQh")
				self.assertEqual(v['status'], "u")
				self.assertEqual(v['ctime'], st.st_ctime)
				self.assertEqual(v['mtime'], st.st_mtime)
			self.assertTrue(st.st_nlink == 2)
			self.assertEqual(mfiles, {DATA_IMG_1: "zdj7WjdojNAZN53Wf29rPssZamfbC6MVerzcGwd9tNciMpsQh"})

	def test_get_update_links_wspace_with_duplicates(self):
		with tempfile.TemporaryDirectory() as tmpdir:
			wspath = os.path.join(tmpdir, "wspace")
	
			hfspath = os.path.join(tmpdir, "objectsfs")
			ohfs = MultihashFS(hfspath)
			key = ohfs.put(HDATA_IMG_1)
			fidx = FullIndex(tmpdir, tmpdir)
			cachepath = os.path.join(tmpdir, "cachefs")
			cache = Cache(cachepath, "", "")

			testbucketname = os.getenv('MLGIT_TEST_BUCKET', 'ml-git-datasets')
			c = get_sample_config_spec(testbucketname, testprofile, testregion)

			r = LocalRepository(c, hfspath)
			r._update_cache(cache, key)
		
			mfiles={}
			files = {DATA_IMG_1, DATA_IMG_2}
			r._update_links_wspace(cache, fidx, files, key, wspath, mfiles, Status.u.name)

			wspace_file = os.path.join(wspath, DATA_IMG_1)
			self.assertTrue(os.path.exists(wspace_file))
			self.assertEqual(md5sum(HDATA_IMG_1), md5sum(wspace_file))

			wspace_file = os.path.join(wspath, DATA_IMG_2)
			self.assertTrue(os.path.exists(wspace_file))
			self.assertEqual(md5sum(HDATA_IMG_1), md5sum(wspace_file))
			set_write_read(cachepath)
			set_write_read(wspace_file)
			st = os.stat(wspace_file)
			self.assertTrue(st.st_nlink == 3)
			self.assertEqual(mfiles, {DATA_IMG_1: "zdj7WjdojNAZN53Wf29rPssZamfbC6MVerzcGwd9tNciMpsQh",
									  DATA_IMG_2: "zdj7WjdojNAZN53Wf29rPssZamfbC6MVerzcGwd9tNciMpsQh"})

		with tempfile.TemporaryDirectory() as tmpdir:
			wspath = os.path.join(tmpdir, "wspace")
			ensure_path_exists(wspath)
			to_be_removed = os.path.join(wspath, "to_be_removed")
			with open(to_be_removed, "w") as f:
				f.write("DEAD\n")

			hfspath = os.path.join(tmpdir, "objectsfs")
			ohfs = MultihashFS(hfspath)
			key = ohfs.put(HDATA_IMG_1)
			fidx = FullIndex(tmpdir, tmpdir)
			cachepath = os.path.join(tmpdir, "cachefs")
			cache = Cache(cachepath, "", "")
			c = yaml_load("hdata/config.yaml")
			r = LocalRepository(c, hfspath)
			r._update_cache(cache, key)

			mfiles={}
			files = {DATA_IMG_1, DATA_IMG_2}
			r._update_links_wspace(cache, fidx, files, key, wspath, mfiles, Status.u.name)
			r._remove_unused_links_wspace(wspath, mfiles)
			self.assertFalse(os.path.exists(to_be_removed))
			file_to_write_oly = os.path.join(cachepath, "hashfs/b1/af/zdj7WjdojNAZN53Wf29rPssZamfbC6MVerzcGwd9tNciMpsQh")
			set_write_read(file_to_write_oly)
			

	def test_sample(self):
		samples = {'range':'1:8'}
		set_files = SampleValidate.process_samples(samples, files_mock)
		self.assertTrue(len(set_files) == 7)
		samples = {'range': '1:all'}
		set_files = SampleValidate.process_samples(samples, files_mock)
		self.assertTrue(len(set_files) == 7)
		samples = {'range': '1:all:1'}
		set_files = SampleValidate.process_samples(samples, files_mock)
		self.assertTrue(len(set_files) == 7)
		samples = {'random': '1:7', 'seed':'1'}
		set_files = SampleValidate.process_samples(samples, files_mock)
		self.assertTrue(len(set_files) == 1)
		samples = {'group': '1:6', 'seed':'1'}
		set_files = SampleValidate.process_samples(samples, files_mock)
		self.assertTrue(len(set_files) == 1)

	def test_range_sample_exception(self):
		samples = {'range':'a:a'}
		self.assertRaises(SampleValidateException, lambda: SampleValidate.process_samples(samples, files_mock))
		samples = {'range': 'a:1'}
		self.assertRaises(SampleValidateException, lambda: SampleValidate.process_samples(samples, files_mock))
		samples = {'range': '1:0'}
		self.assertRaises(SampleValidateException, lambda: SampleValidate.process_samples(samples, files_mock))
		samples = {'range': '-1:3'}
		self.assertRaises(SampleValidateException, lambda: SampleValidate.process_samples(samples, {}))
		samples = {'range': '1:2'}
		self.assertRaises(SampleValidateException, lambda: SampleValidate.process_samples(samples, {}))
		self.assertRaises(SampleValidateException, lambda: SampleValidate.process_samples(None, None))
		samples = {'range': '0:50'}
		self.assertRaises(SampleValidateException, lambda: SampleValidate.process_samples(samples, files_mock))
		samples = {'range': '0:5:6'}
		self.assertRaises(SampleValidateException, lambda: SampleValidate.process_samples(samples, files_mock))
		samples = {'range': '0:5:8'}
		self.assertRaises(SampleValidateException, lambda: SampleValidate.process_samples(samples, files_mock))

	def test_group_sample_exception(self):
		samples = {'group':'a:a', 'seed':'1'}
		self.assertRaises(SampleValidateException, lambda: SampleValidate.process_samples(samples, files_mock))
		samples = {'group': 'a:1', 'seed':'1'}
		self.assertRaises(SampleValidateException, lambda: SampleValidate.process_samples(samples, files_mock))
		samples = {'group': '1:0', 'seed':'1'}
		self.assertRaises(SampleValidateException, lambda: SampleValidate.process_samples(samples, files_mock))
		samples = {'group': '1:2', 'seed':'1'}
		self.assertRaises(SampleValidateException, lambda: SampleValidate.process_samples(samples, {}))
		samples = {'group': '1:2', 'seed': '1'}
		self.assertRaises(SampleValidateException, lambda: SampleValidate.process_samples(None, None))
		samples = {'group': '0:50', 'seed':'1'}
		self.assertRaises(SampleValidateException, lambda: SampleValidate.process_samples(samples, files_mock))
		samples = {'group': '10:1', 'seed':'1'}
		self.assertRaises(SampleValidateException, lambda: SampleValidate.process_samples(samples, files_mock))
		samples = {'group': '8:8:8', 'seed':'1'}
		self.assertRaises(SampleValidateException, lambda: SampleValidate.process_samples(samples, files_mock))

	def test_random_sample_exception(self):
		samples = {'random':'a:a', 'seed':'1' }
		self.assertRaises(SampleValidateException, lambda: SampleValidate.process_samples(samples, files_mock))
		samples = {'random': 'a:1', 'seed':'1'}
		self.assertRaises(SampleValidateException, lambda: SampleValidate.process_samples(samples, files_mock))
		samples = {'random': '1:0', 'seed':'1'}
		self.assertRaises(SampleValidateException, lambda: SampleValidate.process_samples(samples, files_mock))
		samples = {'random': '1:2', 'seed':'1'}
		self.assertRaises(SampleValidateException, lambda: SampleValidate.process_samples(samples, {}))
		samples = {'random': '1:2', 'seed':'1'}
		self.assertRaises(SampleValidateException, lambda: SampleValidate.process_samples(None, None))
		samples = {'random': '0:50', 'seed':'1'}
		self.assertRaises(SampleValidateException, lambda: SampleValidate.process_samples(samples, files_mock))
		samples = {'random': '6:6', 'seed':'1'}
		self.assertRaises(SampleValidateException, lambda: SampleValidate.process_samples(samples, files_mock))
		samples = {'random': '9:9', 'seed':'1'}
		self.assertRaises(SampleValidateException, lambda: SampleValidate.process_samples(samples, files_mock))

	def test_import_files(self):
		with tempfile.TemporaryDirectory() as tmpdir:

			path_obj = os.path.join(tmpdir, "objects")

			c = yaml_load("hdata/config.yaml")

			r = LocalRepository(c, path_obj)

			r.import_files(None, None, tmpdir, 2, testbucketname, testprofile, testregion)

			for h in hs:
				file_path = os.path.join(tmpdir, h)
				dir_file = os.path.join("hdata", h)
				self.assertTrue(os.path.exists(file_path))
				self.assertTrue(filecmp.cmp(dir_file, file_path))

	def test_remote_fsck(self):
		with tempfile.TemporaryDirectory() as tmpdir:
			testbucketname = os.getenv('MLGIT_TEST_BUCKET', 'ml-git-datasets')
			hfspath = os.path.join(tmpdir, "objectsfs")
			ohfs = MultihashFS(hfspath)
			ohfs.put(HDATA_IMG_1)

			s3 = boto3.resource(
				"s3",
				region_name="eu-west-1",
				aws_access_key_id="fake_access_key",
				aws_secret_access_key="fake_secret_key",
			)

			s3.Object(testbucketname, "zdj7WWsMkELZSGQGgpm5VieCWV8NxY5n5XEP73H4E7eeDMA3A").delete()
			self.assertRaises(botocore.exceptions.ClientError, lambda: self.check_delete(s3, testbucketname))
			mdpath = os.path.join(tmpdir, "metadata-test")

			dataset_spec = get_sample_spec(testbucketname)
			specpath = os.path.join(mdpath, "vision-computing", "images", "dataset-ex")
			ensure_path_exists(specpath)

			yaml_save(dataset_spec, os.path.join(specpath, "dataset-ex.spec"))
			manifestpath = os.path.join(specpath, "MANIFEST.yaml")

			yaml_save({"zdj7WjdojNAZN53Wf29rPssZamfbC6MVerzcGwd9tNciMpsQh": {"imghires.jpg"}}, manifestpath)
			fullspecpath = os.path.join(specpath, os.path.join(specpath, "dataset-ex.spec"))
			spec = "vision-computing__images__dataset-ex__5"
			c = yaml_load("hdata/config.yaml")
			r = LocalRepository(c, hfspath)
			ret = r.remote_fsck(mdpath, spec, fullspecpath, 2)
			self.assertTrue(ret)

			self.assertEqual(None ,s3.Object(testbucketname, "zdj7WWsMkELZSGQGgpm5VieCWV8NxY5n5XEP73H4E7eeDMA3A").load())

	def check_delete(self, s3, testbucketname):
		try:
			s3.Object(testbucketname, "zdj7WWsMkELZSGQGgpm5VieCWV8NxY5n5XEP73H4E7eeDMA3A").load()
		except botocore.exceptions.ClientError as e:
			self.assertTrue(e.response['Error']['Code'] == "404")
			raise e

	def tearDown(self):
		s3 = boto3.resource(
			"s3",
			region_name="eu-west-1",
			aws_access_key_id="fake_access_key",
			aws_secret_access_key="fake_secret_key",
		)
		bucket = s3.Bucket(testbucketname)
		for key in bucket.objects.all():
			key.delete()
		bucket.delete()


if __name__ == "__main__":
	unittest.main()<|MERGE_RESOLUTION|>--- conflicted
+++ resolved
@@ -203,11 +203,7 @@
 			st = os.stat(wspace_file)
 			fi = fidx.get_index()
 			for k, v in fi.items():
-<<<<<<< HEAD
 				self.assertEqual(k,os.path.join("data","imghires.jpg"))
-=======
-				self.assertEqual(k, normalize_path("data/imghires.jpg"))
->>>>>>> 4bfdb7d3
 				self.assertEqual(v['hash'], "zdj7WjdojNAZN53Wf29rPssZamfbC6MVerzcGwd9tNciMpsQh")
 				self.assertEqual(v['status'], "u")
 				self.assertEqual(v['ctime'], st.st_ctime)
