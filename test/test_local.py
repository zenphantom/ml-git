--- conflicted
+++ resolved
@@ -8,8 +8,6 @@
 from mlgit.index import MultihashIndex, Objects
 from mlgit.local import LocalRepository
 from mlgit.utils import yaml_load, yaml_save, ensure_path_exists
-from mlgit.config import get_sample_config_spec, get_sample_dataset_spec
-
 from mlgit.config import get_sample_config_spec, get_sample_dataset_spec
 
 import boto3
@@ -47,18 +45,10 @@
 	"region": testregion
 }
 bucketname = testbucketname
-<<<<<<< HEAD
 
 DATA_IMG_1 = os.path.join("data", "imghires.jpg")
 DATA_IMG_2 = os.path.join("data", "imghires2.jpg")
 HDATA_IMG_1 = os.path.join("hdata", "imghires.jpg")
-
-=======
-
-DATA_IMG_1 = os.path.join("data", "imghires.jpg")
-DATA_IMG_2 = os.path.join("data", "imghires2.jpg")
-HDATA_IMG_1 = os.path.join("hdata", "imghires.jpg")
->>>>>>> c64a5ede
 
 
 def md5sum(file):
@@ -131,17 +121,6 @@
 			for key in idx.get_index():
 				self.assertIsNotNone(s3.Object('ml-git-datasets',key))
 			
-<<<<<<< HEAD
-		# with tempfile.TemporaryDirectory() as tmpdir:
-		# 	hfspath = os.path.join(tmpdir, "hashfs-test")
-		# 	testbucketname = os.getenv('MLGIT_TEST_BUCKET', 'ml-git-datasets')
-		# 	c = get_sample_config_spec(testbucketname, testprofile, testregion)
-		# 	r = LocalRepository(c, hfspath)
-		# 	# r.push()
-
-
-=======
->>>>>>> c64a5ede
 	def test_fetch(self):
 		with tempfile.TemporaryDirectory() as tmpdir:
 
@@ -172,37 +151,6 @@
 			self.assertTrue(len(downloaded_files.difference(list_keys)) == 0)
 			self.assertEqual(len(files_mock), len(downloaded_files))
 
-<<<<<<< HEAD
-	def test_fetch_with_sample(self):
-		# TODO test after adapt sample
-		with tempfile.TemporaryDirectory() as tmpdir:
-			mdpath = os.path.join(tmpdir, "metadata-test")
-			c = yaml_load("hdata/config.yaml")
-
-			specpath = os.path.join(mdpath, "vision-computing/images/dataset-ex")
-			ensure_path_exists(specpath)
-			shutil.copy("hdata/dataset-ex.spec", specpath + "/dataset-ex.spec")
-			manifestpath = os.path.join(specpath, "MANIFEST.yaml")
-			yaml_save(files_mock, manifestpath)
-			objectpath = os.path.join(tmpdir, "objects-test")
-			spec = "vision-computing__images__dataset-ex__5"
-			sample = Sample(1, 4, 4)
-			r = LocalRepository(c, objectpath)
-			r.fetch(mdpath, spec, sample)
-
-			fs = set()
-			for root, dirs, files in os.walk(objectpath):
-				for file in files:
-					fs.add(file)
-
-			downloaded_files = fs.intersection(files_mock)
-			self.assertTrue(len(downloaded_files) == 2)
-			self.assertTrue(len(files_mock) == 8)
-			self.assertTrue(len(downloaded_files) < len(files_mock))
-
-
-=======
->>>>>>> c64a5ede
 	def test_get_update_cache(self):
 		with tempfile.TemporaryDirectory() as tmpdir:
 			hfspath = os.path.join(tmpdir, "objectsfs")
@@ -220,10 +168,6 @@
 
 			self.assertTrue(os.path.exists(cache._keypath(key)))
 			self.assertEqual(md5sum(HDATA_IMG_1), md5sum(cache._keypath(key)))
-<<<<<<< HEAD
-
-=======
->>>>>>> c64a5ede
 
 	def test_get_update_links_wspace(self):
 		with tempfile.TemporaryDirectory() as tmpdir:
@@ -252,10 +196,6 @@
 			st = os.stat(wspace_file)
 			self.assertTrue(st.st_nlink == 2)
 			self.assertEqual(mfiles, {DATA_IMG_1: "zdj7WjdojNAZN53Wf29rPssZamfbC6MVerzcGwd9tNciMpsQh"})
-<<<<<<< HEAD
-
-=======
->>>>>>> c64a5ede
 
 	def test_get_update_links_wspace_with_duplicates(self):
 		with tempfile.TemporaryDirectory() as tmpdir:
@@ -315,8 +255,6 @@
 			r._remove_unused_links_wspace(wspath, mfiles)
 
 			self.assertFalse(os.path.exists(to_be_removed))
-
-
 
 	def test_sub_set(self):
 		with tempfile.TemporaryDirectory() as tmpdir:
