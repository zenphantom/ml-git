--- conflicted
+++ resolved
@@ -20,6 +20,7 @@
 import tempfile
 import os
 import hashlib
+import shutil
 
 hs = {
 	"zdj7WWsMkELZSGQGgpm5VieCWV8NxY5n5XEP73H4E7eeDMA3A",
@@ -45,17 +46,12 @@
 	"aws-credentials": {"profile": testprofile},
 	"region": testregion
 }
-<<<<<<< HEAD
-
-bucketname = "ml-git-datasets"
-=======
 bucketname = testbucketname
 
 DATA_IMG_1 = os.path.join("data", "imghires.jpg")
 DATA_IMG_2 = os.path.join("data", "imghires2.jpg")
 HDATA_IMG_1 = os.path.join("hdata", "imghires.jpg")
 
->>>>>>> 6460630f
 
 
 def md5sum(file):
@@ -94,7 +90,6 @@
 
 	def test_push(self):
 		with tempfile.TemporaryDirectory() as tmpdir:
-<<<<<<< HEAD
 			indexpath = os.path.join(tmpdir, "index-test")
 			mdpath = os.path.join(tmpdir, "metadata-test")
 			objectpath = os.path.join(tmpdir, "objects-test")
@@ -128,15 +123,13 @@
 			)
 			for key in idx.get_index():
 				self.assertIsNotNone(s3.Object('ml-git-datasets',key))
-
-
-=======
-			hfspath = os.path.join(tmpdir, "hashfs-test")
-			testbucketname = os.getenv('MLGIT_TEST_BUCKET', 'ml-git-datasets')
-			c = get_sample_config_spec(testbucketname, testprofile, testregion)
-			r = LocalRepository(c, hfspath)
-			# r.push()
->>>>>>> 6460630f
+			
+		# with tempfile.TemporaryDirectory() as tmpdir:
+		# 	hfspath = os.path.join(tmpdir, "hashfs-test")
+		# 	testbucketname = os.getenv('MLGIT_TEST_BUCKET', 'ml-git-datasets')
+		# 	c = get_sample_config_spec(testbucketname, testprofile, testregion)
+		# 	r = LocalRepository(c, hfspath)
+		# 	# r.push()
 
 
 	def test_fetch(self):
@@ -157,13 +150,8 @@
 			objectpath = os.path.join(tmpdir, "objects-test")
 			spec = "vision-computing__images__dataset-ex__5"
 
-<<<<<<< HEAD
-			r = LocalRepository(c, objectpath)
+			r = LocalRepository(config_spec, objectpath)
 			r.fetch(mdpath, spec, None)
-=======
-			r = LocalRepository(config_spec, objectpath)
-			r.fetch(mdpath, spec)
->>>>>>> 6460630f
 
 			fs = set()
 			for root, dirs, files in os.walk(objectpath):
@@ -175,6 +163,7 @@
 			self.assertEqual(len(files_mock), len(downloaded_files))
 
 	def test_fetch_with_sample(self):
+		# TODO test after adapt sample
 		with tempfile.TemporaryDirectory() as tmpdir:
 			mdpath = os.path.join(tmpdir, "metadata-test")
 			c = yaml_load("hdata/config.yaml")
@@ -237,13 +226,8 @@
 			r = LocalRepository(c, hfspath)
 			r._update_cache(cache, key)
 
-<<<<<<< HEAD
-			mfiles = {}
-			files = {"data/imghires.jpg"}
-=======
 			mfiles={}
 			files = {DATA_IMG_1}
->>>>>>> 6460630f
 			r._update_links_wspace(cache, files, key, wspath, mfiles)
 
 			wspace_file = os.path.join(wspath, DATA_IMG_1)
@@ -271,13 +255,8 @@
 			r = LocalRepository(c, hfspath)
 			r._update_cache(cache, key)
 
-<<<<<<< HEAD
-			mfiles = {}
-			files = {"data/imghires.jpg", "data/imghires2.jpg"}
-=======
 			mfiles={}
 			files = {DATA_IMG_1, DATA_IMG_2}
->>>>>>> 6460630f
 			r._update_links_wspace(cache, files, key, wspath, mfiles)
 
 			wspace_file = os.path.join(wspath, DATA_IMG_1)
@@ -290,16 +269,9 @@
 
 			st = os.stat(wspace_file)
 			self.assertTrue(st.st_nlink == 3)
-<<<<<<< HEAD
-			self.assertEqual(mfiles, {"data/imghires.jpg": "zdj7WjdojNAZN53Wf29rPssZamfbC6MVerzcGwd9tNciMpsQh",
-									  "data/imghires2.jpg": "zdj7WjdojNAZN53Wf29rPssZamfbC6MVerzcGwd9tNciMpsQh"})
-=======
 			self.assertEqual(mfiles, {DATA_IMG_1: "zdj7WjdojNAZN53Wf29rPssZamfbC6MVerzcGwd9tNciMpsQh",
 									  DATA_IMG_2: "zdj7WjdojNAZN53Wf29rPssZamfbC6MVerzcGwd9tNciMpsQh"})
 
->>>>>>> 6460630f
-
-	def test_get_update_links_wspace_with_duplicates(self):
 		with tempfile.TemporaryDirectory() as tmpdir:
 			wspath = os.path.join(tmpdir, "wspace")
 			ensure_path_exists(wspath)
@@ -318,17 +290,14 @@
 			r = LocalRepository(c, hfspath)
 			r._update_cache(cache, key)
 
-<<<<<<< HEAD
-			mfiles = {}
-			files = {"data/imghires.jpg", "data/imghires2.jpg"}
-=======
 			mfiles={}
 			files = {DATA_IMG_1, DATA_IMG_2}
->>>>>>> 6460630f
 			r._update_links_wspace(cache, files, key, wspath, mfiles)
 			r._remove_unused_links_wspace(wspath, mfiles)
 
 			self.assertFalse(os.path.exists(to_be_removed))
+
+
 
 	def test_sub_set(self):
 		with tempfile.TemporaryDirectory() as tmpdir:
