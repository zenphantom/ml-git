--- conflicted
+++ resolved
@@ -391,11 +391,7 @@
 			spec = "vision-computing__images__dataset-ex__5"
 			c = yaml_load("hdata/config.yaml")
 			r = LocalRepository(c, hfspath)
-<<<<<<< HEAD
-			ret = r.remote_fsck(mdpath, spec, fullspecpath, 2, True)
-=======
 			ret = r.remote_fsck(mdpath, spec, fullspecpath, 2, True, True)
->>>>>>> ef3c2c6a
 			self.assertTrue(ret)
 
 			self.assertEqual(None ,s3.Object(testbucketname, "zdj7WWsMkELZSGQGgpm5VieCWV8NxY5n5XEP73H4E7eeDMA3A").load())
