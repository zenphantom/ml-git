--- conflicted
+++ resolved
@@ -348,7 +348,12 @@
 
 			r.import_files(None, None, tmpdir, 2, testbucketname, testprofile, testregion)
 
-<<<<<<< HEAD
+			for h in hs:
+				file_path = os.path.join(tmpdir, h)
+				dir_file = os.path.join("hdata", h)
+				self.assertTrue(os.path.exists(file_path))
+				self.assertTrue(filecmp.cmp(dir_file, file_path))
+
 	def test_remote_fsck(self):
 		with tempfile.TemporaryDirectory() as tmpdir:
 			testbucketname = os.getenv('MLGIT_TEST_BUCKET', 'ml-git-datasets')
@@ -367,7 +372,7 @@
 			self.assertRaises(botocore.exceptions.ClientError, lambda: self.check_delete(s3, testbucketname))
 			mdpath = os.path.join(tmpdir, "metadata-test")
 
-			dataset_spec = get_sample_dataset_spec(testbucketname)
+			dataset_spec = get_sample_spec(testbucketname)
 			specpath = os.path.join(mdpath, "vision-computing", "images", "dataset-ex")
 			ensure_path_exists(specpath)
 
@@ -390,13 +395,6 @@
 		except botocore.exceptions.ClientError as e:
 			self.assertTrue(e.response['Error']['Code'] == "404")
 			raise e
-=======
-			for h in hs:
-				file_path = os.path.join(tmpdir, h)
-				dir_file = os.path.join("hdata", h)
-				self.assertTrue(os.path.exists(file_path))
-				self.assertTrue(filecmp.cmp(dir_file, file_path))
->>>>>>> 45ef51fc
 
 	def tearDown(self):
 		s3 = boto3.resource(
