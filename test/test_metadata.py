"""
© Copyright 2020 HP Development Company, L.P.
SPDX-License-Identifier: GPL-2.0-only
"""

from mlgit.metadata import Metadata

import unittest
import tempfile
import os
import shutil

from mlgit.repository import Repository
from mlgit.utils import yaml_save, ensure_path_exists
from mlgit.utils import clear


files_mock = {'zdj7Wm99FQsJ7a4udnx36ZQNTy7h4Pao3XmRSfjo4sAbt9g74': {'1.jpg'},
                'zdj7WnVtg7ZgwzNxwmmDatnEoM3vbuszr3xcVuBYrcFD6XzmW': {'2.jpg'},
                'zdj7Wi7qy2o3kgUC72q2aSqzXV8shrererADgd6NTP9NabpvB': {'3.jpg'},
                'zdj7We7FUbukkozcTtYgcsSnLWGqCm2PfkK53nwJWLHEtuef4': {'6.jpg'},
                'zdj7WZzR8Tw87Dx3dm76W5aehnT23GSbXbQ9qo73JgtwREGwB': {'7.jpg'},
                'zdj7WfQCZgACUxwmhVMBp4Z2x6zk7eCMUZfbRDrswQVUY1Fud': {'8.jpg'},
                'zdj7WdjnTVfz5AhTavcpsDT62WiQo4AeQy6s4UC1BSEZYx4NP': {'9.jpg'},
                'zdj7WXiB8QrNVQ2VABPvvfC3VW6wFRTWKvFhUW5QaDx6JMoma': {'10.jpg'}}


spec = 'dataset-ex'
spec_2 = 'dataset-ex-2'
index_path = './mdata'
config = {
    "mlgit_path":  "./mdata",
    "mlgit_conf": "config.yaml",

    "dataset": {
        "git": "https://git@github.com/standel/ml-datasets.git",
    },

    "store": {
        "s3": {
            "mlgit-datasets": {
                "region": "us-east-1",
                "aws-credentials": {"profile": "mlgit"}
            }
        }
    },

    "verbose": "info",
}

repotype = 'dataset'

metadata_config = {
    'dataset': {
          'categories': 'images',
          'manifest': {
            'files': 'MANIFEST.yaml',
            'store': 's3h://ml-git-datasets'
          },
          'name': 'dataset_ex',
          'version': 1
    }
}


class MetadataTestCases(unittest.TestCase):

    def test_is_version_type_number(self):

        # this spec version is an int
        m_1 = Metadata(spec, index_path, config, repotype)
        result = m_1.is_version_type_not_number(index_path)
        self.assertEqual(result, False)

        # this spec version is an string
        m_2 = Metadata(spec_2, index_path, config, repotype)
        result = m_2.is_version_type_not_number(index_path)
        self.assertEqual(result, True)

    def test_init(self):
        with tempfile.TemporaryDirectory() as tmpdir:
            m = Metadata(spec, tmpdir, config, repotype)
            m.init()
            self.assertTrue(m.check_exists())
            clear(m.path)

    def test_metadata_tag(self):
        m = Metadata(spec, index_path, config, repotype)
        tag = m.metadata_tag(metadata_config)
        self.assertEqual(tag, 'images__dataset_ex__1')
        clear(m.path)

    def test_tag_exist(self):
        with tempfile.TemporaryDirectory() as tmpdir:
            mdpath = os.path.join(tmpdir, "metadata")
            specpath = "dataset-ex"
            ensure_path_exists(os.path.join(mdpath, specpath))
            shutil.copy("hdata/dataset-ex.spec", os.path.join(mdpath, specpath) + "/dataset-ex.spec")
            manifestpath = os.path.join(os.path.join(mdpath, specpath), "MANIFEST.yaml")
            yaml_save(files_mock, manifestpath)

            config["mlgit_path"] = tmpdir
            m = Metadata(specpath, mdpath, config, repotype)
            r = Repository(config, repotype)
            r.init()

            fullmetadatapath, categories_subpath, metadata = m.tag_exists(tmpdir);
            self.assertFalse(metadata is None)

            # r.add(specpath)
            # print(m.tag_exists(tmpdir))
            clear(m.path)

    def test_clone_config_repo(self):
        with tempfile.TemporaryDirectory() as tmpdir:
<<<<<<< HEAD
            old = os.getcwd()
            os.chdir(tmpdir)
            m = Metadata("", tmpdir, config, repotype)
            m.clone_config_repo(os.path.join(old, "git_local_server.git"))
            os.chdir(old)
            config_path = os.path.join(tmpdir, ".ml-git")

            self.assertTrue(os.path.exists(os.path.join(config_path, "config.yaml")))
=======
            m = Metadata("", tmpdir, config, repotype)
            m.clone_config_repo()
>>>>>>> 076e0f65
            self.assertTrue(m.check_exists())

            clear(m.path)

if __name__ == "__main__":
    unittest.main()<|MERGE_RESOLUTION|>--- conflicted
+++ resolved
@@ -113,19 +113,8 @@
 
     def test_clone_config_repo(self):
         with tempfile.TemporaryDirectory() as tmpdir:
-<<<<<<< HEAD
-            old = os.getcwd()
-            os.chdir(tmpdir)
-            m = Metadata("", tmpdir, config, repotype)
-            m.clone_config_repo(os.path.join(old, "git_local_server.git"))
-            os.chdir(old)
-            config_path = os.path.join(tmpdir, ".ml-git")
-
-            self.assertTrue(os.path.exists(os.path.join(config_path, "config.yaml")))
-=======
             m = Metadata("", tmpdir, config, repotype)
             m.clone_config_repo()
->>>>>>> 076e0f65
             self.assertTrue(m.check_exists())
 
             clear(m.path)
