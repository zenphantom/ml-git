--- conflicted
+++ resolved
@@ -125,30 +125,18 @@
             self.assertFalse(increment_version_in_dataset_spec(None, tmpdir))
 
             # File 1 doesn't exist
-<<<<<<< HEAD
-            self.assertFalse(increment_version_in_dataset_spec(dataset, tmpdir))
-=======
             self.assertFalse(increment_version_in_dataset_spec(os.path.join(get_root_path(), dataset)))
->>>>>>> c64a5ede
 
             # File 1 invalid version in spec
             spec = yaml_load(os.path.join(testdir, "invalid2.spec"))
             yaml_save(spec, file1)
-<<<<<<< HEAD
-            self.assertFalse(increment_version_in_dataset_spec(dataset, tmpdir))
-=======
             self.assertFalse(increment_version_in_dataset_spec(os.path.join(get_root_path(), dataset)))
->>>>>>> c64a5ede
 
             # Normal success case
             spec = yaml_load(os.path.join(testdir, "valid.spec"))
             yaml_save(spec, file1)
             os.link(file1, file2)      # This is the normal behavior of the code
-<<<<<<< HEAD
-            self.assertTrue(increment_version_in_dataset_spec(dataset, tmpdir))
-=======
             self.assertTrue(increment_version_in_dataset_spec(os.path.join(get_root_path(), dataset)))
->>>>>>> c64a5ede
 
 
     def test_get_version(self):
