--- conflicted
+++ resolved
@@ -7,6 +7,7 @@
 * [Architecture & Internals of ml-git](docs/mlgit_internals.md)
 * [S3 bucket configuration](docs/s3_configurations.md)
 * [Info for ml-git Developers/Maintainers](docs/developer_info.md)
+* [ml-git API](docs/mlgit_api.md)
 
 ## Context ##
 
@@ -133,14 +134,3 @@
 	--path                             Bucket folder path
 	--object                           Filename in bucket
 ```
-<<<<<<< HEAD
-
-ml-git documentation:
-* [Your first ML artefacts under ml-git management](docs/first_project.md)
-* [ml-git commands documentation](docs/mlgit_commands.md)
-* [Architecture & Internals of ml-git](docs/mlgit_internals.md)
-* [S3 bucket configuration](docs/s3_configurations.md)
-* [Info for ml-git Developers/Maintainers](docs/developer_info.md)
-* [ml-git API](docs/mlgit_api.md)
-=======
->>>>>>> 795a40e6
