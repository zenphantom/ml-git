# ml-git

ml-git is a tool which provides a Distributed Version Control system to enable efficient dataset management. Like its name emphasizes, it is inspired in git concepts and workflows, ml-git enables the following operations:

- Manage a repository of different datasets, labels and models.
- Distribute these ML artifacts between members of a team or across organizations.
- Apply the right data governance and security models to their artifacts.

### How to install

**Prerequisites:**

- [Git](https://git-scm.com/book/en/v2/Getting-Started-Installing-Git)
- [Python 3.7+](https://www.python.org/downloads/release/python-370/)

**With pip:**
```
pip install git+git://github.com/HPInc/ml-git.git
```

**Source code:**

Download ml-git from repository and execute commands below:

- Windows:

    ```
    cd ml-git/
    python3.7 setup.py install
    ```

- Linux:

    ```
    cd ml-git/
    sudo python3.7 setup.py install
    ```

### How to configure

1 - As ml-git leverages git to manage ML entities metadata, it is necessary to configure user name and email address:

```
$ git config --global user.name "Your User"
$ git config --global user.email "your_email@example.com"
```

2 - Storage:

Ml-git needs a configured storage to store data from managed artifacts. Please take a look at the [ml-git architecture and internals documentation](docs/mlgit_internals.md) to better understand how ml-git works internally with data.

- To configure the storage [see documentation about supported stores and how to configure each one.](docs/storage_configurations.md)


3 - Ml-git project:

- An ml-git project is an initialized directory that will contain a configuration file to be used by ml-git in managing entities. 
To configure it you can use the basic steps to configure the project described in *[first project documentation.](docs/first_project.md)*

### Usage

```
$ ml-git --help
Usage: ml-git [OPTIONS] COMMAND [ARGS]...

Options:
   --version  Show the version and exit.

Commands:
  clone       clone a ml-git repository ML_GIT_REPOSITORY_URL
  dataset     management of datasets within this ml-git repository
  labels      management of labels sets within this ml-git repository
  model       management of models within this ml-git repository
  repository  management of this ml-git repository
```

### Basic commands

<details>
<summary><code>ml-git clone &lt;repository-url&gt;</code></summary>
<br>

```
$ mkdir my-project
$ cd my-project
$ ml-git clone https://github.com/user/ml_git_configuration_file_example.git
```

If you prefer not to create the directory:

```
$ ml-git clone https://github.com/user/ml_git_configuration_file_example.git --folder=my-project
```


If you prefer keep git tracking files in the project:

```
$ mkdir my-project
$ cd my-project
$ ml-git clone https://github.com/user/ml_git_configuration_file_example.git --track
```

</details>

<details>
<summary><code>ml-git &lt;ml-entity&gt; create</code></summary>
This command will help you to start a new project, it creates your project artifact metadata:

```
$ ml-git dataset create --category=computer-vision --category=images --bucket-name=your_bucket --import=../import-path --mutability=strict dataset-ex 
```

Demonstration video:

  [![asciicast](https://asciinema.org/a/371042.svg)](https://asciinema.org/a/371042)


</details>

<details>
<summary><code>ml-git &lt;ml-entity&gt; status</code></summary>
Show changes in project workspace:

```
$ ml-git dataset status dataset-ex
```

Demonstration video:

  [![asciicast](https://asciinema.org/a/371043.svg)](https://asciinema.org/a/371043)


</details>

<details>
<summary><code>ml-git &lt;ml-entity&gt; add</code></summary>
Add new files to index:

```
$ ml-git dataset add dataset-ex
```

To increment version:

```
$ ml-git dataset add dataset-ex --bumpversion
```

Add an specific file:

```
$ ml-git dataset add dataset-ex data/file_name.ex
```

Demonstration video:

  [![asciicast](https://asciinema.org/a/371045.svg)](https://asciinema.org/a/371045)


</details>
<details>
<summary><code>ml-git &lt;ml-entity&gt; commit</code></summary>
Consolidate added files in the index to repository:

```
$ ml-git dataset commit dataset-ex
```

Demonstration video:

  [![asciicast](https://asciinema.org/a/371046.svg)](https://asciinema.org/a/371046)


</details>
<details>
<summary><code>ml-git &lt;ml-entity&gt; push</code></summary>
Upload metadata to remote repository and send [chunks](docs/mlgit_internals.md) to store:

```
$ ml-git dataset push dataset-ex
```

Demonstration video:

  [![asciicast](https://asciinema.org/a/371048.svg)](https://asciinema.org/a/371048)


</details>
<details>
<summary><code>ml-git &lt;ml-entity&gt; checkout</code></summary>
Change workspace and metadata to versioned ml-entity tag:

```
$ ml-git dataset checkout computer-vision__images__dataset-ex__1
```

Demonstration video:

  [![asciicast](https://asciinema.org/a/371049.svg)](https://asciinema.org/a/371049)
</details>

[More about commands in documentation](docs/mlgit_commands.md)
### How to contribute

Your contributions are always welcome!

1. Clone repository and create a new branch
2. Make changes and [test](docs/developer_info.md)
3. Submit Pull Request with comprehensive description of changes

Another way to contribute with the community is creating an issue to track your ideas, doubts, enhancements, tasks, or bugs found. 
If an issue with the same topic already exists, discuss on the issue.

### Links

<<<<<<< HEAD
- [Working with tabular data](docs/tabular_data/tabular_data.md) - Find suggestions on how to use ml-git with tabular data.
=======
- [ML-Git API documentation](docs/api/README.md) - Find the commands that are available in our api, usage examples and more.
>>>>>>> cacebc79
<|MERGE_RESOLUTION|>--- conflicted
+++ resolved
@@ -214,8 +214,5 @@
 
 ### Links
 
-<<<<<<< HEAD
-- [Working with tabular data](docs/tabular_data/tabular_data.md) - Find suggestions on how to use ml-git with tabular data.
-=======
 - [ML-Git API documentation](docs/api/README.md) - Find the commands that are available in our api, usage examples and more.
->>>>>>> cacebc79
+- [Working with tabular data](docs/tabular_data/tabular_data.md) - Find suggestions on how to use ml-git with tabular data.