{
    "_meta": {
        "hash": {
<<<<<<< HEAD
            "sha256": "078d8e07cdc9176f51052bbf640a124099cb1d90d1332905a190ff647947224d"
=======
            "sha256": "48c787eb11cf1fc977b19fc19633b7b5f79571227866f79fa8c88e2499cb61fe"
>>>>>>> 11b8c5b0
        },
        "pipfile-spec": 6,
        "requires": {
            "python_version": "3.7"
        },
        "sources": [
            {
                "name": "pypi",
                "url": "https://pypi.org/simple",
                "verify_ssl": true
            }
        ]
    },
    "default": {
        "azure-core": {
            "hashes": [
                "sha256:6e0ab27318023cee172063569b91ff4ee1c1d9d74ab2dae642b5f24c9c991edc",
                "sha256:98d03a35845fe5b6abaa32f5961214da3e16c4c82b8c601926fc5e7f3a39549e"
            ],
            "index": "pypi",
            "version": "==1.3.0"
        },
        "azure-storage-blob": {
            "hashes": [
                "sha256:5db01c71f9f887a20ef0dba9b7510b8671c3cb8b81e31f0bbd4e58a8943d159b",
                "sha256:792a38eb4afeb76b2d757a03590f9ee1b2c554845dd7886d76b2e5a91fc18d64"
            ],
            "index": "pypi",
            "version": "==12.0.0"
        },
        "base58": {
            "hashes": [
                "sha256:1e42993c0628ed4f898c03b522b26af78fb05115732549b21a028bc4633d19ab",
                "sha256:6aa0553e477478993588303c54659d15e3c17ae062508c854a8b752d07c716bd",
                "sha256:9a793c599979c497800eb414c852b80866f28daaed5494703fc129592cc83e60"
            ],
            "version": "==1.0.3"
        },
        "boto3": {
            "hashes": [
                "sha256:4871a758e8a91da45c89db266817fb236c2b935c620e0e6b2d1284c16e39ce1a",
                "sha256:8bf9159f6703b4c081d67ff0192ca47bdd99daf96848721b265f3e2450e0b49a"
            ],
            "index": "pypi",
            "version": "==1.9.164"
        },
        "botocore": {
            "hashes": [
                "sha256:13e75f594c77988efd13f0862f3c7397d587e74b623fe0825d48b0ec0dc96d6b",
                "sha256:1fa1ad4be9e9fea77eed7d5021be4283e9bcfecc60d2de83f96552025c4725d1"
            ],
            "index": "pypi",
            "version": "==1.12.172"
        },
        "cachetools": {
            "hashes": [
                "sha256:513d4ff98dd27f85743a8dc0e92f55ddb1b49e060c2d5961512855cda2c01a98",
                "sha256:bbaa39c3dede00175df2dc2b03d0cf18dd2d32a7de7beb68072d13043c9edb20"
            ],
            "version": "==4.1.1"
        },
        "certifi": {
            "hashes": [
                "sha256:1f422849db327d534e3d0c5f02a263458c3955ec0aae4ff09b95f195c59f4edd",
                "sha256:f05def092c44fbf25834a51509ef6e631dc19765ab8a57b4e7ab85531f0a9cf4"
            ],
            "version": "==2020.11.8"
        },
        "cffi": {
            "hashes": [
                "sha256:005f2bfe11b6745d726dbb07ace4d53f057de66e336ff92d61b8c7e9c8f4777d",
                "sha256:09e96138280241bd355cd585148dec04dbbedb4f46128f340d696eaafc82dd7b",
                "sha256:0b1ad452cc824665ddc682400b62c9e4f5b64736a2ba99110712fdee5f2505c4",
                "sha256:0ef488305fdce2580c8b2708f22d7785ae222d9825d3094ab073e22e93dfe51f",
                "sha256:15f351bed09897fbda218e4db5a3d5c06328862f6198d4fb385f3e14e19decb3",
                "sha256:22399ff4870fb4c7ef19fff6eeb20a8bbf15571913c181c78cb361024d574579",
                "sha256:23e5d2040367322824605bc29ae8ee9175200b92cb5483ac7d466927a9b3d537",
                "sha256:2791f68edc5749024b4722500e86303a10d342527e1e3bcac47f35fbd25b764e",
                "sha256:2f9674623ca39c9ebe38afa3da402e9326c245f0f5ceff0623dccdac15023e05",
                "sha256:3363e77a6176afb8823b6e06db78c46dbc4c7813b00a41300a4873b6ba63b171",
                "sha256:33c6cdc071ba5cd6d96769c8969a0531be2d08c2628a0143a10a7dcffa9719ca",
                "sha256:3b8eaf915ddc0709779889c472e553f0d3e8b7bdf62dab764c8921b09bf94522",
                "sha256:3cb3e1b9ec43256c4e0f8d2837267a70b0e1ca8c4f456685508ae6106b1f504c",
                "sha256:3eeeb0405fd145e714f7633a5173318bd88d8bbfc3dd0a5751f8c4f70ae629bc",
                "sha256:44f60519595eaca110f248e5017363d751b12782a6f2bd6a7041cba275215f5d",
                "sha256:4d7c26bfc1ea9f92084a1d75e11999e97b62d63128bcc90c3624d07813c52808",
                "sha256:529c4ed2e10437c205f38f3691a68be66c39197d01062618c55f74294a4a4828",
                "sha256:6642f15ad963b5092d65aed022d033c77763515fdc07095208f15d3563003869",
                "sha256:85ba797e1de5b48aa5a8427b6ba62cf69607c18c5d4eb747604b7302f1ec382d",
                "sha256:8f0f1e499e4000c4c347a124fa6a27d37608ced4fe9f7d45070563b7c4c370c9",
                "sha256:a624fae282e81ad2e4871bdb767e2c914d0539708c0f078b5b355258293c98b0",
                "sha256:b0358e6fefc74a16f745afa366acc89f979040e0cbc4eec55ab26ad1f6a9bfbc",
                "sha256:bbd2f4dfee1079f76943767fce837ade3087b578aeb9f69aec7857d5bf25db15",
                "sha256:bf39a9e19ce7298f1bd6a9758fa99707e9e5b1ebe5e90f2c3913a47bc548747c",
                "sha256:c11579638288e53fc94ad60022ff1b67865363e730ee41ad5e6f0a17188b327a",
                "sha256:c150eaa3dadbb2b5339675b88d4573c1be3cb6f2c33a6c83387e10cc0bf05bd3",
                "sha256:c53af463f4a40de78c58b8b2710ade243c81cbca641e34debf3396a9640d6ec1",
                "sha256:cb763ceceae04803adcc4e2d80d611ef201c73da32d8f2722e9d0ab0c7f10768",
                "sha256:cc75f58cdaf043fe6a7a6c04b3b5a0e694c6a9e24050967747251fb80d7bce0d",
                "sha256:d80998ed59176e8cba74028762fbd9b9153b9afc71ea118e63bbf5d4d0f9552b",
                "sha256:de31b5164d44ef4943db155b3e8e17929707cac1e5bd2f363e67a56e3af4af6e",
                "sha256:e66399cf0fc07de4dce4f588fc25bfe84a6d1285cc544e67987d22663393926d",
                "sha256:f0620511387790860b249b9241c2f13c3a80e21a73e0b861a2df24e9d6f56730",
                "sha256:f4eae045e6ab2bb54ca279733fe4eb85f1effda392666308250714e01907f394",
                "sha256:f92cdecb618e5fa4658aeb97d5eb3d2f47aa94ac6477c6daf0f306c5a3b9e6b1",
                "sha256:f92f789e4f9241cd262ad7a555ca2c648a98178a953af117ef7fad46aa1d5591"
            ],
            "version": "==1.14.3"
        },
        "chardet": {
            "hashes": [
                "sha256:84ab92ed1c4d4f16916e05906b6b75a6c0fb5db821cc65e70cbd64a3e2a5eaae",
                "sha256:fc323ffcaeaed0e0a02bf4d117757b98aed530d9ed4531e3e15460124c106691"
            ],
            "version": "==3.0.4"
        },
        "click": {
            "hashes": [
                "sha256:2335065e6395b9e67ca716de5f7526736bfa6ceead690adf616d925bdc622b13",
                "sha256:5b94b49521f6456670fdb30cd82a4eca9412788a93fa6dd6df72c94d5a8ff2d7"
            ],
            "index": "pypi",
            "version": "==7.0"
        },
        "click-didyoumean": {
            "hashes": [
                "sha256:112229485c9704ff51362fe34b2d4f0b12fc71cc20f6d2b3afabed4b8bfa6aeb"
            ],
            "index": "pypi",
            "version": "==0.0.3"
        },
        "click-plugins": {
            "hashes": [
                "sha256:46ab999744a9d831159c3411bb0c79346d94a444df9a3a3742e9ed63645f264b",
                "sha256:5d262006d3222f5057fd81e1623d4443e41dcda5dc815c06b442aa3c02889fc8"
            ],
            "index": "pypi",
            "version": "==1.1.1"
        },
        "colorama": {
            "hashes": [
                "sha256:05eed71e2e327246ad6b38c540c4a3117230b19679b875190486ddd2d721422d",
                "sha256:f8ac84de7840f5b9c4e3347b3c1eaa50f7e49c2b07596221daec5edaabbd7c48"
            ],
            "index": "pypi",
            "version": "==0.4.1"
        },
        "cryptography": {
            "hashes": [
                "sha256:07ca431b788249af92764e3be9a488aa1d39a0bc3be313d826bbec690417e538",
                "sha256:13b88a0bd044b4eae1ef40e265d006e34dbcde0c2f1e15eb9896501b2d8f6c6f",
                "sha256:32434673d8505b42c0de4de86da8c1620651abd24afe91ae0335597683ed1b77",
                "sha256:3cd75a683b15576cfc822c7c5742b3276e50b21a06672dc3a800a2d5da4ecd1b",
                "sha256:4e7268a0ca14536fecfdf2b00297d4e407da904718658c1ff1961c713f90fd33",
                "sha256:545a8550782dda68f8cdc75a6e3bf252017aa8f75f19f5a9ca940772fc0cb56e",
                "sha256:55d0b896631412b6f0c7de56e12eb3e261ac347fbaa5d5e705291a9016e5f8cb",
                "sha256:5849d59358547bf789ee7e0d7a9036b2d29e9a4ddf1ce5e06bb45634f995c53e",
                "sha256:6dc59630ecce8c1f558277ceb212c751d6730bd12c80ea96b4ac65637c4f55e7",
                "sha256:7117319b44ed1842c617d0a452383a5a052ec6aa726dfbaffa8b94c910444297",
                "sha256:75e8e6684cf0034f6bf2a97095cb95f81537b12b36a8fedf06e73050bb171c2d",
                "sha256:7b8d9d8d3a9bd240f453342981f765346c87ade811519f98664519696f8e6ab7",
                "sha256:a035a10686532b0587d58a606004aa20ad895c60c4d029afa245802347fab57b",
                "sha256:a4e27ed0b2504195f855b52052eadcc9795c59909c9d84314c5408687f933fc7",
                "sha256:a733671100cd26d816eed39507e585c156e4498293a907029969234e5e634bc4",
                "sha256:a75f306a16d9f9afebfbedc41c8c2351d8e61e818ba6b4c40815e2b5740bb6b8",
                "sha256:bd717aa029217b8ef94a7d21632a3bb5a4e7218a4513d2521c2a2fd63011e98b",
                "sha256:d25cecbac20713a7c3bc544372d42d8eafa89799f492a43b79e1dfd650484851",
                "sha256:d26a2557d8f9122f9bf445fc7034242f4375bd4e95ecda007667540270965b13",
                "sha256:d3545829ab42a66b84a9aaabf216a4dce7f16dbc76eb69be5c302ed6b8f4a29b",
                "sha256:d3d5e10be0cf2a12214ddee45c6bd203dab435e3d83b4560c03066eda600bfe3",
                "sha256:efe15aca4f64f3a7ea0c09c87826490e50ed166ce67368a68f315ea0807a20df"
            ],
            "version": "==3.2.1"
        },
        "cursor": {
            "hashes": [
                "sha256:33f279a17789c04efd27a92501a0dad62bb011f8a4cdff93867c798d26508940"
            ],
            "version": "==1.3.4"
        },
        "docutils": {
            "hashes": [
                "sha256:0c5b78adfbf7762415433f5515cd5c9e762339e23369dbe8000d84a4bf4ab3af",
                "sha256:c2de3a60e9e7d07be26b7f2b00ca0309c207e06c100f9cc2a94931fc75a478fc"
            ],
            "version": "==0.16"
        },
        "gitdb": {
            "hashes": [
                "sha256:91f36bfb1ab7949b3b40e23736db18231bf7593edada2ba5c3a174a7b23657ac",
                "sha256:c9e1f2d0db7ddb9a704c2a0217be31214e91a4fe1dea1efad19ae42ba0c285c9"
            ],
            "version": "==4.0.5"
        },
        "gitpython": {
            "hashes": [
                "sha256:43da89427bdf18bf07f1164c6d415750693b4d50e28fc9b68de706245147b9dd",
                "sha256:e426c3b587bd58c482f0b7fe6145ff4ac7ae6c82673fc656f489719abca6f4cb"
            ],
            "index": "pypi",
            "version": "==3.1.0"
        },
        "google-api-core": {
            "hashes": [
                "sha256:1bb3c485c38eacded8d685b1759968f6cf47dd9432922d34edb90359eaa391e2",
                "sha256:94d8c707d358d8d9e8b0045c42be20efb58433d308bd92cf748511c7825569c8"
            ],
            "version": "==1.23.0"
        },
        "google-api-python-client": {
            "hashes": [
                "sha256:bbe212611fdc05364f3d20271cae53971bf4d485056e6c0d40748eddeeda9a19",
                "sha256:e7980ba66288f815b41f10c4561b37f45cd568d302b0d801709e51f75b21f61b"
            ],
            "index": "pypi",
            "version": "==1.8.4"
        },
        "google-auth": {
            "hashes": [
                "sha256:5176db85f1e7e837a646cd9cede72c3c404ccf2e3373d9ee14b2db88febad440",
                "sha256:b728625ff5dfce8f9e56a499c8a4eb51443a67f20f6d28b67d5774c310ec4b6b"
            ],
            "version": "==1.23.0"
        },
        "google-auth-httplib2": {
            "hashes": [
                "sha256:098fade613c25b4527b2c08fa42d11f3c2037dda8995d86de0745228e965d445",
                "sha256:f1c437842155680cf9918df9bc51c1182fda41feef88c34004bd1978c8157e08"
            ],
            "index": "pypi",
            "version": "==0.0.3"
        },
        "google-auth-oauthlib": {
            "hashes": [
                "sha256:88d2cd115e3391eb85e1243ac6902e76e77c5fe438b7276b297fbe68015458dd",
                "sha256:a92a0f6f41a0fb6138454fbc02674e64f89d82a244ea32f98471733c8ef0e0e1"
            ],
            "index": "pypi",
            "version": "==0.4.1"
        },
        "googleapis-common-protos": {
            "hashes": [
                "sha256:560716c807117394da12cecb0a54da5a451b5cf9866f1d37e9a5e2329a665351",
                "sha256:c8961760f5aad9a711d37b675be103e0cc4e9a39327e0d6d857872f698403e24"
            ],
            "version": "==1.52.0"
        },
        "halo": {
            "hashes": [
                "sha256:67996649083229a9b7a93fe7c871c97d40bd2f1a988540eccf948a6b1844f644",
                "sha256:a8aeb0164e269d7c96fb7444b2a4caaa09b8989fa0c85e6a26e8b2c6d1af3b9d"
            ],
            "index": "pypi",
            "version": "==0.0.29"
        },
        "httplib2": {
            "hashes": [
                "sha256:8af66c1c52c7ffe1aa5dc4bcd7c769885254b0756e6e69f953c7f0ab49a70ba3",
                "sha256:ca2914b015b6247791c4866782fa6042f495b94401a0f0bd3e1d6e0ba2236782"
            ],
            "version": "==0.18.1"
        },
        "humanize": {
            "hashes": [
                "sha256:6790d9ba139ce09761ae901be9b22bd32a131fa65ecc82cdfc4d86f377f7395d",
                "sha256:fd3eb915310335c63a54d4507289ecc7b3a7454cd2c22ac5086d061a3cbfd592"
            ],
            "index": "pypi",
            "version": "==3.1.0"
        },
        "idna": {
            "hashes": [
                "sha256:b307872f855b18632ce0c21c5e45be78c0ea7ae4c15c828c20788b26921eb3f6",
                "sha256:b97d804b1e9b523befed77c48dacec60e6dcb0b5391d57af6a65a312a90648c0"
            ],
            "version": "==2.10"
        },
        "isodate": {
            "hashes": [
                "sha256:2e364a3d5759479cdb2d37cce6b9376ea504db2ff90252a2e5b7cc89cc9ff2d8",
                "sha256:aa4d33c06640f5352aca96e4b81afd8ab3b47337cc12089822d6f322ac772c81"
            ],
            "version": "==0.6.0"
        },
        "jmespath": {
            "hashes": [
                "sha256:b85d0567b8666149a93172712e68920734333c0ce7e89b78b3e987f71e5ed4f9",
                "sha256:cdf6525904cc597730141d61b36f2e4b8ecc257c420fa2f4549bac2c2d0cb72f"
            ],
            "version": "==0.10.0"
        },
        "log-symbols": {
            "hashes": [
                "sha256:4952106ff8b605ab7d5081dd2c7e6ca7374584eff7086f499c06edd1ce56dcca",
                "sha256:cf0bbc6fe1a8e53f0d174a716bc625c4f87043cc21eb55dd8a740cfe22680556"
            ],
            "version": "==0.0.14"
        },
        "morphys": {
            "hashes": [
                "sha256:76d6dbaa4d65f597e59d332c81da786d83e4669387b9b2a750cfec74e7beec20"
            ],
            "version": "==1.0"
        },
        "msrest": {
            "hashes": [
                "sha256:55f8c3940bc5dc609f8cf9fcd639444716cc212a943606756272e0d0017bbb5b",
                "sha256:87aa64948c3ef3dbf6f6956d2240493e68d714e4621b92b65b3c4d5808297929"
            ],
            "version": "==0.6.19"
        },
        "oauthlib": {
            "hashes": [
                "sha256:bee41cc35fcca6e988463cacc3bcb8a96224f470ca547e697b604cc697b2f889",
                "sha256:df884cd6cbe20e32633f1db1072e9356f53638e4361bef4e8b03c9127c9328ea"
            ],
            "version": "==3.1.0"
        },
        "protobuf": {
            "hashes": [
                "sha256:0e247612fadda953047f53301a7b0407cb0c3cb4ae25a6fde661597a04039b3c",
                "sha256:0fc96785262042e4863b3f3b5c429d4636f10d90061e1840fce1baaf59b1a836",
                "sha256:1c51fda1bbc9634246e7be6016d860be01747354ed7015ebe38acf4452f470d2",
                "sha256:1d63eb389347293d8915fb47bee0951c7b5dab522a4a60118b9a18f33e21f8ce",
                "sha256:22bcd2e284b3b1d969c12e84dc9b9a71701ec82d8ce975fdda19712e1cfd4e00",
                "sha256:2a7e2fe101a7ace75e9327b9c946d247749e564a267b0515cf41dfe450b69bac",
                "sha256:43b554b9e73a07ba84ed6cf25db0ff88b1e06be610b37656e292e3cbb5437472",
                "sha256:4b74301b30513b1a7494d3055d95c714b560fbb630d8fb9956b6f27992c9f980",
                "sha256:4e75105c9dfe13719b7293f75bd53033108f4ba03d44e71db0ec2a0e8401eafd",
                "sha256:5b7a637212cc9b2bcf85dd828b1178d19efdf74dbfe1ddf8cd1b8e01fdaaa7f5",
                "sha256:5e9806a43232a1fa0c9cf5da8dc06f6910d53e4390be1fa06f06454d888a9142",
                "sha256:629b03fd3caae7f815b0c66b41273f6b1900a579e2ccb41ef4493a4f5fb84f3a",
                "sha256:72230ed56f026dd664c21d73c5db73ebba50d924d7ba6b7c0d81a121e390406e",
                "sha256:86a75477addde4918e9a1904e5c6af8d7b691f2a3f65587d73b16100fbe4c3b2",
                "sha256:8971c421dbd7aad930c9bd2694122f332350b6ccb5202a8b7b06f3f1a5c41ed5",
                "sha256:9616f0b65a30851e62f1713336c931fcd32c057202b7ff2cfbfca0fc7d5e3043",
                "sha256:b0d5d35faeb07e22a1ddf8dce620860c8fe145426c02d1a0ae2688c6e8ede36d",
                "sha256:ecc33531a213eee22ad60e0e2aaea6c8ba0021f0cce35dbf0ab03dee6e2a23a1"
            ],
            "version": "==3.14.0"
        },
        "py-cid": {
            "hashes": [
                "sha256:15434f76ea3fbfc49fd7da51f3aa0e23d2e40a3ce3c5fb22a0c3fc5a41fc1569",
                "sha256:2412d4ffa9ef55853d4c63eef80ff95f4ac41a0ed94ae9a9cd2c35a7092588fd"
            ],
            "index": "pypi",
            "version": "==0.2.1"
        },
        "py-multibase": {
            "hashes": [
                "sha256:2677c1fafcc0ae15ddb9c7f444c5becc2530b3889124fd4fa2959ddfefb8c15b",
                "sha256:d28a20efcbb61eec28f55827a0bf329c7cea80fffd933aecaea6ae8431267fe4"
            ],
            "version": "==1.0.3"
        },
        "py-multicodec": {
            "hashes": [
                "sha256:1d77fbdf51402d4d144dd8088d1b587193854b02f212b7c3c61fd69914274407",
                "sha256:1eb204be1b88e626628210698ab8f6a3dc8189c9dbe38bee0a0f759483633811"
            ],
            "version": "==0.1.3"
        },
        "py-multihash": {
            "hashes": [
                "sha256:a0602c99093587dfbf1634e2e8c7726de39374b0d68587a36093b4c237af6969",
                "sha256:f0ade4de820afdc4b4aaa40464ec86c9da5cae3a4578cda2daab4b0eb7e5b18d"
            ],
            "index": "pypi",
            "version": "==0.2.3"
        },
        "pyasn1": {
            "hashes": [
                "sha256:014c0e9976956a08139dc0712ae195324a75e142284d5f87f1a87ee1b068a359",
                "sha256:03840c999ba71680a131cfaee6fab142e1ed9bbd9c693e285cc6aca0d555e576",
                "sha256:0458773cfe65b153891ac249bcf1b5f8f320b7c2ce462151f8fa74de8934becf",
                "sha256:08c3c53b75eaa48d71cf8c710312316392ed40899cb34710d092e96745a358b7",
                "sha256:39c7e2ec30515947ff4e87fb6f456dfc6e84857d34be479c9d4a4ba4bf46aa5d",
                "sha256:5c9414dcfede6e441f7e8f81b43b34e834731003427e5b09e4e00e3172a10f00",
                "sha256:6e7545f1a61025a4e58bb336952c5061697da694db1cae97b116e9c46abcf7c8",
                "sha256:78fa6da68ed2727915c4767bb386ab32cdba863caa7dbe473eaae45f9959da86",
                "sha256:7ab8a544af125fb704feadb008c99a88805126fb525280b2270bb25cc1d78a12",
                "sha256:99fcc3c8d804d1bc6d9a099921e39d827026409a58f2a720dcdb89374ea0c776",
                "sha256:aef77c9fb94a3ac588e87841208bdec464471d9871bd5050a287cc9a475cd0ba",
                "sha256:e89bf84b5437b532b0803ba5c9a5e054d21fec423a89952a74f87fa2c9b7bce2",
                "sha256:fec3e9d8e36808a28efb59b489e4528c10ad0f480e57dcc32b4de5c9d8c9fdf3"
            ],
            "version": "==0.4.8"
        },
        "pyasn1-modules": {
            "hashes": [
                "sha256:0845a5582f6a02bb3e1bde9ecfc4bfcae6ec3210dd270522fee602365430c3f8",
                "sha256:0fe1b68d1e486a1ed5473f1302bd991c1611d319bba158e98b106ff86e1d7199",
                "sha256:15b7c67fabc7fc240d87fb9aabf999cf82311a6d6fb2c70d00d3d0604878c811",
                "sha256:426edb7a5e8879f1ec54a1864f16b882c2837bfd06eee62f2c982315ee2473ed",
                "sha256:65cebbaffc913f4fe9e4808735c95ea22d7a7775646ab690518c056784bc21b4",
                "sha256:905f84c712230b2c592c19470d3ca8d552de726050d1d1716282a1f6146be65e",
                "sha256:a50b808ffeb97cb3601dd25981f6b016cbb3d31fbf57a8b8a87428e6158d0c74",
                "sha256:a99324196732f53093a84c4369c996713eb8c89d360a496b599fb1a9c47fc3eb",
                "sha256:b80486a6c77252ea3a3e9b1e360bc9cf28eaac41263d173c032581ad2f20fe45",
                "sha256:c29a5e5cc7a3f05926aff34e097e84f8589cd790ce0ed41b67aed6857b26aafd",
                "sha256:cbac4bc38d117f2a49aeedec4407d23e8866ea4ac27ff2cf7fb3e5b570df19e0",
                "sha256:f39edd8c4ecaa4556e989147ebf219227e2cd2e8a43c7e7fcb1f1c18c5fd6a3d",
                "sha256:fe0644d9ab041506b62782e92b06b8c68cca799e1a9636ec398675459e031405"
            ],
            "version": "==0.2.8"
        },
        "pycparser": {
            "hashes": [
                "sha256:2d475327684562c3a96cc71adf7dc8c4f0565175cf86b6d7a404ff4c771f15f0",
                "sha256:7582ad22678f0fcd81102833f60ef8d0e57288b6b5fb00323d101be910e35705"
            ],
            "version": "==2.20"
        },
        "python-baseconv": {
            "hashes": [
                "sha256:0539f8bd0464013b05ad62e0a1673f0ac9086c76b43ebf9f833053527cd9931b"
            ],
            "version": "==1.2.2"
        },
        "python-dateutil": {
            "hashes": [
                "sha256:73ebfe9dbf22e832286dafa60473e4cd239f8592f699aa5adaf10050e6e1823c",
                "sha256:75bb3f31ea686f1197762692a9ee6a7550b59fc6ca3a1f4b5d7e32fb98e2da2a"
            ],
            "markers": "python_version >= '2.7'",
            "version": "==2.8.1"
        },
        "pytz": {
            "hashes": [
                "sha256:3e6b7dd2d1e0a59084bcee14a17af60c5c562cdc16d828e8eba2e683d3a7e268",
                "sha256:5c55e189b682d420be27c6995ba6edce0c0a77dd67bfbe2ae6607134d5851ffd"
            ],
            "version": "==2020.4"
        },
        "requests": {
            "hashes": [
                "sha256:7f1a0b932f4a60a1a65caa4263921bb7d9ee911957e0ae4a23a6dd08185ad5f8",
                "sha256:e786fa28d8c9154e6a4de5d46a1d921b8749f8b74e28bde23768e5e16eece998"
            ],
            "version": "==2.25.0"
        },
        "requests-oauthlib": {
            "hashes": [
                "sha256:7f71572defaecd16372f9006f33c2ec8c077c3cfa6f5911a9a90202beb513f3d",
                "sha256:b4261601a71fd721a8bd6d7aa1cc1d6a8a93b4a9f5e96626f8e4d91e8beeaa6a",
                "sha256:fa6c47b933f01060936d87ae9327fead68768b69c6c9ea2109c48be30f2d4dbc"
            ],
            "version": "==1.3.0"
        },
        "rsa": {
            "hashes": [
                "sha256:109ea5a66744dd859bf16fe904b8d8b627adafb9408753161e766a92e7d681fa",
                "sha256:6166864e23d6b5195a5cfed6cd9fed0fe774e226d8f854fcb23b7bbef0350233"
            ],
            "markers": "python_version >= '3.5'",
            "version": "==4.6"
        },
        "ruamel.yaml": {
            "hashes": [
                "sha256:0962fd7999e064c4865f96fb1e23079075f4a2a14849bcdc5cdba53a24f9759b",
                "sha256:099c644a778bf72ffa00524f78dd0b6476bca94a1da344130f4bf3381ce5b954"
            ],
            "index": "pypi",
            "version": "==0.16.10"
        },
        "ruamel.yaml.clib": {
            "hashes": [
                "sha256:058a1cc3df2a8aecc12f983a48bda99315cebf55a3b3a5463e37bb599b05727b",
                "sha256:2602e91bd5c1b874d6f93d3086f9830f3e907c543c7672cf293a97c3fabdcd91",
                "sha256:28116f204103cb3a108dfd37668f20abe6e3cafd0d3fd40dba126c732457b3cc",
                "sha256:2d24bd98af676f4990c4d715bcdc2a60b19c56a3fb3a763164d2d8ca0e806ba7",
                "sha256:30dca9bbcbb1cc858717438218d11eafb78666759e5094dd767468c0d577a7e7",
                "sha256:44c7b0498c39f27795224438f1a6be6c5352f82cb887bc33d962c3a3acc00df6",
                "sha256:464e66a04e740d754170be5e740657a3b3b6d2bcc567f0c3437879a6e6087ff6",
                "sha256:4df5019e7783d14b79217ad9c56edf1ba7485d614ad5a385d1b3c768635c81c0",
                "sha256:4e52c96ca66de04be42ea2278012a2342d89f5e82b4512fb6fb7134e377e2e62",
                "sha256:5254af7d8bdf4d5484c089f929cb7f5bafa59b4f01d4f48adda4be41e6d29f99",
                "sha256:52ae5739e4b5d6317b52f5b040b1b6639e8af68a5b8fd606a8b08658fbd0cab5",
                "sha256:53b9dd1abd70e257a6e32f934ebc482dac5edb8c93e23deb663eac724c30b026",
                "sha256:73b3d43e04cc4b228fa6fa5d796409ece6fcb53a6c270eb2048109cbcbc3b9c2",
                "sha256:74161d827407f4db9072011adcfb825b5258a5ccb3d2cd518dd6c9edea9e30f1",
                "sha256:839dd72545ef7ba78fd2aa1a5dd07b33696adf3e68fae7f31327161c1093001b",
                "sha256:8e8fd0a22c9d92af3a34f91e8a2594eeb35cba90ab643c5e0e643567dc8be43e",
                "sha256:a873e4d4954f865dcb60bdc4914af7eaae48fb56b60ed6daa1d6251c72f5337c",
                "sha256:ab845f1f51f7eb750a78937be9f79baea4a42c7960f5a94dde34e69f3cce1988",
                "sha256:b1e981fe1aff1fd11627f531524826a4dcc1f26c726235a52fcb62ded27d150f",
                "sha256:b4b0d31f2052b3f9f9b5327024dc629a253a83d8649d4734ca7f35b60ec3e9e5",
                "sha256:c6ac7e45367b1317e56f1461719c853fd6825226f45b835df7436bb04031fd8a",
                "sha256:daf21aa33ee9b351f66deed30a3d450ab55c14242cfdfcd377798e2c0d25c9f1",
                "sha256:e9f7d1d8c26a6a12c23421061f9022bb62704e38211fe375c645485f38df34a2",
                "sha256:f6061a31880c1ed6b6ce341215336e2f3d0c1deccd84957b6fa8ca474b41e89f"
            ],
            "markers": "platform_python_implementation == 'CPython' and python_version < '3.9'",
            "version": "==0.2.2"
        },
        "s3transfer": {
            "hashes": [
                "sha256:6efc926738a3cd576c2a79725fed9afde92378aa5c6a957e3af010cb019fac9d",
                "sha256:b780f2411b824cb541dbcd2c713d0cb61c7d1bcadae204cdddda2b35cef493ba"
            ],
            "version": "==0.2.1"
        },
        "six": {
            "hashes": [
                "sha256:30639c035cdb23534cd4aa2dd52c3bf48f06e5f4a941509c8bafd8ce11080259",
                "sha256:8b74bedcbbbaca38ff6d7491d76f2b06b3592611af620f8426e82dddb04a5ced"
            ],
            "version": "==1.15.0"
        },
        "smmap": {
            "hashes": [
                "sha256:54c44c197c819d5ef1991799a7e30b662d1e520f2ac75c9efbeb54a742214cf4",
                "sha256:9c98bbd1f9786d22f14b3d4126894d56befb835ec90cef151af566c7e19b5d24"
            ],
            "version": "==3.0.4"
        },
        "spinners": {
            "hashes": [
                "sha256:1eb6aeb4781d72ab42ed8a01dcf20f3002bf50740d7154d12fb8c9769bf9e27f",
                "sha256:2fa30d0b72c9650ad12bbe031c9943b8d441e41b4f5602b0ec977a19f3290e98"
            ],
            "version": "==0.0.24"
        },
        "termcolor": {
            "hashes": [
                "sha256:1d6d69ce66211143803fbc56652b41d73b4a400a2891d7bf7a1cdf4c02de613b"
            ],
            "version": "==1.1.0"
        },
        "toml": {
            "hashes": [
                "sha256:229f81c57791a41d65e399fc06bf0848bab550a9dfd5ed66df18ce5f05e73d5c",
                "sha256:235682dd292d5899d361a811df37e04a8828a5b1da3115886b73cf81ebc9100e",
                "sha256:f1db651f9657708513243e61e6cc67d101a39bad662eaa9b5546f789338e07a3"
            ],
            "index": "pypi",
            "version": "==0.10.0"
        },
        "tqdm": {
            "hashes": [
                "sha256:d385c95361699e5cf7622485d9b9eae2d4864b21cd5a2374a9c381ffed701021",
                "sha256:e22977e3ebe961f72362f6ddfb9197cc531c9737aaf5f607ef09740c849ecd05"
            ],
            "index": "pypi",
            "version": "==4.31.1"
        },
        "uritemplate": {
            "hashes": [
                "sha256:07620c3f3f8eed1f12600845892b0e036a2420acf513c53f7de0abd911a5894f",
                "sha256:5af8ad10cec94f215e3f48112de2022e1d5a37ed427fbd88652fa908f2ab7cae"
            ],
            "version": "==3.0.1"
        },
        "urllib3": {
            "hashes": [
                "sha256:8d7eaa5a82a1cac232164990f04874c594c9453ec55eef02eab885aa02fc17a2",
                "sha256:f5321fbe4bf3fefa0efd0bfe7fb14e90909eb62a48ccda331726b4319897dd5e"
            ],
            "version": "==1.25.11"
        },
        "varint": {
            "hashes": [
                "sha256:a6ecc02377ac5ee9d65a6a8ad45c9ff1dac8ccee19400a5950fb51d594214ca5"
            ],
            "version": "==1.0.2"
        }
    },
    "develop": {
        "altgraph": {
            "hashes": [
                "sha256:1f05a47122542f97028caf78775a095fbe6a2699b5089de8477eb583167d69aa",
                "sha256:c623e5f3408ca61d4016f23a681b9adb100802ca3e3da5e718915a9e4052cebe"
            ],
            "version": "==0.17"
        },
        "apipkg": {
            "hashes": [
                "sha256:37228cda29411948b422fae072f57e31d3396d2ee1c9783775980ee9c9990af6",
                "sha256:58587dd4dc3daefad0487f6d9ae32b4542b185e1c36db6993290e7c41ca2b47c"
            ],
            "version": "==1.5"
        },
        "attrs": {
            "hashes": [
                "sha256:31b2eced602aa8423c2aea9c76a724617ed67cf9513173fd3a4f03e3a929c7e6",
                "sha256:832aa3cde19744e49938b91fea06d69ecb9e649c93ba974535d08ad92164f700"
            ],
            "version": "==20.3.0"
        },
        "aws-sam-translator": {
            "hashes": [
                "sha256:1a1903fd1fda55bac5ba66b97b24c4b6b599973844e4ea45d0d1bcf381c22825",
                "sha256:22b89488e449a3f368ae8ab1eaacc1ebb190970de31d6492904252ab21117419",
                "sha256:bd9dbdf0773b52bb5bf652954bf47ab6bd5e2bd752255209207c8a4e52bb3735"
            ],
            "version": "==1.30.1"
        },
        "aws-xray-sdk": {
            "hashes": [
                "sha256:076f7c610cd3564bbba3507d43e328fb6ff4a2e841d3590f39b2c3ce99d41e1d",
                "sha256:abf5b90f740e1f402e23414c9670e59cb9772e235e271fef2bce62b9100cbc77"
            ],
            "version": "==2.6.0"
        },
        "boto": {
            "hashes": [
                "sha256:147758d41ae7240dc989f0039f27da8ca0d53734be0eb869ef16e3adcfa462e8",
                "sha256:ea0d3b40a2d852767be77ca343b58a9e3a4b00d9db440efb8da74b4e58025e5a"
            ],
            "version": "==2.49.0"
        },
        "boto3": {
            "hashes": [
                "sha256:4871a758e8a91da45c89db266817fb236c2b935c620e0e6b2d1284c16e39ce1a",
                "sha256:8bf9159f6703b4c081d67ff0192ca47bdd99daf96848721b265f3e2450e0b49a"
            ],
            "index": "pypi",
            "version": "==1.9.164"
        },
        "botocore": {
            "hashes": [
                "sha256:13e75f594c77988efd13f0862f3c7397d587e74b623fe0825d48b0ec0dc96d6b",
                "sha256:1fa1ad4be9e9fea77eed7d5021be4283e9bcfecc60d2de83f96552025c4725d1"
            ],
            "index": "pypi",
            "version": "==1.12.172"
        },
        "certifi": {
            "hashes": [
                "sha256:1f422849db327d534e3d0c5f02a263458c3955ec0aae4ff09b95f195c59f4edd",
                "sha256:f05def092c44fbf25834a51509ef6e631dc19765ab8a57b4e7ab85531f0a9cf4"
            ],
            "version": "==2020.11.8"
        },
        "cffi": {
            "hashes": [
                "sha256:005f2bfe11b6745d726dbb07ace4d53f057de66e336ff92d61b8c7e9c8f4777d",
                "sha256:09e96138280241bd355cd585148dec04dbbedb4f46128f340d696eaafc82dd7b",
                "sha256:0b1ad452cc824665ddc682400b62c9e4f5b64736a2ba99110712fdee5f2505c4",
                "sha256:0ef488305fdce2580c8b2708f22d7785ae222d9825d3094ab073e22e93dfe51f",
                "sha256:15f351bed09897fbda218e4db5a3d5c06328862f6198d4fb385f3e14e19decb3",
                "sha256:22399ff4870fb4c7ef19fff6eeb20a8bbf15571913c181c78cb361024d574579",
                "sha256:23e5d2040367322824605bc29ae8ee9175200b92cb5483ac7d466927a9b3d537",
                "sha256:2791f68edc5749024b4722500e86303a10d342527e1e3bcac47f35fbd25b764e",
                "sha256:2f9674623ca39c9ebe38afa3da402e9326c245f0f5ceff0623dccdac15023e05",
                "sha256:3363e77a6176afb8823b6e06db78c46dbc4c7813b00a41300a4873b6ba63b171",
                "sha256:33c6cdc071ba5cd6d96769c8969a0531be2d08c2628a0143a10a7dcffa9719ca",
                "sha256:3b8eaf915ddc0709779889c472e553f0d3e8b7bdf62dab764c8921b09bf94522",
                "sha256:3cb3e1b9ec43256c4e0f8d2837267a70b0e1ca8c4f456685508ae6106b1f504c",
                "sha256:3eeeb0405fd145e714f7633a5173318bd88d8bbfc3dd0a5751f8c4f70ae629bc",
                "sha256:44f60519595eaca110f248e5017363d751b12782a6f2bd6a7041cba275215f5d",
                "sha256:4d7c26bfc1ea9f92084a1d75e11999e97b62d63128bcc90c3624d07813c52808",
                "sha256:529c4ed2e10437c205f38f3691a68be66c39197d01062618c55f74294a4a4828",
                "sha256:6642f15ad963b5092d65aed022d033c77763515fdc07095208f15d3563003869",
                "sha256:85ba797e1de5b48aa5a8427b6ba62cf69607c18c5d4eb747604b7302f1ec382d",
                "sha256:8f0f1e499e4000c4c347a124fa6a27d37608ced4fe9f7d45070563b7c4c370c9",
                "sha256:a624fae282e81ad2e4871bdb767e2c914d0539708c0f078b5b355258293c98b0",
                "sha256:b0358e6fefc74a16f745afa366acc89f979040e0cbc4eec55ab26ad1f6a9bfbc",
                "sha256:bbd2f4dfee1079f76943767fce837ade3087b578aeb9f69aec7857d5bf25db15",
                "sha256:bf39a9e19ce7298f1bd6a9758fa99707e9e5b1ebe5e90f2c3913a47bc548747c",
                "sha256:c11579638288e53fc94ad60022ff1b67865363e730ee41ad5e6f0a17188b327a",
                "sha256:c150eaa3dadbb2b5339675b88d4573c1be3cb6f2c33a6c83387e10cc0bf05bd3",
                "sha256:c53af463f4a40de78c58b8b2710ade243c81cbca641e34debf3396a9640d6ec1",
                "sha256:cb763ceceae04803adcc4e2d80d611ef201c73da32d8f2722e9d0ab0c7f10768",
                "sha256:cc75f58cdaf043fe6a7a6c04b3b5a0e694c6a9e24050967747251fb80d7bce0d",
                "sha256:d80998ed59176e8cba74028762fbd9b9153b9afc71ea118e63bbf5d4d0f9552b",
                "sha256:de31b5164d44ef4943db155b3e8e17929707cac1e5bd2f363e67a56e3af4af6e",
                "sha256:e66399cf0fc07de4dce4f588fc25bfe84a6d1285cc544e67987d22663393926d",
                "sha256:f0620511387790860b249b9241c2f13c3a80e21a73e0b861a2df24e9d6f56730",
                "sha256:f4eae045e6ab2bb54ca279733fe4eb85f1effda392666308250714e01907f394",
                "sha256:f92cdecb618e5fa4658aeb97d5eb3d2f47aa94ac6477c6daf0f306c5a3b9e6b1",
                "sha256:f92f789e4f9241cd262ad7a555ca2c648a98178a953af117ef7fad46aa1d5591"
            ],
            "version": "==1.14.3"
        },
        "cfn-lint": {
            "hashes": [
                "sha256:0fe08943ade00e832de08b94d5cb9736d4d920eb4df073fa4f57092bcb930c30",
                "sha256:8706f91b8f97ffa36c49da94c379b8d36e58349f70a80c1be723d796ae7334af"
            ],
            "version": "==0.41.0"
        },
        "chardet": {
            "hashes": [
                "sha256:84ab92ed1c4d4f16916e05906b6b75a6c0fb5db821cc65e70cbd64a3e2a5eaae",
                "sha256:fc323ffcaeaed0e0a02bf4d117757b98aed530d9ed4531e3e15460124c106691"
            ],
            "version": "==3.0.4"
        },
        "coverage": {
            "hashes": [
                "sha256:0203acd33d2298e19b57451ebb0bed0ab0c602e5cf5a818591b4918b1f97d516",
                "sha256:0f313707cdecd5cd3e217fc68c78a960b616604b559e9ea60cc16795c4304259",
                "sha256:1c6703094c81fa55b816f5ae542c6ffc625fec769f22b053adb42ad712d086c9",
                "sha256:1d44bb3a652fed01f1f2c10d5477956116e9b391320c94d36c6bf13b088a1097",
                "sha256:280baa8ec489c4f542f8940f9c4c2181f0306a8ee1a54eceba071a449fb870a0",
                "sha256:29a6272fec10623fcbe158fdf9abc7a5fa032048ac1d8631f14b50fbfc10d17f",
                "sha256:2b31f46bf7b31e6aa690d4c7a3d51bb262438c6dcb0d528adde446531d0d3bb7",
                "sha256:2d43af2be93ffbad25dd959899b5b809618a496926146ce98ee0b23683f8c51c",
                "sha256:381ead10b9b9af5f64646cd27107fb27b614ee7040bb1226f9c07ba96625cbb5",
                "sha256:47a11bdbd8ada9b7ee628596f9d97fbd3851bd9999d398e9436bd67376dbece7",
                "sha256:4d6a42744139a7fa5b46a264874a781e8694bb32f1d76d8137b68138686f1729",
                "sha256:50691e744714856f03a86df3e2bff847c2acede4c191f9a1da38f088df342978",
                "sha256:530cc8aaf11cc2ac7430f3614b04645662ef20c348dce4167c22d99bec3480e9",
                "sha256:582ddfbe712025448206a5bc45855d16c2e491c2dd102ee9a2841418ac1c629f",
                "sha256:63808c30b41f3bbf65e29f7280bf793c79f54fb807057de7e5238ffc7cc4d7b9",
                "sha256:71b69bd716698fa62cd97137d6f2fdf49f534decb23a2c6fc80813e8b7be6822",
                "sha256:7858847f2d84bf6e64c7f66498e851c54de8ea06a6f96a32a1d192d846734418",
                "sha256:78e93cc3571fd928a39c0b26767c986188a4118edc67bc0695bc7a284da22e82",
                "sha256:7f43286f13d91a34fadf61ae252a51a130223c52bfefb50310d5b2deb062cf0f",
                "sha256:86e9f8cd4b0cdd57b4ae71a9c186717daa4c5a99f3238a8723f416256e0b064d",
                "sha256:8f264ba2701b8c9f815b272ad568d555ef98dfe1576802ab3149c3629a9f2221",
                "sha256:9342dd70a1e151684727c9c91ea003b2fb33523bf19385d4554f7897ca0141d4",
                "sha256:9361de40701666b034c59ad9e317bae95c973b9ff92513dd0eced11c6adf2e21",
                "sha256:9669179786254a2e7e57f0ecf224e978471491d660aaca833f845b72a2df3709",
                "sha256:aac1ba0a253e17889550ddb1b60a2063f7474155465577caa2a3b131224cfd54",
                "sha256:aef72eae10b5e3116bac6957de1df4d75909fc76d1499a53fb6387434b6bcd8d",
                "sha256:bd3166bb3b111e76a4f8e2980fa1addf2920a4ca9b2b8ca36a3bc3dedc618270",
                "sha256:c1b78fb9700fc961f53386ad2fd86d87091e06ede5d118b8a50dea285a071c24",
                "sha256:c3888a051226e676e383de03bf49eb633cd39fc829516e5334e69b8d81aae751",
                "sha256:c5f17ad25d2c1286436761b462e22b5020d83316f8e8fcb5deb2b3151f8f1d3a",
                "sha256:c851b35fc078389bc16b915a0a7c1d5923e12e2c5aeec58c52f4aa8085ac8237",
                "sha256:cb7df71de0af56000115eafd000b867d1261f786b5eebd88a0ca6360cccfaca7",
                "sha256:cedb2f9e1f990918ea061f28a0f0077a07702e3819602d3507e2ff98c8d20636",
                "sha256:e8caf961e1b1a945db76f1b5fa9c91498d15f545ac0ababbe575cfab185d3bd8"
            ],
            "version": "==5.3"
        },
        "cryptography": {
            "hashes": [
                "sha256:07ca431b788249af92764e3be9a488aa1d39a0bc3be313d826bbec690417e538",
                "sha256:13b88a0bd044b4eae1ef40e265d006e34dbcde0c2f1e15eb9896501b2d8f6c6f",
                "sha256:32434673d8505b42c0de4de86da8c1620651abd24afe91ae0335597683ed1b77",
                "sha256:3cd75a683b15576cfc822c7c5742b3276e50b21a06672dc3a800a2d5da4ecd1b",
                "sha256:4e7268a0ca14536fecfdf2b00297d4e407da904718658c1ff1961c713f90fd33",
                "sha256:545a8550782dda68f8cdc75a6e3bf252017aa8f75f19f5a9ca940772fc0cb56e",
                "sha256:55d0b896631412b6f0c7de56e12eb3e261ac347fbaa5d5e705291a9016e5f8cb",
                "sha256:5849d59358547bf789ee7e0d7a9036b2d29e9a4ddf1ce5e06bb45634f995c53e",
                "sha256:6dc59630ecce8c1f558277ceb212c751d6730bd12c80ea96b4ac65637c4f55e7",
                "sha256:7117319b44ed1842c617d0a452383a5a052ec6aa726dfbaffa8b94c910444297",
                "sha256:75e8e6684cf0034f6bf2a97095cb95f81537b12b36a8fedf06e73050bb171c2d",
                "sha256:7b8d9d8d3a9bd240f453342981f765346c87ade811519f98664519696f8e6ab7",
                "sha256:a035a10686532b0587d58a606004aa20ad895c60c4d029afa245802347fab57b",
                "sha256:a4e27ed0b2504195f855b52052eadcc9795c59909c9d84314c5408687f933fc7",
                "sha256:a733671100cd26d816eed39507e585c156e4498293a907029969234e5e634bc4",
                "sha256:a75f306a16d9f9afebfbedc41c8c2351d8e61e818ba6b4c40815e2b5740bb6b8",
                "sha256:bd717aa029217b8ef94a7d21632a3bb5a4e7218a4513d2521c2a2fd63011e98b",
                "sha256:d25cecbac20713a7c3bc544372d42d8eafa89799f492a43b79e1dfd650484851",
                "sha256:d26a2557d8f9122f9bf445fc7034242f4375bd4e95ecda007667540270965b13",
                "sha256:d3545829ab42a66b84a9aaabf216a4dce7f16dbc76eb69be5c302ed6b8f4a29b",
                "sha256:d3d5e10be0cf2a12214ddee45c6bd203dab435e3d83b4560c03066eda600bfe3",
                "sha256:efe15aca4f64f3a7ea0c09c87826490e50ed166ce67368a68f315ea0807a20df"
            ],
            "version": "==3.2.1"
        },
        "decorator": {
            "hashes": [
                "sha256:41fa54c2a0cc4ba648be4fd43cff00aedf5b9465c9bf18d64325bc225f08f760",
                "sha256:e3a62f0520172440ca0dcc823749319382e377f37f140a0b99ef45fecb84bfe7"
            ],
            "version": "==4.4.2"
        },
        "docker": {
            "hashes": [
                "sha256:13966471e8bc23b36bfb3a6fb4ab75043a5ef1dac86516274777576bed3b9828",
                "sha256:bad94b8dd001a8a4af19ce4becc17f41b09f228173ffe6a4e0355389eef142f2"
            ],
            "version": "==4.3.1"
        },
        "ecdsa": {
            "hashes": [
                "sha256:64c613005f13efec6541bb0a33290d0d03c27abab5f15fbab20fb0ee162bdd8e",
                "sha256:e108a5fe92c67639abae3260e43561af914e7fd0d27bae6d2ec1312ae7934dfe"
            ],
            "version": "==0.14.1"
        },
        "execnet": {
            "hashes": [
                "sha256:cacb9df31c9680ec5f95553976c4da484d407e85e41c83cb812aa014f0eddc50",
                "sha256:d4efd397930c46415f62f8a31388d6be4f27a91d7550eb79bc64a756e0056547"
            ],
            "version": "==1.7.1"
        },
        "future": {
            "hashes": [
                "sha256:b1bead90b70cf6ec3f0710ae53a525360fa360d306a86583adc6bf83a4db537d"
            ],
            "version": "==0.18.2"
        },
        "idna": {
            "hashes": [
                "sha256:b307872f855b18632ce0c21c5e45be78c0ea7ae4c15c828c20788b26921eb3f6",
                "sha256:b97d804b1e9b523befed77c48dacec60e6dcb0b5391d57af6a65a312a90648c0"
            ],
            "version": "==2.10"
        },
        "importlib-metadata": {
            "hashes": [
                "sha256:77a540690e24b0305878c37ffd421785a6f7e53c8b5720d211b211de8d0e95da",
                "sha256:cefa1a2f919b866c5beb7c9f7b0ebb4061f30a8a9bf16d609b000e2dfaceb9c3"
            ],
            "version": "==2.0.0"
        },
        "jinja2": {
            "hashes": [
                "sha256:89aab215427ef59c34ad58735269eb58b1a5808103067f7bb9d5836c651b3bb0",
                "sha256:f0a4641d3cf955324a89c04f3d94663aa4d638abe8f733ecd3582848e1c37035"
            ],
            "version": "==2.11.2"
        },
        "jmespath": {
            "hashes": [
                "sha256:b85d0567b8666149a93172712e68920734333c0ce7e89b78b3e987f71e5ed4f9",
                "sha256:cdf6525904cc597730141d61b36f2e4b8ecc257c420fa2f4549bac2c2d0cb72f"
            ],
            "version": "==0.10.0"
        },
        "jsondiff": {
            "hashes": [
                "sha256:34941bc431d10aa15828afe1cbb644977a114e75eef6cc74fb58951312326303"
            ],
            "version": "==1.2.0"
        },
        "jsonpatch": {
            "hashes": [
                "sha256:83ff23119b336ea2feffa682307eb7269b58097b4e88c089a4950d946442db16",
                "sha256:e45df18b0ab7df1925f20671bbc3f6bd0b4b556fb4b9c5d97684b0a7eac01744"
            ],
            "markers": "python_version != '3.4'",
            "version": "==1.26"
        },
        "jsonpickle": {
            "hashes": [
                "sha256:8919c166bac0574e3d74425c7559434062002d9dfc0ac2afa6dc746ba4a19439",
                "sha256:e8d4b7cd0bd6826001a74377df1079a76ad8bae0f909282de2554164c837c8ba"
            ],
            "version": "==1.4.1"
        },
        "jsonpointer": {
            "hashes": [
                "sha256:c192ba86648e05fdae4f08a17ec25180a9aef5008d973407b581798a83975362",
                "sha256:ff379fa021d1b81ab539f5ec467c7745beb1a5671463f9dcc2b2d458bd361c1e"
            ],
            "version": "==2.0"
        },
        "jsonschema": {
            "hashes": [
                "sha256:4e5b3cf8216f577bee9ce139cbe72eca3ea4f292ec60928ff24758ce626cd163",
                "sha256:c8a85b28d377cc7737e46e2d9f2b4f44ee3c0e1deac6bf46ddefc7187d30797a"
            ],
            "version": "==3.2.0"
        },
        "junit-xml": {
            "hashes": [
                "sha256:ec5ca1a55aefdd76d28fcc0b135251d156c7106fa979686a4b48d62b761b4732"
            ],
            "version": "==1.9"
        },
        "markupsafe": {
            "hashes": [
                "sha256:00bc623926325b26bb9605ae9eae8a215691f33cae5df11ca5424f06f2d1f473",
                "sha256:09027a7803a62ca78792ad89403b1b7a73a01c8cb65909cd876f7fcebd79b161",
                "sha256:09c4b7f37d6c648cb13f9230d847adf22f8171b1ccc4d5682398e77f40309235",
                "sha256:1027c282dad077d0bae18be6794e6b6b8c91d58ed8a8d89a89d59693b9131db5",
                "sha256:13d3144e1e340870b25e7b10b98d779608c02016d5184cfb9927a9f10c689f42",
                "sha256:24982cc2533820871eba85ba648cd53d8623687ff11cbb805be4ff7b4c971aff",
                "sha256:29872e92839765e546828bb7754a68c418d927cd064fd4708fab9fe9c8bb116b",
                "sha256:43a55c2930bbc139570ac2452adf3d70cdbb3cfe5912c71cdce1c2c6bbd9c5d1",
                "sha256:46c99d2de99945ec5cb54f23c8cd5689f6d7177305ebff350a58ce5f8de1669e",
                "sha256:500d4957e52ddc3351cabf489e79c91c17f6e0899158447047588650b5e69183",
                "sha256:535f6fc4d397c1563d08b88e485c3496cf5784e927af890fb3c3aac7f933ec66",
                "sha256:596510de112c685489095da617b5bcbbac7dd6384aeebeda4df6025d0256a81b",
                "sha256:62fe6c95e3ec8a7fad637b7f3d372c15ec1caa01ab47926cfdf7a75b40e0eac1",
                "sha256:6788b695d50a51edb699cb55e35487e430fa21f1ed838122d722e0ff0ac5ba15",
                "sha256:6dd73240d2af64df90aa7c4e7481e23825ea70af4b4922f8ede5b9e35f78a3b1",
                "sha256:717ba8fe3ae9cc0006d7c451f0bb265ee07739daf76355d06366154ee68d221e",
                "sha256:79855e1c5b8da654cf486b830bd42c06e8780cea587384cf6545b7d9ac013a0b",
                "sha256:7c1699dfe0cf8ff607dbdcc1e9b9af1755371f92a68f706051cc8c37d447c905",
                "sha256:88e5fcfb52ee7b911e8bb6d6aa2fd21fbecc674eadd44118a9cc3863f938e735",
                "sha256:8defac2f2ccd6805ebf65f5eeb132adcf2ab57aa11fdf4c0dd5169a004710e7d",
                "sha256:98c7086708b163d425c67c7a91bad6e466bb99d797aa64f965e9d25c12111a5e",
                "sha256:9add70b36c5666a2ed02b43b335fe19002ee5235efd4b8a89bfcf9005bebac0d",
                "sha256:9bf40443012702a1d2070043cb6291650a0841ece432556f784f004937f0f32c",
                "sha256:ade5e387d2ad0d7ebf59146cc00c8044acbd863725f887353a10df825fc8ae21",
                "sha256:b00c1de48212e4cc9603895652c5c410df699856a2853135b3967591e4beebc2",
                "sha256:b1282f8c00509d99fef04d8ba936b156d419be841854fe901d8ae224c59f0be5",
                "sha256:b2051432115498d3562c084a49bba65d97cf251f5a331c64a12ee7e04dacc51b",
                "sha256:ba59edeaa2fc6114428f1637ffff42da1e311e29382d81b339c1817d37ec93c6",
                "sha256:c8716a48d94b06bb3b2524c2b77e055fb313aeb4ea620c8dd03a105574ba704f",
                "sha256:cd5df75523866410809ca100dc9681e301e3c27567cf498077e8551b6d20e42f",
                "sha256:cdb132fc825c38e1aeec2c8aa9338310d29d337bebbd7baa06889d09a60a1fa2",
                "sha256:e249096428b3ae81b08327a63a485ad0878de3fb939049038579ac0ef61e17e7",
                "sha256:e8313f01ba26fbbe36c7be1966a7b7424942f670f38e666995b88d012765b9be"
            ],
            "version": "==1.1.1"
        },
        "mock": {
            "hashes": [
                "sha256:3f9b2c0196c60d21838f307f5825a7b86b678cedc58ab9e50a8988187b4d81e0",
                "sha256:dd33eb70232b6118298d516bbcecd26704689c386594f0f3c4f13867b2c56f72"
            ],
            "version": "==4.0.2"
        },
        "more-itertools": {
            "hashes": [
                "sha256:8e1a2a43b2f2727425f2b5839587ae37093f19153dc26c0927d1048ff6557330",
                "sha256:b3a9005928e5bed54076e6e549c792b306fddfe72b2d1d22dd63d42d5d3899cf"
            ],
            "version": "==8.6.0"
        },
        "moto": {
            "hashes": [
                "sha256:6c686b1f117563391957ce47c2106bc3868783d59d0e004d2446dce875bec07f",
                "sha256:f51903b6b532f6c887b111b3343f6925b77eef0505a914138d98290cf3526df9"
            ],
            "index": "pypi",
            "version": "==1.3.16"
        },
        "networkx": {
            "hashes": [
                "sha256:7978955423fbc9639c10498878be59caf99b44dc304c2286162fd24b458c1602",
                "sha256:8c5812e9f798d37c50570d15c4a69d5710a18d77bafc903ee9c5fba7454c616c"
            ],
            "markers": "python_version >= '3.5'",
            "version": "==2.5"
        },
        "packaging": {
            "hashes": [
                "sha256:4357f74f47b9c12db93624a82154e9b120fa8293699949152b22065d556079f8",
                "sha256:998416ba6962ae7fbd6596850b80e17859a5753ba17c32284f67bfff33784181"
            ],
            "version": "==20.4"
        },
        "pluggy": {
            "hashes": [
                "sha256:15b2acde666561e1298d71b523007ed7364de07029219b604cf808bfa1c765b0",
                "sha256:966c145cd83c96502c3c3868f50408687b38434af77734af1e9ca461a4081d2d"
            ],
            "version": "==0.13.1"
        },
        "py": {
            "hashes": [
                "sha256:366389d1db726cd2fcfc79732e75410e5fe4d31db13692115529d34069a043c2",
                "sha256:9ca6883ce56b4e8da7e79ac18787889fa5206c79dcc67fb065376cd2fe03f342"
            ],
            "version": "==1.9.0"
        },
        "pyasn1": {
            "hashes": [
                "sha256:014c0e9976956a08139dc0712ae195324a75e142284d5f87f1a87ee1b068a359",
                "sha256:03840c999ba71680a131cfaee6fab142e1ed9bbd9c693e285cc6aca0d555e576",
                "sha256:0458773cfe65b153891ac249bcf1b5f8f320b7c2ce462151f8fa74de8934becf",
                "sha256:08c3c53b75eaa48d71cf8c710312316392ed40899cb34710d092e96745a358b7",
                "sha256:39c7e2ec30515947ff4e87fb6f456dfc6e84857d34be479c9d4a4ba4bf46aa5d",
                "sha256:5c9414dcfede6e441f7e8f81b43b34e834731003427e5b09e4e00e3172a10f00",
                "sha256:6e7545f1a61025a4e58bb336952c5061697da694db1cae97b116e9c46abcf7c8",
                "sha256:78fa6da68ed2727915c4767bb386ab32cdba863caa7dbe473eaae45f9959da86",
                "sha256:7ab8a544af125fb704feadb008c99a88805126fb525280b2270bb25cc1d78a12",
                "sha256:99fcc3c8d804d1bc6d9a099921e39d827026409a58f2a720dcdb89374ea0c776",
                "sha256:aef77c9fb94a3ac588e87841208bdec464471d9871bd5050a287cc9a475cd0ba",
                "sha256:e89bf84b5437b532b0803ba5c9a5e054d21fec423a89952a74f87fa2c9b7bce2",
                "sha256:fec3e9d8e36808a28efb59b489e4528c10ad0f480e57dcc32b4de5c9d8c9fdf3"
            ],
            "version": "==0.4.8"
        },
        "pycparser": {
            "hashes": [
                "sha256:2d475327684562c3a96cc71adf7dc8c4f0565175cf86b6d7a404ff4c771f15f0",
                "sha256:7582ad22678f0fcd81102833f60ef8d0e57288b6b5fb00323d101be910e35705"
            ],
            "version": "==2.20"
        },
        "pyinstaller": {
            "hashes": [
                "sha256:3730fa80d088f8bb7084d32480eb87cbb4ddb64123363763cf8f2a1378c1c4b7"
            ],
            "index": "pypi",
            "version": "==3.6"
        },
        "pyparsing": {
            "hashes": [
                "sha256:c203ec8783bf771a155b207279b9bccb8dea02d8f0c9e5f8ead507bc3246ecc1",
                "sha256:ef9d7589ef3c200abe66653d3f1ab1033c3c419ae9b9bdb1240a85b024efc88b"
            ],
            "version": "==2.4.7"
        },
        "pyrsistent": {
            "hashes": [
                "sha256:2e636185d9eb976a18a8a8e96efce62f2905fea90041958d8cc2a189756ebf3e"
            ],
            "version": "==0.17.3"
        },
        "pytest": {
            "hashes": [
                "sha256:0d5fe9189a148acc3c3eb2ac8e1ac0742cb7618c084f3d228baaec0c254b318d",
                "sha256:ff615c761e25eb25df19edddc0b970302d2a9091fbce0e7213298d85fb61fef6"
            ],
            "index": "pypi",
            "version": "==5.3.5"
        },
        "pytest-cov": {
            "hashes": [
                "sha256:cc6742d8bac45070217169f5f72ceee1e0e55b0221f54bcf24845972d3a47f2b",
                "sha256:cdbdef4f870408ebdbfeb44e63e07eb18bb4619fae852f6e760645fa36172626"
            ],
            "index": "pypi",
            "version": "==2.8.1"
        },
        "pytest-forked": {
            "hashes": [
                "sha256:6aa9ac7e00ad1a539c41bec6d21011332de671e938c7637378ec9710204e37ca",
                "sha256:dc4147784048e70ef5d437951728825a131b81714b398d5d52f17c7c144d8815"
            ],
            "version": "==1.3.0"
        },
        "pytest-xdist": {
            "hashes": [
                "sha256:833b902b16473162cc0572d5bd7b63f8b843df63a4ada9c8af1270d31db17607",
                "sha256:9149b4010240643a5e206fd0ece6f0a1cd5955dae014cf04610d359e22e22453"
            ],
            "index": "pypi",
            "version": "==1.33.0"
        },
        "python-dateutil": {
            "hashes": [
                "sha256:73ebfe9dbf22e832286dafa60473e4cd239f8592f699aa5adaf10050e6e1823c",
                "sha256:75bb3f31ea686f1197762692a9ee6a7550b59fc6ca3a1f4b5d7e32fb98e2da2a"
            ],
            "markers": "python_version >= '2.7'",
            "version": "==2.8.1"
        },
        "python-jose": {
            "hashes": [
                "sha256:4e4192402e100b5fb09de5a8ea6bcc39c36ad4526341c123d401e2561720335b",
                "sha256:67d7dfff599df676b04a996520d9be90d6cdb7e6dd10b4c7cacc0c3e2e92f2be"
            ],
            "version": "==3.2.0"
        },
        "pytz": {
            "hashes": [
                "sha256:3e6b7dd2d1e0a59084bcee14a17af60c5c562cdc16d828e8eba2e683d3a7e268",
                "sha256:5c55e189b682d420be27c6995ba6edce0c0a77dd67bfbe2ae6607134d5851ffd"
<<<<<<< HEAD
            ],
            "version": "==2020.4"
=======
            ],
            "version": "==2020.4"
        },
        "pywin32-ctypes": {
            "hashes": [
                "sha256:24ffc3b341d457d48e8922352130cf2644024a4ff09762a2261fd34c36ee5942",
                "sha256:9dc2d991b3479cc2df15930958b674a48a227d5361d413827a4cfd0b5876fc98"
            ],
            "index": "pypi",
            "version": "==0.2.0"
>>>>>>> 11b8c5b0
        },
        "pyyaml": {
            "hashes": [
                "sha256:06a0d7ba600ce0b2d2fe2e78453a470b5a6e000a985dd4a4e54e436cc36b0e97",
                "sha256:240097ff019d7c70a4922b6869d8a86407758333f02203e0fc6ff79c5dcede76",
                "sha256:4f4b913ca1a7319b33cfb1369e91e50354d6f07a135f3b901aca02aa95940bd2",
                "sha256:6034f55dab5fea9e53f436aa68fa3ace2634918e8b5994d82f3621c04ff5ed2e",
                "sha256:69f00dca373f240f842b2931fb2c7e14ddbacd1397d57157a9b005a6a9942648",
                "sha256:73f099454b799e05e5ab51423c7bcf361c58d3206fa7b0d555426b1f4d9a3eaf",
                "sha256:74809a57b329d6cc0fdccee6318f44b9b8649961fa73144a98735b0aaf029f1f",
                "sha256:7739fc0fa8205b3ee8808aea45e968bc90082c10aef6ea95e855e10abf4a37b2",
                "sha256:95f71d2af0ff4227885f7a6605c37fd53d3a106fcab511b8860ecca9fcf400ee",
                "sha256:ad9c67312c84def58f3c04504727ca879cb0013b2517c85a9a253f0cb6380c0a",
                "sha256:b8eac752c5e14d3eca0e6dd9199cd627518cb5ec06add0de9d32baeee6fe645d",
                "sha256:cc8955cfbfc7a115fa81d85284ee61147059a753344bc51098f3ccd69b0d7e0c",
                "sha256:d13155f591e6fcc1ec3b30685d50bf0711574e2c0dfffd7644babf8b5102ca1a"
            ],
            "markers": "python_version != '3.4'",
            "version": "==5.3.1"
        },
        "requests": {
            "hashes": [
                "sha256:7f1a0b932f4a60a1a65caa4263921bb7d9ee911957e0ae4a23a6dd08185ad5f8",
                "sha256:e786fa28d8c9154e6a4de5d46a1d921b8749f8b74e28bde23768e5e16eece998"
            ],
            "version": "==2.25.0"
        },
        "responses": {
            "hashes": [
                "sha256:2e5764325c6b624e42b428688f2111fea166af46623cb0127c05f6afb14d3457",
                "sha256:ef265bd3200bdef5ec17912fc64a23570ba23597fd54ca75c18650fa1699213d"
            ],
            "version": "==0.12.1"
        },
        "rsa": {
            "hashes": [
                "sha256:109ea5a66744dd859bf16fe904b8d8b627adafb9408753161e766a92e7d681fa",
                "sha256:6166864e23d6b5195a5cfed6cd9fed0fe774e226d8f854fcb23b7bbef0350233"
            ],
            "markers": "python_version >= '3.5'",
            "version": "==4.6"
        },
        "s3transfer": {
            "hashes": [
                "sha256:6efc926738a3cd576c2a79725fed9afde92378aa5c6a957e3af010cb019fac9d",
                "sha256:b780f2411b824cb541dbcd2c713d0cb61c7d1bcadae204cdddda2b35cef493ba"
            ],
            "version": "==0.2.1"
        },
        "six": {
            "hashes": [
                "sha256:30639c035cdb23534cd4aa2dd52c3bf48f06e5f4a941509c8bafd8ce11080259",
                "sha256:8b74bedcbbbaca38ff6d7491d76f2b06b3592611af620f8426e82dddb04a5ced"
            ],
            "version": "==1.15.0"
        },
        "sshpubkeys": {
            "hashes": [
                "sha256:9f73d51c2ef1e68cd7bde0825df29b3c6ec89f4ce24ebca3bf9eaa4a23a284db",
                "sha256:b388399caeeccdc145f06fd0d2665eeecc545385c60b55c282a15a022215af80"
            ],
            "markers": "python_version > '3'",
            "version": "==3.1.0"
        },
        "urllib3": {
            "hashes": [
                "sha256:8d7eaa5a82a1cac232164990f04874c594c9453ec55eef02eab885aa02fc17a2",
                "sha256:f5321fbe4bf3fefa0efd0bfe7fb14e90909eb62a48ccda331726b4319897dd5e"
            ],
            "version": "==1.25.11"
        },
        "wcwidth": {
            "hashes": [
                "sha256:beb4802a9cebb9144e99086eff703a642a13d6a0052920003a230f3294bbe784",
                "sha256:c4d647b99872929fdb7bdcaa4fbe7f01413ed3d98077df798530e5b04f116c83"
            ],
            "version": "==0.2.5"
        },
        "websocket-client": {
            "hashes": [
                "sha256:0fc45c961324d79c781bab301359d5a1b00b13ad1b10415a4780229ef71a5549",
                "sha256:d735b91d6d1692a6a181f2a8c9e0238e5f6373356f561bb9dc4c7af36f452010"
            ],
            "version": "==0.57.0"
        },
        "werkzeug": {
            "hashes": [
                "sha256:2de2a5db0baeae7b2d2664949077c2ac63fbd16d98da0ff71837f7d1dea3fd43",
                "sha256:6c80b1e5ad3665290ea39320b91e1be1e0d5f60652b964a3070216de83d2e47c"
            ],
            "version": "==1.0.1"
        },
        "wrapt": {
            "hashes": [
                "sha256:b62ffa81fb85f4332a4f609cab4ac40709470da05643a082ec1eb88e6d9b97d7"
            ],
            "version": "==1.12.1"
        },
        "xmltodict": {
            "hashes": [
                "sha256:50d8c638ed7ecb88d90561beedbf720c9b4e851a9fa6c47ebd64e99d166d8a21",
                "sha256:8bbcb45cc982f48b2ca8fe7e7827c5d792f217ecf1792626f808bf41c3b86051"
            ],
            "version": "==0.12.0"
        },
        "zipp": {
            "hashes": [
                "sha256:102c24ef8f171fd729d46599845e95c7ab894a4cf45f5de11a44cc7444fb1108",
                "sha256:ed5eee1974372595f9e416cc7bbeeb12335201d8081ca8a0743c954d4446e5cb"
            ],
            "version": "==3.4.0"
        }
    }
}<|MERGE_RESOLUTION|>--- conflicted
+++ resolved
@@ -1,11 +1,7 @@
 {
     "_meta": {
         "hash": {
-<<<<<<< HEAD
             "sha256": "078d8e07cdc9176f51052bbf640a124099cb1d90d1332905a190ff647947224d"
-=======
-            "sha256": "48c787eb11cf1fc977b19fc19633b7b5f79571227866f79fa8c88e2499cb61fe"
->>>>>>> 11b8c5b0
         },
         "pipfile-spec": 6,
         "requires": {
@@ -1049,10 +1045,6 @@
             "hashes": [
                 "sha256:3e6b7dd2d1e0a59084bcee14a17af60c5c562cdc16d828e8eba2e683d3a7e268",
                 "sha256:5c55e189b682d420be27c6995ba6edce0c0a77dd67bfbe2ae6607134d5851ffd"
-<<<<<<< HEAD
-            ],
-            "version": "==2020.4"
-=======
             ],
             "version": "==2020.4"
         },
@@ -1063,7 +1055,6 @@
             ],
             "index": "pypi",
             "version": "==0.2.0"
->>>>>>> 11b8c5b0
         },
         "pyyaml": {
             "hashes": [
