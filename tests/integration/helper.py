"""
© Copyright 2020 HP Development Company, L.P.
SPDX-License-Identifier: GPL-2.0-only
"""

import os
import os.path
import shutil
import stat
import subprocess
import time
import traceback
import uuid
from zipfile import ZipFile

from ruamel.yaml import YAML

from ml_git.constants import StoreType, GLOBAL_ML_GIT_CONFIG
from tests.integration.commands import MLGIT_INIT, MLGIT_REMOTE_ADD, MLGIT_ENTITY_INIT, MLGIT_ADD, \
    MLGIT_STORE_ADD_WITH_TYPE, MLGIT_REMOTE_ADD_GLOBAL, MLGIT_STORE_ADD
from tests.integration.output_messages import messages

PATH_TEST = os.path.join(os.getcwd(), 'tests', 'integration', '.test_env')
ML_GIT_DIR = '.ml-git'
IMPORT_PATH = 'src'
GIT_PATH = 'local_git_server.git'
MINIO_BUCKET_PATH = os.path.join(PATH_TEST, 'data', 'mlgit')
GIT_WRONG_REP = 'https://github.com/wrong_repository/wrong_repository.git'
BUCKET_NAME = 'mlgit'
STORE_TYPE = StoreType.S3H.value
PROFILE = 'personal'
CLONE_FOLDER = 'clone'
ERROR_MESSAGE = 'ERROR'
CREDENTIALS_PATH = os.path.join(os.getcwd(), 'tests', 'integration', 'credentials-json')
MINIO_ENDPOINT_URL = 'http://127.0.0.1:9000'
GDRIVE_LINKS = os.path.join(os.getcwd(), 'tests', 'integration', 'gdrive-files-links.json')
GLOBAL_CONFIG_PATH = os.path.join(os.getcwd(), 'tests', 'integration', 'globalconfig')


def get_yaml_processor(typ='safe', default_flow_style=False):
    yaml = YAML(typ=typ)
    yaml.default_flow_style = default_flow_style
    return yaml


yaml_processor = get_yaml_processor()


def clear(path):
    if not os.path.exists(path):
        return
    try:
        if os.path.isfile(path):
            __remove_file(path)
        else:
            __remove_directory(path)
    except Exception:
        traceback.print_exc()


def __remove_file(file_path):
    __change_permissions(file_path)
    os.unlink(file_path)


def __remove_directory(dir_path):
    # TODO review behavior during tests update
    shutil.rmtree(dir_path, onerror=__handle_dir_removal_errors)
    __wait_dir_removal(dir_path)
    if os.path.exists(dir_path):
        __remove_directory(dir_path)


def __handle_dir_removal_errors(func, path, exc_info):
    print('Handling error for {}'.format(path))
    print(exc_info)
    if not os.access(path, os.W_OK):
        __change_permissions(path)
        func(path)


def __change_permissions(path):
    os.chmod(path, stat.S_IRWXU | stat.S_IRWXG | stat.S_IRWXO)


def __wait_dir_removal(path):
    # Waits path removal for a maximum of 5 seconds (checking every 0.5 seconds)
    checks = 0
    while os.path.exists(path) and checks < 10:
        time.sleep(.500)
        checks += 1


def check_output(command):
    return subprocess.run(command, stdout=subprocess.PIPE, stderr=subprocess.STDOUT, text=True, shell=True).stdout


def init_repository(entity, self, version=1, store_type='s3h', profile=PROFILE, artifact_name=None):
    if not artifact_name:
        artifact_name = f'{entity}-ex'
    if os.path.exists(os.path.join(self.tmp_dir, ML_GIT_DIR)):
        self.assertIn(messages[1], check_output(MLGIT_INIT))
    else:
        self.assertIn(messages[0], check_output(MLGIT_INIT))

    self.assertIn(messages[2] % (os.path.join(self.tmp_dir, GIT_PATH), entity), check_output(MLGIT_REMOTE_ADD % (entity, os.path.join(self.tmp_dir, GIT_PATH))))

    if store_type == StoreType.GDRIVEH.value:
        self.assertIn(messages[87] % (store_type, BUCKET_NAME),
                      check_output(MLGIT_STORE_ADD_WITH_TYPE % (BUCKET_NAME, profile, store_type)))
    else:
        self.assertIn(messages[7] % (store_type, BUCKET_NAME, profile),
                      check_output(MLGIT_STORE_ADD_WITH_TYPE % (BUCKET_NAME, profile, store_type)))
    self.assertIn(messages[8] % (os.path.join(self.tmp_dir, GIT_PATH), os.path.join(self.tmp_dir, ML_GIT_DIR, entity, 'metadata')),
                  check_output(MLGIT_ENTITY_INIT % entity))

    edit_config_yaml(os.path.join(self.tmp_dir, ML_GIT_DIR), store_type)
    workspace = os.path.join(self.tmp_dir, entity, artifact_name)
    os.makedirs(workspace)
    spec = {
        entity: {
            'categories': ['computer-vision', 'images'],
            'manifest': {
                'files': 'MANIFEST.yaml',
                'store': '%s://mlgit' % store_type
            },
            'name': artifact_name,
            'version': version
        }
    }
    with open(os.path.join(self.tmp_dir, entity, artifact_name, f'{artifact_name}.spec'), 'w') as y:
        yaml_processor.dump(spec, y)
    spec_file = os.path.join(self.tmp_dir, entity, artifact_name, f'{artifact_name}.spec')
    self.assertTrue(os.path.exists(spec_file))


def add_file(self, entity, bumpversion, name=None, artifact_name=None, file_content='1'):
    if not artifact_name:
        artifact_name = f'{entity}-ex'
    if name is None:
        file_list = ['file0', 'file1', 'file2', 'file3']
    else:
        file_list = [name + 'file0', name + 'file1', name + 'file2', name + 'file3']
    for file in file_list:
        with open(os.path.join(self.tmp_dir, entity, artifact_name, file), 'wt') as z:
            z.write(str(uuid.uuid1()) * 100)
    with open(os.path.join(self.tmp_dir, entity, artifact_name, 'newfile4'), 'wt') as z:
        z.write(str(file_content * 100))
    # Create assert do ml-git add
    if entity == 'dataset':
        self.assertIn(messages[13] % 'dataset', check_output(MLGIT_ADD % (entity, artifact_name, bumpversion)))
    elif entity == 'model':
        self.assertIn(messages[14], check_output(MLGIT_ADD % (entity, artifact_name, bumpversion)))
    else:
        self.assertIn(messages[15], check_output(MLGIT_ADD % (entity, artifact_name, bumpversion)))
    metadata = os.path.join(self.tmp_dir, ML_GIT_DIR, entity, 'index', 'metadata', artifact_name)
    metadata_file = os.path.join(metadata, 'MANIFEST.yaml')
    index_file = os.path.join(metadata, 'INDEX.yaml')
    self.assertTrue(os.path.exists(metadata_file))
    self.assertTrue(os.path.exists(index_file))


def delete_file(workspace_path, delete_files):
    for root, dirs, files in os.walk(workspace_path):
        for file_name in files:
            if file_name in delete_files:
                os.chmod(os.path.join(root, file_name), stat.S_IWUSR | stat.S_IREAD)
                os.unlink(os.path.join(root, file_name))


def edit_config_yaml(ml_git_dir, store_type='s3h'):
    with open(os.path.join(ml_git_dir, "config.yaml"), "r") as config_file:
        config = yaml_processor.load(config_file)
        config["store"][store_type]["mlgit"]["endpoint-url"] = MINIO_ENDPOINT_URL
    with open(os.path.join(ml_git_dir, "config.yaml"), "w") as config_file:
        yaml_processor.dump(config, config_file)


def clean_git():
    clear(os.path.join(PATH_TEST, 'local_git_server.git'))
    check_output('git init --bare local_git_server.git')
    check_output('git clone local_git_server.git/ master')
    check_output('echo '' > master/README.md')
    check_output('git -C master add .')
    check_output('git -C master commit -m "README.md"')
    check_output('git -C master push origin master')
    clear(os.path.join(PATH_TEST, "master"))


def create_git_clone_repo(git_dir, tmp_dir, git_path=GIT_PATH):
    config = {
        'dataset': {
            'git': os.path.join(tmp_dir, git_path),
        },
        'store': {
            's3': {
                'mlgit-datasets': {
                    'region': 'us-east-1',
                    'aws-credentials': {'profile': 'default'}
                }
            }
        }
    }

    master = os.path.join(PATH_TEST, 'master')
    ml_git = os.path.join(master, '.ml-git')
    check_output('git init --bare "%s"' % git_dir)
    check_output('git clone "%s" "%s"' % (git_dir, master))
    os.makedirs(ml_git, exist_ok=True)
    with open(os.path.join(ml_git, 'config.yaml'), 'w') as file:
        yaml_processor.dump(config, file)
    check_output('git -C "%s" add .' % master)
    check_output('git -C "%s" commit -m "config"' % master)
    check_output('git -C "%s" push origin master' % master)
    clear(master)


def create_spec(self, model, tmpdir, version=1, mutability='strict', store_type=STORE_TYPE, artifact_name=None):
    if not artifact_name:
        artifact_name = f'{model}-ex'
    spec = {
        model: {
            'categories': ['computer-vision', 'images'],
            'mutability': mutability,
            'manifest': {
                "files": 'MANIFEST.yaml',
                "store": '%s://mlgit' % store_type
            },
            'name': artifact_name,
            'version': version
        }
    }
    with open(os.path.join(tmpdir, model, artifact_name, f'{artifact_name}.spec'), 'w') as y:
        yaml_processor.dump(spec, y)
    spec_file = os.path.join(tmpdir, model, artifact_name, f'{artifact_name}.spec')
    self.assertTrue(os.path.exists(spec_file))


def set_write_read(file_path):
    os.chmod(file_path, stat.S_IWUSR | stat.S_IREAD)


def recursive_write_read(path):
    for root, dirs, files in os.walk(path):
        for d in dirs:
            os.chmod(os.path.join(root, d), stat.S_IWUSR | stat.S_IREAD)
        for f in files:
            os.chmod(os.path.join(root, f), stat.S_IWUSR | stat.S_IREAD)


def entity_init(repo_type, self):
    clear(ML_GIT_DIR)
    clear(os.path.join(PATH_TEST, repo_type))
    init_repository(repo_type, self)


def create_file(workspace, file_name, value, file_path='data'):
    file = os.path.join(file_path, file_name)
    with open(os.path.join(workspace, file), 'wt') as file:
        file.write(value * 2048)


def create_zip_file(dir, number_of_files_in_zip=3):
    zipObj = ZipFile(os.path.join(dir, 'file.zip'), 'w')
    for i in range(number_of_files_in_zip):
        file_name = 'file' + str(i) + '.txt'
        create_file('', file_name, '0', '')
        zipObj.write(file_name)
    zipObj.close()


<<<<<<< HEAD
def change_git_in_config(ml_git_dir, git_url, entity='dataset'):
    with open(os.path.join(ml_git_dir, 'config.yaml'), 'r') as config_file:
        config = yaml_processor.load(config_file)
        config[entity]['git'] = git_url
    with open(os.path.join(ml_git_dir, 'config.yaml'), 'w') as config_file:
        yaml_processor.dump(config, config_file)
    clear(os.path.join(ml_git_dir, entity, 'metadata', '.git'))
=======
def configure_global(self, entity_type):
    self.assertNotIn(ERROR_MESSAGE, check_output(MLGIT_INIT))
    self.assertNotIn(ERROR_MESSAGE, check_output(MLGIT_REMOTE_ADD_GLOBAL % (entity_type, os.path.join(self.tmp_dir, GIT_PATH))))
    self.assertNotIn(ERROR_MESSAGE, check_output(MLGIT_STORE_ADD % (BUCKET_NAME, PROFILE + ' --global')))
    edit_global_config_yaml()
    clear(os.path.join(self.tmp_dir, ML_GIT_DIR))


def edit_global_config_yaml(store_type='s3h'):
    with open(os.path.join(GLOBAL_CONFIG_PATH, GLOBAL_ML_GIT_CONFIG), 'r') as config_file:
        config = yaml_processor.load(config_file)
        config['store'][store_type]['mlgit']['endpoint-url'] = MINIO_ENDPOINT_URL
    with open(os.path.join(GLOBAL_CONFIG_PATH, GLOBAL_ML_GIT_CONFIG), 'w') as config_file:
        yaml_processor.dump(config, config_file)


def delete_global_config():
    global_config_file = os.path.join(GLOBAL_CONFIG_PATH, GLOBAL_ML_GIT_CONFIG)
    if os.path.exists(global_config_file):
        __remove_file(global_config_file)
>>>>>>> 28681abe
<|MERGE_RESOLUTION|>--- conflicted
+++ resolved
@@ -269,33 +269,32 @@
     zipObj.close()
 
 
-<<<<<<< HEAD
+def configure_global(self, entity_type):
+    self.assertNotIn(ERROR_MESSAGE, check_output(MLGIT_INIT))
+    self.assertNotIn(ERROR_MESSAGE, check_output(MLGIT_REMOTE_ADD_GLOBAL % (entity_type, os.path.join(self.tmp_dir, GIT_PATH))))
+    self.assertNotIn(ERROR_MESSAGE, check_output(MLGIT_STORE_ADD % (BUCKET_NAME, PROFILE + ' --global')))
+    edit_global_config_yaml()
+    clear(os.path.join(self.tmp_dir, ML_GIT_DIR))
+
+
+def edit_global_config_yaml(store_type='s3h'):
+    with open(os.path.join(GLOBAL_CONFIG_PATH, GLOBAL_ML_GIT_CONFIG), 'r') as config_file:
+        config = yaml_processor.load(config_file)
+        config['store'][store_type]['mlgit']['endpoint-url'] = MINIO_ENDPOINT_URL
+    with open(os.path.join(GLOBAL_CONFIG_PATH, GLOBAL_ML_GIT_CONFIG), 'w') as config_file:
+        yaml_processor.dump(config, config_file)
+
+
+def delete_global_config():
+    global_config_file = os.path.join(GLOBAL_CONFIG_PATH, GLOBAL_ML_GIT_CONFIG)
+    if os.path.exists(global_config_file):
+        __remove_file(global_config_file)
+
+
 def change_git_in_config(ml_git_dir, git_url, entity='dataset'):
     with open(os.path.join(ml_git_dir, 'config.yaml'), 'r') as config_file:
         config = yaml_processor.load(config_file)
         config[entity]['git'] = git_url
     with open(os.path.join(ml_git_dir, 'config.yaml'), 'w') as config_file:
         yaml_processor.dump(config, config_file)
-    clear(os.path.join(ml_git_dir, entity, 'metadata', '.git'))
-=======
-def configure_global(self, entity_type):
-    self.assertNotIn(ERROR_MESSAGE, check_output(MLGIT_INIT))
-    self.assertNotIn(ERROR_MESSAGE, check_output(MLGIT_REMOTE_ADD_GLOBAL % (entity_type, os.path.join(self.tmp_dir, GIT_PATH))))
-    self.assertNotIn(ERROR_MESSAGE, check_output(MLGIT_STORE_ADD % (BUCKET_NAME, PROFILE + ' --global')))
-    edit_global_config_yaml()
-    clear(os.path.join(self.tmp_dir, ML_GIT_DIR))
-
-
-def edit_global_config_yaml(store_type='s3h'):
-    with open(os.path.join(GLOBAL_CONFIG_PATH, GLOBAL_ML_GIT_CONFIG), 'r') as config_file:
-        config = yaml_processor.load(config_file)
-        config['store'][store_type]['mlgit']['endpoint-url'] = MINIO_ENDPOINT_URL
-    with open(os.path.join(GLOBAL_CONFIG_PATH, GLOBAL_ML_GIT_CONFIG), 'w') as config_file:
-        yaml_processor.dump(config, config_file)
-
-
-def delete_global_config():
-    global_config_file = os.path.join(GLOBAL_CONFIG_PATH, GLOBAL_ML_GIT_CONFIG)
-    if os.path.exists(global_config_file):
-        __remove_file(global_config_file)
->>>>>>> 28681abe
+    clear(os.path.join(ml_git_dir, entity, 'metadata', '.git'))