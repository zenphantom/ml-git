--- conflicted
+++ resolved
@@ -11,12 +11,7 @@
 from ml_git.ml_git_message import output_messages
 from tests.integration.commands import MLGIT_COMMIT, MLGIT_PUSH, MLGIT_EXPORT
 from tests.integration.helper import ML_GIT_DIR, PROFILE, BUCKET_NAME, \
-<<<<<<< HEAD
     check_output, init_repository, add_file, PATH_TEST, DATASETS, DATASET_NAME, MODELS, LABELS, S3H, S3
-from tests.integration.output_messages import messages
-=======
-    check_output, init_repository, add_file, PATH_TEST, DATASETS, DATASET_NAME, MODELS, LABELS
->>>>>>> 6120391c
 
 
 @pytest.mark.usefixtures('tmp_dir', 'aws_session')
@@ -34,11 +29,7 @@
         check_output(MLGIT_PUSH % (repotype, entity))
         storage = '%s://mlgit' % S3H
         tag = 'computer-vision__images__%s__1' % entity
-<<<<<<< HEAD
-        self.assertIn(messages[66] % (tag, storage, '%s://mlgit' % S3), check_output(MLGIT_EXPORT % (
-=======
-        self.assertIn(output_messages['INFO_EXPORTING_TAG'] % (tag, storage, 's3://mlgit'), check_output(MLGIT_EXPORT % (
->>>>>>> 6120391c
+        self.assertIn(output_messages['INFO_EXPORTING_TAG'] % (tag, storage, '%s://mlgit' % S3), check_output(MLGIT_EXPORT % (
             repotype, ' {} {} --credentials={} --endpoint=http://127.0.0.1:9000'.format(tag, BUCKET_NAME, PROFILE))))
 
         self.assertTrue(os.path.exists(file_in_storage))
