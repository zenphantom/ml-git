"""
© Copyright 2020-2021 HP Development Company, L.P.
SPDX-License-Identifier: GPL-2.0-only
"""

import os
import unittest
from stat import S_IWUSR, S_IREAD

import pytest

from ml_git.ml_git_message import output_messages
from tests.integration.commands import MLGIT_COMMIT, MLGIT_PUSH, MLGIT_ENTITY_INIT, MLGIT_STATUS, MLGIT_ADD, \
    MLGIT_CHECKOUT
from tests.integration.helper import DATASET_ADD_INFO_REGEX, DATASET_PUSH_INFO_REGEX, DATASET_NO_COMMITS_INFO_REGEX, \
    DATASET_UNPUBLISHED_COMMITS_INFO_REGEX, ML_GIT_DIR, GIT_PATH, ERROR_MESSAGE, DATASETS, DATASET_NAME, DATASET_TAG, \
    create_ignore_file
from tests.integration.helper import check_output, clear, init_repository, add_file, create_file


@pytest.mark.usefixtures('tmp_dir', 'aws_session')
class StatusAcceptanceTests(unittest.TestCase):

    def set_up_status(self, entity):
        init_repository(entity, self)

    def set_up_checkout(self, entity):
        init_repository(entity, self)
        add_file(self, entity, '', 'new')
        metadata_path = os.path.join(self.tmp_dir, ML_GIT_DIR, entity, 'metadata')
        workspace = os.path.join(self.tmp_dir, entity)
        self.assertIn(output_messages['INFO_COMMIT_REPO'] % (metadata_path, entity + '-ex'),
                      check_output(MLGIT_COMMIT % (entity, entity + '-ex', '')))
        HEAD = os.path.join(self.tmp_dir, ML_GIT_DIR, entity, 'refs', entity + '-ex', 'HEAD')
        self.assertTrue(os.path.exists(HEAD))
        self.assertNotIn(ERROR_MESSAGE, check_output(MLGIT_PUSH % (entity, entity + '-ex')))
        clear(os.path.join(self.tmp_dir, ML_GIT_DIR, entity))
        clear(workspace)
        self.assertIn(output_messages['INFO_METADATA_INIT'] % (
            os.path.join(self.tmp_dir, GIT_PATH), os.path.join(self.tmp_dir, ML_GIT_DIR, entity, 'metadata')),
                      check_output(MLGIT_ENTITY_INIT % entity))

    @pytest.mark.usefixtures('start_local_git_server', 'switch_to_tmp_dir')
    def test_01_status_after_put_on_new_file_in_dataset(self):
        self.set_up_status(DATASETS)
        create_file(os.path.join(self.tmp_dir, DATASETS, DATASET_NAME), 'file', '0', '')
        self.assertRegex(check_output(MLGIT_STATUS % (DATASETS, DATASET_NAME)),
<<<<<<< HEAD
                         DATASET_NO_COMMITS_INFO_REGEX +
                         r'Changes to be committed:\s+'
                         r'Untracked files:\s+' +
                         DATASET_ADD_INFO_REGEX +
                         r'datasets-ex\.spec\s+'
                         r'file\s+'
                         r'Corrupted files:')
=======
                         r'Untracked files:\s+datasets-ex\.spec\s+file')
>>>>>>> c1ce39e5

    @pytest.mark.usefixtures('start_local_git_server', 'switch_to_tmp_dir')
    def test_02_status_after_add_command_in_dataset(self):
        self.set_up_status(DATASETS)
        create_file(os.path.join(self.tmp_dir, DATASETS, DATASET_NAME), 'file0', '0', '')
        self.assertIn(output_messages['INFO_ADDING_PATH'] % DATASETS, check_output(MLGIT_ADD % (DATASETS, DATASET_NAME, '--bumpversion')))
        self.assertRegex(check_output(MLGIT_STATUS % (DATASETS, DATASET_NAME)),
<<<<<<< HEAD
                         DATASET_NO_COMMITS_INFO_REGEX +
                         r'Changes to be committed:\s+'
                         r'New file: datasets-ex.spec\s+'
                         r'New file: file0\s+'
                         r'Untracked files:\s+' +
                         DATASET_ADD_INFO_REGEX +
                         r'Corrupted files:')
=======
                         r'Changes to be committed:\n\tNew file: datasets-ex.spec\n\tNew file: file0\n')
>>>>>>> c1ce39e5

    @pytest.mark.usefixtures('start_local_git_server', 'switch_to_tmp_dir')
    def test_03_status_after_commit_command_in_dataset(self):
        self.set_up_status(DATASETS)
        create_file(os.path.join(self.tmp_dir, DATASETS, DATASET_NAME), 'file1', '0', '')
        self.assertNotIn(ERROR_MESSAGE, check_output(MLGIT_ADD % (DATASETS, DATASET_NAME, '--bumpversion')))
        create_file(os.path.join(self.tmp_dir, DATASETS, DATASET_NAME), 'file2', '0', '')
        self.assertNotIn(ERROR_MESSAGE, check_output(MLGIT_ADD % (DATASETS, DATASET_NAME, '--bumpversion')))

        self.assertIn(output_messages['INFO_COMMIT_REPO'] % (os.path.join(self.tmp_dir, ML_GIT_DIR, DATASETS, 'metadata'), DATASET_NAME),
                      check_output(MLGIT_COMMIT % (DATASETS, DATASET_NAME, '')))
<<<<<<< HEAD
        self.assertRegex(check_output(MLGIT_STATUS % (DATASETS, DATASET_NAME)),
                         DATASET_UNPUBLISHED_COMMITS_INFO_REGEX.format(unpublished_commits=1, pluralize_char='') +
                         DATASET_PUSH_INFO_REGEX +
                         r'Changes to be committed:\s+'
                         r'Untracked files:\s+' +
                         DATASET_ADD_INFO_REGEX +
                         r'Corrupted files:')
=======
        status_output = check_output(MLGIT_STATUS % (DATASETS, DATASET_NAME))
        self.assertNotIn('Changes to be committed', status_output)
        self.assertNotIn('Untracked files', status_output)
        self.assertNotIn('Corrupted files', status_output)
>>>>>>> c1ce39e5

    @pytest.mark.usefixtures('start_local_git_server', 'switch_to_tmp_dir')
    def test_04_status_after_checkout_in_dataset(self):
        self.set_up_checkout(DATASETS)
        self.assertNotIn(ERROR_MESSAGE, check_output(MLGIT_CHECKOUT % (DATASETS, DATASET_TAG)))
<<<<<<< HEAD
        self.assertRegex(check_output(MLGIT_STATUS % (DATASETS, DATASET_NAME)),
                         DATASET_NO_COMMITS_INFO_REGEX +
                         r'Changes to be committed:\s+'
                         r'Untracked files:\s+' +
                         DATASET_ADD_INFO_REGEX +
                         r'Corrupted files:')
=======
        status_output = check_output(MLGIT_STATUS % (DATASETS, DATASET_NAME))
        self.assertNotIn('Changes to be committed', status_output)
        self.assertNotIn('Untracked files', status_output)
        self.assertNotIn('Corrupted files', status_output)
>>>>>>> c1ce39e5

    @pytest.mark.usefixtures('start_local_git_server', 'switch_to_tmp_dir')
    def test_05_status_after_delete_file(self):
        self.set_up_checkout(DATASETS)
        self.assertNotIn(ERROR_MESSAGE, check_output(MLGIT_CHECKOUT % (DATASETS, DATASET_TAG)))
        new_file_path = os.path.join(self.tmp_dir, DATASETS, DATASET_NAME, 'newfile4')
        os.chmod(new_file_path, S_IWUSR | S_IREAD)
        os.remove(new_file_path)
        self.assertRegex(check_output(MLGIT_STATUS % (DATASETS, DATASET_NAME)),
<<<<<<< HEAD
                         DATASET_NO_COMMITS_INFO_REGEX +
                         r'Changes to be committed:\s+'
                         r'Deleted: newfile4\s+'
                         r'Untracked files:\s+' +
                         DATASET_ADD_INFO_REGEX +
                         r'Corrupted files:')
=======
                         r'Changes to be committed:\s+Deleted: newfile4\s')
>>>>>>> c1ce39e5

    @pytest.mark.usefixtures('start_local_git_server', 'switch_to_tmp_dir')
    def test_06_status_after_rename_file(self):
        self.set_up_checkout(DATASETS)
        self.assertNotIn(ERROR_MESSAGE, check_output(MLGIT_CHECKOUT % (DATASETS, DATASET_TAG)))
        old_file = os.path.join(self.tmp_dir, DATASETS, DATASET_NAME, 'newfile4')
        new_file = os.path.join(self.tmp_dir, DATASETS, DATASET_NAME, 'file4_renamed')
        os.rename(old_file, new_file)
        self.assertRegex(check_output(MLGIT_STATUS % (DATASETS, DATASET_NAME)),
                         DATASET_NO_COMMITS_INFO_REGEX +
                         r'Changes to be committed:\s+'
                         r'Deleted: newfile4\s+'
                         r'Untracked files:\s+' +
                         DATASET_ADD_INFO_REGEX +
                         r'file4_renamed\s+'
                         r'Corrupted files:')

    @pytest.mark.usefixtures('start_local_git_server', 'switch_to_tmp_dir')
    def test_07_status_corrupted_files(self):
        self.set_up_checkout(DATASETS)
        self.assertNotIn(ERROR_MESSAGE, check_output(MLGIT_CHECKOUT % (DATASETS, DATASET_TAG)))
        corrupted_file = os.path.join(self.tmp_dir, DATASETS, DATASET_NAME, 'newfile4')

        os.chmod(corrupted_file, S_IWUSR | S_IREAD)
        with open(corrupted_file, 'w') as file:
            file.write('modified')
        create_file(os.path.join(self.tmp_dir, DATASETS, DATASET_NAME), 'Ls87x', '0', '')
        self.assertNotIn(ERROR_MESSAGE, check_output(MLGIT_ADD % (DATASETS, DATASET_NAME, '--bumpversion')))
        self.assertRegex(check_output(MLGIT_STATUS % (DATASETS, DATASET_NAME)),
<<<<<<< HEAD
                         DATASET_NO_COMMITS_INFO_REGEX +
                         r'Changes to be committed:\s+'
                         r'New file: Ls87x\s+'
                         r'New file: datasets-ex.spec\s+'
                         r'Untracked files:\s+' +
                         DATASET_ADD_INFO_REGEX +
                         r'Corrupted files:\s+'
                         r'newfile4')
=======
                         r'Changes to be committed:\n\tNew file: Ls87x\n\tNew file: datasets-ex.spec\n\nCorrupted files:\n\tnewfile4\n')
>>>>>>> c1ce39e5

    @pytest.mark.usefixtures('start_local_git_server', 'switch_to_tmp_dir')
    def test_08_status_with_ignore_file(self):
        self.set_up_status(DATASETS)
        workspace = os.path.join(self.tmp_dir, DATASETS, DATASET_NAME)
        os.mkdir(os.path.join(workspace, 'data'))
        create_file(workspace, 'image.png', '0')
        create_file(workspace, 'file1', '0')

        self.assertRegex(check_output(MLGIT_STATUS % (DATASETS, DATASET_NAME)),
<<<<<<< HEAD
                         DATASET_NO_COMMITS_INFO_REGEX +
                         r'Changes to be committed:\s+'
                         r'Untracked files:\s+' +
                         DATASET_ADD_INFO_REGEX +
                         r'data(?:\\|/)file1\s+'
                         r'data(?:\\|/)image.png\s+'
                         r'datasets-ex.spec\s+'
                         r'Corrupted files:')

        create_ignore_file(workspace)
        self.assertRegex(check_output(MLGIT_STATUS % (DATASETS, DATASET_NAME)),
                         DATASET_NO_COMMITS_INFO_REGEX +
                         r'Changes to be committed:\s+'
                         r'Untracked files:\s+' +
                         DATASET_ADD_INFO_REGEX +
                         r'.mlgitignore\s+'
                         r'data(?:\\|/)file1\s+'
                         r'datasets-ex.spec\s+'
                         r'Corrupted files:')
=======
                         r'Untracked files:\s+data(?:\\|/)file1\s+data(?:\\|/)image.png\s+datasets-ex.spec')

        create_ignore_file(workspace)
        self.assertRegex(check_output(MLGIT_STATUS % (DATASETS, DATASET_NAME)),
                         r'Untracked files:\s+.mlgitignore\s+data(?:\\|/)file1\s+datasets-ex.spec')
>>>>>>> c1ce39e5

        self.assertIn(output_messages['INFO_ADDING_PATH'] % DATASETS,
                      check_output(MLGIT_ADD % (DATASETS, DATASET_NAME, '--bumpversion')))
        self.assertRegex(check_output(MLGIT_STATUS % (DATASETS, DATASET_NAME)),
<<<<<<< HEAD
                         DATASET_NO_COMMITS_INFO_REGEX +
                         r'Changes to be committed:\s+'
                         r'New file: .mlgitignore\s+'
                         r'New file: data(?:\\|/)file1\s+'
                         r'New file: datasets-ex.spec\s+'
                         r'Untracked files:\s+' +
                         DATASET_ADD_INFO_REGEX +
                         r'Corrupted files:')

        self.assertNotIn(ERROR_MESSAGE, check_output(MLGIT_COMMIT % (DATASETS, DATASET_NAME, '')))
        self.assertRegex(check_output(MLGIT_STATUS % (DATASETS, DATASET_NAME)),
                         DATASET_UNPUBLISHED_COMMITS_INFO_REGEX.format(unpublished_commits=1, pluralize_char='') +
                         DATASET_PUSH_INFO_REGEX +
                         r'Changes to be committed:\s+'
                         r'Untracked files:\s+' +
                         DATASET_ADD_INFO_REGEX +
                         r'Corrupted files:')

    @pytest.mark.usefixtures('start_local_git_server', 'switch_to_tmp_dir')
    def test_09_status_after_multiple_commits(self):
        self.set_up_status(DATASETS)
        workspace = os.path.join(self.tmp_dir, DATASETS, DATASET_NAME)
        create_file(workspace, 'image1.png', '0', '')

        self.assertRegex(check_output(MLGIT_STATUS % (DATASETS, DATASET_NAME)),
                         DATASET_NO_COMMITS_INFO_REGEX +
                         r'Changes to be committed:\s+'
                         r'Untracked files:\s+' +
                         DATASET_ADD_INFO_REGEX +
                         r'datasets-ex.spec\s+'
                         r'image1.png\s+'
                         r'Corrupted files:')
        self.assertNotIn(ERROR_MESSAGE, check_output(MLGIT_ADD % (DATASETS, DATASET_NAME, '--bumpversion')))
        self.assertIn(output_messages['INFO_COMMIT_REPO'] % (os.path.join(self.tmp_dir, ML_GIT_DIR, DATASETS, 'metadata'), DATASET_NAME),
                      check_output(MLGIT_COMMIT % (DATASETS, DATASET_NAME, '')))

        self.assertRegex(check_output(MLGIT_STATUS % (DATASETS, DATASET_NAME)),
                         DATASET_UNPUBLISHED_COMMITS_INFO_REGEX.format(unpublished_commits=1, pluralize_char='') +
                         DATASET_PUSH_INFO_REGEX +
                         r'Changes to be committed:\s+'
                         r'Untracked files:\s+' +
                         DATASET_ADD_INFO_REGEX +
                         r'Corrupted files:')

        create_file(workspace, 'image2.png', '0', '')
        self.assertNotIn(ERROR_MESSAGE, check_output(MLGIT_ADD % (DATASETS, DATASET_NAME, '--bumpversion')))
        self.assertIn(output_messages['INFO_COMMIT_REPO'] % (os.path.join(self.tmp_dir, ML_GIT_DIR, DATASETS, 'metadata'), DATASET_NAME),
                      check_output(MLGIT_COMMIT % (DATASETS, DATASET_NAME, '')))

        self.assertRegex(check_output(MLGIT_STATUS % (DATASETS, DATASET_NAME)),
                         DATASET_UNPUBLISHED_COMMITS_INFO_REGEX.format(unpublished_commits=2, pluralize_char='s') +
                         DATASET_PUSH_INFO_REGEX +
                         r'Changes to be committed:\s+'
                         r'Untracked files:\s+' +
                         DATASET_ADD_INFO_REGEX +
                         r'Corrupted files:')
        create_file(workspace, 'image3.png', '0', '')
        self.assertNotIn(ERROR_MESSAGE, check_output(MLGIT_ADD % (DATASETS, DATASET_NAME, '--bumpversion')))
        self.assertIn(output_messages['INFO_COMMIT_REPO'] % (os.path.join(self.tmp_dir, ML_GIT_DIR, DATASETS, 'metadata'), DATASET_NAME),
                      check_output(MLGIT_COMMIT % (DATASETS, DATASET_NAME, '')))

        self.assertRegex(check_output(MLGIT_STATUS % (DATASETS, DATASET_NAME)),
                         DATASET_UNPUBLISHED_COMMITS_INFO_REGEX.format(unpublished_commits=3, pluralize_char='s') +
                         DATASET_PUSH_INFO_REGEX +
                         r'Changes to be committed:\s+'
                         r'Untracked files:\s+' +
                         DATASET_ADD_INFO_REGEX +
                         r'Corrupted files:')
=======
                         r'Changes to be committed:\s+New file: .mlgitignore\s+'
                         r'New file: data(?:\\|/)file1\s+New file: datasets-ex.spec\s+')

        self.assertNotIn(ERROR_MESSAGE, check_output(MLGIT_COMMIT % (DATASETS, DATASET_NAME, '')))
        status_output = check_output(MLGIT_STATUS % (DATASETS, DATASET_NAME))
        self.assertNotIn('Changes to be committed', status_output)
        self.assertNotIn('Untracked files', status_output)
        self.assertNotIn('Corrupted files', status_output)
>>>>>>> c1ce39e5
<|MERGE_RESOLUTION|>--- conflicted
+++ resolved
@@ -45,17 +45,11 @@
         self.set_up_status(DATASETS)
         create_file(os.path.join(self.tmp_dir, DATASETS, DATASET_NAME), 'file', '0', '')
         self.assertRegex(check_output(MLGIT_STATUS % (DATASETS, DATASET_NAME)),
-<<<<<<< HEAD
-                         DATASET_NO_COMMITS_INFO_REGEX +
-                         r'Changes to be committed:\s+'
+                         DATASET_NO_COMMITS_INFO_REGEX +
                          r'Untracked files:\s+' +
                          DATASET_ADD_INFO_REGEX +
                          r'datasets-ex\.spec\s+'
-                         r'file\s+'
-                         r'Corrupted files:')
-=======
-                         r'Untracked files:\s+datasets-ex\.spec\s+file')
->>>>>>> c1ce39e5
+                         r'file')
 
     @pytest.mark.usefixtures('start_local_git_server', 'switch_to_tmp_dir')
     def test_02_status_after_add_command_in_dataset(self):
@@ -63,17 +57,10 @@
         create_file(os.path.join(self.tmp_dir, DATASETS, DATASET_NAME), 'file0', '0', '')
         self.assertIn(output_messages['INFO_ADDING_PATH'] % DATASETS, check_output(MLGIT_ADD % (DATASETS, DATASET_NAME, '--bumpversion')))
         self.assertRegex(check_output(MLGIT_STATUS % (DATASETS, DATASET_NAME)),
-<<<<<<< HEAD
                          DATASET_NO_COMMITS_INFO_REGEX +
                          r'Changes to be committed:\s+'
                          r'New file: datasets-ex.spec\s+'
-                         r'New file: file0\s+'
-                         r'Untracked files:\s+' +
-                         DATASET_ADD_INFO_REGEX +
-                         r'Corrupted files:')
-=======
-                         r'Changes to be committed:\n\tNew file: datasets-ex.spec\n\tNew file: file0\n')
->>>>>>> c1ce39e5
+                         r'New file: file0')
 
     @pytest.mark.usefixtures('start_local_git_server', 'switch_to_tmp_dir')
     def test_03_status_after_commit_command_in_dataset(self):
@@ -85,38 +72,16 @@
 
         self.assertIn(output_messages['INFO_COMMIT_REPO'] % (os.path.join(self.tmp_dir, ML_GIT_DIR, DATASETS, 'metadata'), DATASET_NAME),
                       check_output(MLGIT_COMMIT % (DATASETS, DATASET_NAME, '')))
-<<<<<<< HEAD
         self.assertRegex(check_output(MLGIT_STATUS % (DATASETS, DATASET_NAME)),
                          DATASET_UNPUBLISHED_COMMITS_INFO_REGEX.format(unpublished_commits=1, pluralize_char='') +
-                         DATASET_PUSH_INFO_REGEX +
-                         r'Changes to be committed:\s+'
-                         r'Untracked files:\s+' +
-                         DATASET_ADD_INFO_REGEX +
-                         r'Corrupted files:')
-=======
-        status_output = check_output(MLGIT_STATUS % (DATASETS, DATASET_NAME))
-        self.assertNotIn('Changes to be committed', status_output)
-        self.assertNotIn('Untracked files', status_output)
-        self.assertNotIn('Corrupted files', status_output)
->>>>>>> c1ce39e5
+                         DATASET_PUSH_INFO_REGEX)
 
     @pytest.mark.usefixtures('start_local_git_server', 'switch_to_tmp_dir')
     def test_04_status_after_checkout_in_dataset(self):
         self.set_up_checkout(DATASETS)
         self.assertNotIn(ERROR_MESSAGE, check_output(MLGIT_CHECKOUT % (DATASETS, DATASET_TAG)))
-<<<<<<< HEAD
-        self.assertRegex(check_output(MLGIT_STATUS % (DATASETS, DATASET_NAME)),
-                         DATASET_NO_COMMITS_INFO_REGEX +
-                         r'Changes to be committed:\s+'
-                         r'Untracked files:\s+' +
-                         DATASET_ADD_INFO_REGEX +
-                         r'Corrupted files:')
-=======
-        status_output = check_output(MLGIT_STATUS % (DATASETS, DATASET_NAME))
-        self.assertNotIn('Changes to be committed', status_output)
-        self.assertNotIn('Untracked files', status_output)
-        self.assertNotIn('Corrupted files', status_output)
->>>>>>> c1ce39e5
+        self.assertRegex(check_output(MLGIT_STATUS % (DATASETS, DATASET_NAME)),
+                         DATASET_NO_COMMITS_INFO_REGEX)
 
     @pytest.mark.usefixtures('start_local_git_server', 'switch_to_tmp_dir')
     def test_05_status_after_delete_file(self):
@@ -126,16 +91,9 @@
         os.chmod(new_file_path, S_IWUSR | S_IREAD)
         os.remove(new_file_path)
         self.assertRegex(check_output(MLGIT_STATUS % (DATASETS, DATASET_NAME)),
-<<<<<<< HEAD
-                         DATASET_NO_COMMITS_INFO_REGEX +
-                         r'Changes to be committed:\s+'
-                         r'Deleted: newfile4\s+'
-                         r'Untracked files:\s+' +
-                         DATASET_ADD_INFO_REGEX +
-                         r'Corrupted files:')
-=======
-                         r'Changes to be committed:\s+Deleted: newfile4\s')
->>>>>>> c1ce39e5
+                         DATASET_NO_COMMITS_INFO_REGEX +
+                         r'Changes to be committed:\s+'
+                         r'Deleted: newfile4')
 
     @pytest.mark.usefixtures('start_local_git_server', 'switch_to_tmp_dir')
     def test_06_status_after_rename_file(self):
@@ -150,8 +108,7 @@
                          r'Deleted: newfile4\s+'
                          r'Untracked files:\s+' +
                          DATASET_ADD_INFO_REGEX +
-                         r'file4_renamed\s+'
-                         r'Corrupted files:')
+                         r'file4_renamed')
 
     @pytest.mark.usefixtures('start_local_git_server', 'switch_to_tmp_dir')
     def test_07_status_corrupted_files(self):
@@ -165,18 +122,12 @@
         create_file(os.path.join(self.tmp_dir, DATASETS, DATASET_NAME), 'Ls87x', '0', '')
         self.assertNotIn(ERROR_MESSAGE, check_output(MLGIT_ADD % (DATASETS, DATASET_NAME, '--bumpversion')))
         self.assertRegex(check_output(MLGIT_STATUS % (DATASETS, DATASET_NAME)),
-<<<<<<< HEAD
                          DATASET_NO_COMMITS_INFO_REGEX +
                          r'Changes to be committed:\s+'
                          r'New file: Ls87x\s+'
                          r'New file: datasets-ex.spec\s+'
-                         r'Untracked files:\s+' +
-                         DATASET_ADD_INFO_REGEX +
                          r'Corrupted files:\s+'
                          r'newfile4')
-=======
-                         r'Changes to be committed:\n\tNew file: Ls87x\n\tNew file: datasets-ex.spec\n\nCorrupted files:\n\tnewfile4\n')
->>>>>>> c1ce39e5
 
     @pytest.mark.usefixtures('start_local_git_server', 'switch_to_tmp_dir')
     def test_08_status_with_ignore_file(self):
@@ -187,55 +138,35 @@
         create_file(workspace, 'file1', '0')
 
         self.assertRegex(check_output(MLGIT_STATUS % (DATASETS, DATASET_NAME)),
-<<<<<<< HEAD
-                         DATASET_NO_COMMITS_INFO_REGEX +
-                         r'Changes to be committed:\s+'
+                         DATASET_NO_COMMITS_INFO_REGEX +
                          r'Untracked files:\s+' +
                          DATASET_ADD_INFO_REGEX +
                          r'data(?:\\|/)file1\s+'
                          r'data(?:\\|/)image.png\s+'
-                         r'datasets-ex.spec\s+'
-                         r'Corrupted files:')
+                         r'datasets-ex.spec')
 
         create_ignore_file(workspace)
         self.assertRegex(check_output(MLGIT_STATUS % (DATASETS, DATASET_NAME)),
                          DATASET_NO_COMMITS_INFO_REGEX +
-                         r'Changes to be committed:\s+'
                          r'Untracked files:\s+' +
                          DATASET_ADD_INFO_REGEX +
                          r'.mlgitignore\s+'
                          r'data(?:\\|/)file1\s+'
-                         r'datasets-ex.spec\s+'
-                         r'Corrupted files:')
-=======
-                         r'Untracked files:\s+data(?:\\|/)file1\s+data(?:\\|/)image.png\s+datasets-ex.spec')
-
-        create_ignore_file(workspace)
-        self.assertRegex(check_output(MLGIT_STATUS % (DATASETS, DATASET_NAME)),
-                         r'Untracked files:\s+.mlgitignore\s+data(?:\\|/)file1\s+datasets-ex.spec')
->>>>>>> c1ce39e5
+                         r'datasets-ex.spec')
 
         self.assertIn(output_messages['INFO_ADDING_PATH'] % DATASETS,
                       check_output(MLGIT_ADD % (DATASETS, DATASET_NAME, '--bumpversion')))
         self.assertRegex(check_output(MLGIT_STATUS % (DATASETS, DATASET_NAME)),
-<<<<<<< HEAD
                          DATASET_NO_COMMITS_INFO_REGEX +
                          r'Changes to be committed:\s+'
                          r'New file: .mlgitignore\s+'
                          r'New file: data(?:\\|/)file1\s+'
-                         r'New file: datasets-ex.spec\s+'
-                         r'Untracked files:\s+' +
-                         DATASET_ADD_INFO_REGEX +
-                         r'Corrupted files:')
+                         r'New file: datasets-ex.spec')
 
         self.assertNotIn(ERROR_MESSAGE, check_output(MLGIT_COMMIT % (DATASETS, DATASET_NAME, '')))
         self.assertRegex(check_output(MLGIT_STATUS % (DATASETS, DATASET_NAME)),
                          DATASET_UNPUBLISHED_COMMITS_INFO_REGEX.format(unpublished_commits=1, pluralize_char='') +
-                         DATASET_PUSH_INFO_REGEX +
-                         r'Changes to be committed:\s+'
-                         r'Untracked files:\s+' +
-                         DATASET_ADD_INFO_REGEX +
-                         r'Corrupted files:')
+                         DATASET_PUSH_INFO_REGEX)
 
     @pytest.mark.usefixtures('start_local_git_server', 'switch_to_tmp_dir')
     def test_09_status_after_multiple_commits(self):
@@ -245,23 +176,17 @@
 
         self.assertRegex(check_output(MLGIT_STATUS % (DATASETS, DATASET_NAME)),
                          DATASET_NO_COMMITS_INFO_REGEX +
-                         r'Changes to be committed:\s+'
                          r'Untracked files:\s+' +
                          DATASET_ADD_INFO_REGEX +
                          r'datasets-ex.spec\s+'
-                         r'image1.png\s+'
-                         r'Corrupted files:')
+                         r'image1.png')
         self.assertNotIn(ERROR_MESSAGE, check_output(MLGIT_ADD % (DATASETS, DATASET_NAME, '--bumpversion')))
         self.assertIn(output_messages['INFO_COMMIT_REPO'] % (os.path.join(self.tmp_dir, ML_GIT_DIR, DATASETS, 'metadata'), DATASET_NAME),
                       check_output(MLGIT_COMMIT % (DATASETS, DATASET_NAME, '')))
 
         self.assertRegex(check_output(MLGIT_STATUS % (DATASETS, DATASET_NAME)),
                          DATASET_UNPUBLISHED_COMMITS_INFO_REGEX.format(unpublished_commits=1, pluralize_char='') +
-                         DATASET_PUSH_INFO_REGEX +
-                         r'Changes to be committed:\s+'
-                         r'Untracked files:\s+' +
-                         DATASET_ADD_INFO_REGEX +
-                         r'Corrupted files:')
+                         DATASET_PUSH_INFO_REGEX)
 
         create_file(workspace, 'image2.png', '0', '')
         self.assertNotIn(ERROR_MESSAGE, check_output(MLGIT_ADD % (DATASETS, DATASET_NAME, '--bumpversion')))
@@ -270,11 +195,7 @@
 
         self.assertRegex(check_output(MLGIT_STATUS % (DATASETS, DATASET_NAME)),
                          DATASET_UNPUBLISHED_COMMITS_INFO_REGEX.format(unpublished_commits=2, pluralize_char='s') +
-                         DATASET_PUSH_INFO_REGEX +
-                         r'Changes to be committed:\s+'
-                         r'Untracked files:\s+' +
-                         DATASET_ADD_INFO_REGEX +
-                         r'Corrupted files:')
+                         DATASET_PUSH_INFO_REGEX)
         create_file(workspace, 'image3.png', '0', '')
         self.assertNotIn(ERROR_MESSAGE, check_output(MLGIT_ADD % (DATASETS, DATASET_NAME, '--bumpversion')))
         self.assertIn(output_messages['INFO_COMMIT_REPO'] % (os.path.join(self.tmp_dir, ML_GIT_DIR, DATASETS, 'metadata'), DATASET_NAME),
@@ -282,18 +203,4 @@
 
         self.assertRegex(check_output(MLGIT_STATUS % (DATASETS, DATASET_NAME)),
                          DATASET_UNPUBLISHED_COMMITS_INFO_REGEX.format(unpublished_commits=3, pluralize_char='s') +
-                         DATASET_PUSH_INFO_REGEX +
-                         r'Changes to be committed:\s+'
-                         r'Untracked files:\s+' +
-                         DATASET_ADD_INFO_REGEX +
-                         r'Corrupted files:')
-=======
-                         r'Changes to be committed:\s+New file: .mlgitignore\s+'
-                         r'New file: data(?:\\|/)file1\s+New file: datasets-ex.spec\s+')
-
-        self.assertNotIn(ERROR_MESSAGE, check_output(MLGIT_COMMIT % (DATASETS, DATASET_NAME, '')))
-        status_output = check_output(MLGIT_STATUS % (DATASETS, DATASET_NAME))
-        self.assertNotIn('Changes to be committed', status_output)
-        self.assertNotIn('Untracked files', status_output)
-        self.assertNotIn('Corrupted files', status_output)
->>>>>>> c1ce39e5
+                         DATASET_PUSH_INFO_REGEX)