"""
© Copyright 2020 HP Development Company, L.P.
SPDX-License-Identifier: GPL-2.0-only
"""

import os
import unittest
from stat import S_IWUSR, S_IREAD

import pytest

from tests.integration.commands import MLGIT_COMMIT, MLGIT_PUSH, MLGIT_ENTITY_INIT, MLGIT_STATUS, MLGIT_ADD, MLGIT_CHECKOUT
from tests.integration.helper import ML_GIT_DIR, GIT_PATH, ERROR_MESSAGE, DATASETS, DATASET_NAME, DATASET_TAG
from tests.integration.helper import check_output, clear, init_repository, add_file, create_file
from tests.integration.output_messages import messages


@pytest.mark.usefixtures('tmp_dir', 'aws_session')
class StatusAcceptanceTests(unittest.TestCase):

    def set_up_status(self, entity):
        init_repository(entity, self)

    def set_up_checkout(self, entity):
        init_repository(entity, self)
        add_file(self, entity, '', 'new')
        metadata_path = os.path.join(self.tmp_dir, ML_GIT_DIR, entity, 'metadata')
        workspace = os.path.join(self.tmp_dir, entity)
        self.assertIn(messages[17] % (metadata_path, entity + '-ex'),
                      check_output(MLGIT_COMMIT % (entity, entity + '-ex', '')))
        HEAD = os.path.join(self.tmp_dir, ML_GIT_DIR, entity, 'refs', entity + '-ex', 'HEAD')
        self.assertTrue(os.path.exists(HEAD))
        self.assertNotIn(ERROR_MESSAGE, check_output(MLGIT_PUSH % (entity, entity + '-ex')))
        clear(os.path.join(self.tmp_dir, ML_GIT_DIR, entity))
        clear(workspace)
        self.assertIn(messages[8] % (
            os.path.join(self.tmp_dir, GIT_PATH), os.path.join(self.tmp_dir, ML_GIT_DIR, entity, 'metadata')),
                      check_output(MLGIT_ENTITY_INIT % entity))

    @pytest.mark.usefixtures('start_local_git_server', 'switch_to_tmp_dir')
    def test_01_status_after_put_on_new_file_in_dataset(self):
        self.set_up_status(DATASETS)
        create_file(os.path.join(self.tmp_dir, DATASETS, DATASET_NAME), 'file', '0', '')
        self.assertRegex(check_output(MLGIT_STATUS % (DATASETS, DATASET_NAME)),
                         r'Changes to be committed:\s+Untracked files:\s+datasets-ex\.spec\s+file')

    @pytest.mark.usefixtures('start_local_git_server', 'switch_to_tmp_dir')
    def test_02_status_after_add_command_in_dataset(self):
        self.set_up_status(DATASETS)
        create_file(os.path.join(self.tmp_dir, DATASETS, DATASET_NAME), 'file0', '0', '')
        self.assertIn(messages[13] % DATASETS, check_output(MLGIT_ADD % (DATASETS, DATASET_NAME, '--bumpversion')))
        self.assertRegex(check_output(MLGIT_STATUS % (DATASETS, DATASET_NAME)),
                         r'Changes to be committed:\n\tNew file: datasets-ex.spec\n\tNew file: file0\n\nUntracked files:\n\nCorrupted files:')

    @pytest.mark.usefixtures('start_local_git_server', 'switch_to_tmp_dir')
    def test_03_status_after_commit_command_in_dataset(self):
<<<<<<< HEAD
        self.set_up_status(DATASETS)
        create_file(os.path.join(self.tmp_dir, DATASETS, DATASET_NAME), 'file1', '0', '')
        self.assertNotIn(ERROR_MESSAGE, check_output(MLGIT_ADD % (DATASETS, DATASET_NAME, '--bumpversion')))
        create_file(os.path.join(self.tmp_dir, DATASETS, DATASET_NAME), 'file2', '0', '')
        self.assertNotIn(ERROR_MESSAGE, check_output(MLGIT_ADD % (DATASETS, DATASET_NAME, '--bumpversion')))

        self.assertIn(messages[17] % (os.path.join(self.tmp_dir, ML_GIT_DIR, DATASETS, 'metadata'),
                                      os.path.join('computer-vision', 'images', DATASET_NAME)),
                      check_output(MLGIT_COMMIT % (DATASETS, DATASET_NAME, '')))
        self.assertRegex(check_output(MLGIT_STATUS % (DATASETS, DATASET_NAME)),
=======
        self.set_up_status('dataset')
        create_file(os.path.join(self.tmp_dir, 'dataset', 'dataset-ex'), 'file1', '0', '')
        self.assertNotIn(ERROR_MESSAGE, check_output(MLGIT_ADD % ('dataset', 'dataset-ex', '--bumpversion')))
        create_file(os.path.join(self.tmp_dir, 'dataset', 'dataset-ex'), 'file2', '0', '')
        self.assertNotIn(ERROR_MESSAGE, check_output(MLGIT_ADD % ('dataset', 'dataset-ex', '--bumpversion')))

        self.assertIn(messages[17] % (os.path.join(self.tmp_dir, ML_GIT_DIR, 'dataset', 'metadata'), 'dataset-ex'),
                      check_output(MLGIT_COMMIT % ('dataset', 'dataset-ex', '')))
        self.assertRegex(check_output(MLGIT_STATUS % ('dataset', 'dataset-ex')),
>>>>>>> 96f2f4f8
                         r'Changes to be committed:\s+Untracked files:')

    @pytest.mark.usefixtures('start_local_git_server', 'switch_to_tmp_dir')
    def test_04_status_after_checkout_in_dataset(self):
        self.set_up_checkout(DATASETS)
        self.assertNotIn(ERROR_MESSAGE, check_output(MLGIT_CHECKOUT % (DATASETS, DATASET_TAG)))
        self.assertRegex(check_output(MLGIT_STATUS % (DATASETS, DATASET_NAME)),
                         r'Changes to be committed:\s+Untracked files')

    @pytest.mark.usefixtures('start_local_git_server', 'switch_to_tmp_dir')
    def test_05_status_after_delete_file(self):
<<<<<<< HEAD
        self.set_up_checkout(DATASETS)
        self.assertNotIn(ERROR_MESSAGE, check_output(MLGIT_CHECKOUT % (DATASETS, DATASET_TAG)))
        new_file_path = os.path.join(self.tmp_dir, DATASETS, 'computer-vision', 'images', DATASET_NAME, 'newfile4')
=======
        self.set_up_checkout('dataset')
        self.assertNotIn(ERROR_MESSAGE, check_output(MLGIT_CHECKOUT % ('dataset',
                                                                       'computer-vision__images__dataset-ex__1')))
        new_file_path = os.path.join(self.tmp_dir, 'dataset', 'dataset-ex', 'newfile4')
>>>>>>> 96f2f4f8
        os.chmod(new_file_path, S_IWUSR | S_IREAD)
        os.remove(new_file_path)
        self.assertRegex(check_output(MLGIT_STATUS % (DATASETS, DATASET_NAME)),
                         r'Changes to be committed:\s+Deleted: newfile4\s+Untracked files:')

    @pytest.mark.usefixtures('start_local_git_server', 'switch_to_tmp_dir')
    def test_06_status_after_rename_file(self):
<<<<<<< HEAD
        self.set_up_checkout(DATASETS)
        self.assertNotIn(ERROR_MESSAGE, check_output(MLGIT_CHECKOUT % (DATASETS, DATASET_TAG)))
        old_file = os.path.join(self.tmp_dir, DATASETS, 'computer-vision', 'images', DATASET_NAME, 'newfile4')
        new_file = os.path.join(self.tmp_dir, DATASETS, 'computer-vision', 'images', DATASET_NAME, 'file4_renamed')
=======
        self.set_up_checkout('dataset')
        self.assertNotIn(ERROR_MESSAGE, check_output(MLGIT_CHECKOUT % ('dataset',
                                                                       'computer-vision__images__dataset-ex__1')))
        old_file = os.path.join(self.tmp_dir, 'dataset', 'dataset-ex', 'newfile4')
        new_file = os.path.join(self.tmp_dir, 'dataset', 'dataset-ex', 'file4_renamed')
>>>>>>> 96f2f4f8
        os.rename(old_file, new_file)
        self.assertRegex(check_output(MLGIT_STATUS % (DATASETS, DATASET_NAME)),
                         r'Changes to be committed:\s+Deleted: newfile4\s+Untracked files:\s+file4_renamed')

    @pytest.mark.usefixtures('start_local_git_server', 'switch_to_tmp_dir')
    def test_07_status_corrupted_files(self):
<<<<<<< HEAD
        self.set_up_checkout(DATASETS)
        self.assertNotIn(ERROR_MESSAGE, check_output(MLGIT_CHECKOUT % (DATASETS, DATASET_TAG)))
        corrupted_file = os.path.join(self.tmp_dir, DATASETS, 'computer-vision', 'images', DATASET_NAME, 'newfile4')
=======
        self.set_up_checkout('dataset')
        self.assertNotIn(ERROR_MESSAGE, check_output(MLGIT_CHECKOUT % ('dataset',
                                                                       'computer-vision__images__dataset-ex__1')))
        corrupted_file = os.path.join(self.tmp_dir, 'dataset', 'dataset-ex', 'newfile4')
>>>>>>> 96f2f4f8

        os.chmod(corrupted_file, S_IWUSR | S_IREAD)
        with open(corrupted_file, 'w') as file:
            file.write('modified')
<<<<<<< HEAD
        create_file(os.path.join(self.tmp_dir, DATASETS, 'computer-vision', 'images', DATASET_NAME), 'Ls87x', '0', '')
        self.assertNotIn(ERROR_MESSAGE, check_output(MLGIT_ADD % (DATASETS, DATASET_NAME, '--bumpversion')))
        self.assertRegex(check_output(MLGIT_STATUS % (DATASETS, DATASET_NAME)),
                         r'Changes to be committed:\n\tNew file: Ls87x\n\tNew file: datasets-ex.spec\n\nUntracked files:\n\nCorrupted files:\n\tnewfile4\n')
=======
        create_file(os.path.join(self.tmp_dir, 'dataset', 'dataset-ex'), 'Ls87x', '0', '')
        self.assertNotIn(ERROR_MESSAGE, check_output(MLGIT_ADD % ('dataset', 'dataset-ex', '--bumpversion')))
        self.assertRegex(check_output(MLGIT_STATUS % ('dataset', 'dataset-ex')),
                         r'Changes to be committed:\n\tNew file: Ls87x\n\tNew file: dataset-ex.spec\n\nUntracked files:\n\nCorrupted files:\n\tnewfile4\n')
>>>>>>> 96f2f4f8
<|MERGE_RESOLUTION|>--- conflicted
+++ resolved
@@ -54,28 +54,15 @@
 
     @pytest.mark.usefixtures('start_local_git_server', 'switch_to_tmp_dir')
     def test_03_status_after_commit_command_in_dataset(self):
-<<<<<<< HEAD
         self.set_up_status(DATASETS)
         create_file(os.path.join(self.tmp_dir, DATASETS, DATASET_NAME), 'file1', '0', '')
         self.assertNotIn(ERROR_MESSAGE, check_output(MLGIT_ADD % (DATASETS, DATASET_NAME, '--bumpversion')))
         create_file(os.path.join(self.tmp_dir, DATASETS, DATASET_NAME), 'file2', '0', '')
         self.assertNotIn(ERROR_MESSAGE, check_output(MLGIT_ADD % (DATASETS, DATASET_NAME, '--bumpversion')))
 
-        self.assertIn(messages[17] % (os.path.join(self.tmp_dir, ML_GIT_DIR, DATASETS, 'metadata'),
-                                      os.path.join('computer-vision', 'images', DATASET_NAME)),
+        self.assertIn(messages[17] % (os.path.join(self.tmp_dir, ML_GIT_DIR, DATASETS, 'metadata'), DATASET_NAME),
                       check_output(MLGIT_COMMIT % (DATASETS, DATASET_NAME, '')))
         self.assertRegex(check_output(MLGIT_STATUS % (DATASETS, DATASET_NAME)),
-=======
-        self.set_up_status('dataset')
-        create_file(os.path.join(self.tmp_dir, 'dataset', 'dataset-ex'), 'file1', '0', '')
-        self.assertNotIn(ERROR_MESSAGE, check_output(MLGIT_ADD % ('dataset', 'dataset-ex', '--bumpversion')))
-        create_file(os.path.join(self.tmp_dir, 'dataset', 'dataset-ex'), 'file2', '0', '')
-        self.assertNotIn(ERROR_MESSAGE, check_output(MLGIT_ADD % ('dataset', 'dataset-ex', '--bumpversion')))
-
-        self.assertIn(messages[17] % (os.path.join(self.tmp_dir, ML_GIT_DIR, 'dataset', 'metadata'), 'dataset-ex'),
-                      check_output(MLGIT_COMMIT % ('dataset', 'dataset-ex', '')))
-        self.assertRegex(check_output(MLGIT_STATUS % ('dataset', 'dataset-ex')),
->>>>>>> 96f2f4f8
                          r'Changes to be committed:\s+Untracked files:')
 
     @pytest.mark.usefixtures('start_local_git_server', 'switch_to_tmp_dir')
@@ -87,16 +74,9 @@
 
     @pytest.mark.usefixtures('start_local_git_server', 'switch_to_tmp_dir')
     def test_05_status_after_delete_file(self):
-<<<<<<< HEAD
         self.set_up_checkout(DATASETS)
         self.assertNotIn(ERROR_MESSAGE, check_output(MLGIT_CHECKOUT % (DATASETS, DATASET_TAG)))
-        new_file_path = os.path.join(self.tmp_dir, DATASETS, 'computer-vision', 'images', DATASET_NAME, 'newfile4')
-=======
-        self.set_up_checkout('dataset')
-        self.assertNotIn(ERROR_MESSAGE, check_output(MLGIT_CHECKOUT % ('dataset',
-                                                                       'computer-vision__images__dataset-ex__1')))
-        new_file_path = os.path.join(self.tmp_dir, 'dataset', 'dataset-ex', 'newfile4')
->>>>>>> 96f2f4f8
+        new_file_path = os.path.join(self.tmp_dir, DATASETS, DATASET_NAME, 'newfile4')
         os.chmod(new_file_path, S_IWUSR | S_IREAD)
         os.remove(new_file_path)
         self.assertRegex(check_output(MLGIT_STATUS % (DATASETS, DATASET_NAME)),
@@ -104,46 +84,24 @@
 
     @pytest.mark.usefixtures('start_local_git_server', 'switch_to_tmp_dir')
     def test_06_status_after_rename_file(self):
-<<<<<<< HEAD
         self.set_up_checkout(DATASETS)
         self.assertNotIn(ERROR_MESSAGE, check_output(MLGIT_CHECKOUT % (DATASETS, DATASET_TAG)))
-        old_file = os.path.join(self.tmp_dir, DATASETS, 'computer-vision', 'images', DATASET_NAME, 'newfile4')
-        new_file = os.path.join(self.tmp_dir, DATASETS, 'computer-vision', 'images', DATASET_NAME, 'file4_renamed')
-=======
-        self.set_up_checkout('dataset')
-        self.assertNotIn(ERROR_MESSAGE, check_output(MLGIT_CHECKOUT % ('dataset',
-                                                                       'computer-vision__images__dataset-ex__1')))
-        old_file = os.path.join(self.tmp_dir, 'dataset', 'dataset-ex', 'newfile4')
-        new_file = os.path.join(self.tmp_dir, 'dataset', 'dataset-ex', 'file4_renamed')
->>>>>>> 96f2f4f8
+        old_file = os.path.join(self.tmp_dir, DATASETS, DATASET_NAME, 'newfile4')
+        new_file = os.path.join(self.tmp_dir, DATASETS, DATASET_NAME, 'file4_renamed')
         os.rename(old_file, new_file)
         self.assertRegex(check_output(MLGIT_STATUS % (DATASETS, DATASET_NAME)),
                          r'Changes to be committed:\s+Deleted: newfile4\s+Untracked files:\s+file4_renamed')
 
     @pytest.mark.usefixtures('start_local_git_server', 'switch_to_tmp_dir')
     def test_07_status_corrupted_files(self):
-<<<<<<< HEAD
         self.set_up_checkout(DATASETS)
         self.assertNotIn(ERROR_MESSAGE, check_output(MLGIT_CHECKOUT % (DATASETS, DATASET_TAG)))
-        corrupted_file = os.path.join(self.tmp_dir, DATASETS, 'computer-vision', 'images', DATASET_NAME, 'newfile4')
-=======
-        self.set_up_checkout('dataset')
-        self.assertNotIn(ERROR_MESSAGE, check_output(MLGIT_CHECKOUT % ('dataset',
-                                                                       'computer-vision__images__dataset-ex__1')))
-        corrupted_file = os.path.join(self.tmp_dir, 'dataset', 'dataset-ex', 'newfile4')
->>>>>>> 96f2f4f8
+        corrupted_file = os.path.join(self.tmp_dir, DATASETS, DATASET_NAME, 'newfile4')
 
         os.chmod(corrupted_file, S_IWUSR | S_IREAD)
         with open(corrupted_file, 'w') as file:
             file.write('modified')
-<<<<<<< HEAD
-        create_file(os.path.join(self.tmp_dir, DATASETS, 'computer-vision', 'images', DATASET_NAME), 'Ls87x', '0', '')
+        create_file(os.path.join(self.tmp_dir, DATASETS, DATASET_NAME), 'Ls87x', '0', '')
         self.assertNotIn(ERROR_MESSAGE, check_output(MLGIT_ADD % (DATASETS, DATASET_NAME, '--bumpversion')))
         self.assertRegex(check_output(MLGIT_STATUS % (DATASETS, DATASET_NAME)),
-                         r'Changes to be committed:\n\tNew file: Ls87x\n\tNew file: datasets-ex.spec\n\nUntracked files:\n\nCorrupted files:\n\tnewfile4\n')
-=======
-        create_file(os.path.join(self.tmp_dir, 'dataset', 'dataset-ex'), 'Ls87x', '0', '')
-        self.assertNotIn(ERROR_MESSAGE, check_output(MLGIT_ADD % ('dataset', 'dataset-ex', '--bumpversion')))
-        self.assertRegex(check_output(MLGIT_STATUS % ('dataset', 'dataset-ex')),
-                         r'Changes to be committed:\n\tNew file: Ls87x\n\tNew file: dataset-ex.spec\n\nUntracked files:\n\nCorrupted files:\n\tnewfile4\n')
->>>>>>> 96f2f4f8
+                         r'Changes to be committed:\n\tNew file: Ls87x\n\tNew file: datasets-ex.spec\n\nUntracked files:\n\nCorrupted files:\n\tnewfile4\n')