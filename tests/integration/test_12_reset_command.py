"""
© Copyright 2020 HP Development Company, L.P.
SPDX-License-Identifier: GPL-2.0-only
"""

import os
import unittest

import pytest

from ml_git.ml_git_message import output_messages
from ml_git.utils import ensure_path_exists
from tests.integration.commands import MLGIT_ADD, MLGIT_COMMIT, MLGIT_RESET, MLGIT_STATUS
<<<<<<< HEAD
from tests.integration.helper import ML_GIT_DIR, DATASETS, DATASET_NAME
=======
from tests.integration.helper import ML_GIT_DIR, move_entity_to_dir
>>>>>>> 96f2f4f8
from tests.integration.helper import check_output, init_repository, ERROR_MESSAGE, create_file
from tests.integration.output_messages import messages


@pytest.mark.usefixtures('tmp_dir')
class ResetAcceptanceTests(unittest.TestCase):
    dataset_tag = 'computer-vision__images__datasets-ex__2'

    def set_up_reset(self):
<<<<<<< HEAD
        init_repository(DATASETS, self)
        create_file(os.path.join(DATASETS, DATASET_NAME), 'file1', '0', '')
        self.assertNotIn(ERROR_MESSAGE, check_output(MLGIT_ADD % (DATASETS, DATASET_NAME, '--bumpversion')))
        self.assertIn(messages[17] % (os.path.join(self.tmp_dir, ML_GIT_DIR, DATASETS, 'metadata'),
                                      os.path.join('computer-vision', 'images', DATASET_NAME)),
                      check_output(MLGIT_COMMIT % (DATASETS, DATASET_NAME, '')))
        create_file(os.path.join(DATASETS, DATASET_NAME), 'file2', '0', '')
        self.assertNotIn(ERROR_MESSAGE, check_output(MLGIT_ADD % (DATASETS, DATASET_NAME, '--bumpversion')))
        self.assertIn(messages[17] % (os.path.join(self.tmp_dir, ML_GIT_DIR, DATASETS, 'metadata'),
                                      os.path.join('computer-vision', 'images', DATASET_NAME)),
                      check_output(MLGIT_COMMIT % (DATASETS, DATASET_NAME, '')))
=======
        init_repository('dataset', self)
        create_file(os.path.join('dataset', 'dataset-ex'), 'file1', '0', '')
        self.assertNotIn(ERROR_MESSAGE, check_output(MLGIT_ADD % ('dataset', 'dataset-ex', '--bumpversion')))
        self.assertIn(messages[17] % (os.path.join(self.tmp_dir, ML_GIT_DIR, 'dataset', 'metadata'), 'dataset-ex'),
                      check_output(MLGIT_COMMIT % ('dataset', 'dataset-ex', '')))
        create_file(os.path.join('dataset', 'dataset-ex'), 'file2', '0', '')
        self.assertNotIn(ERROR_MESSAGE, check_output(MLGIT_ADD % ('dataset', 'dataset-ex', '--bumpversion')))
        self.assertIn(messages[17] % (os.path.join(self.tmp_dir, ML_GIT_DIR, 'dataset', 'metadata'), 'dataset-ex'),
                      check_output(MLGIT_COMMIT % ('dataset', 'dataset-ex', '')))
>>>>>>> 96f2f4f8

    def _check_dir(self, tag):
        os.chdir(os.path.join(ML_GIT_DIR, DATASETS, 'metadata'))
        self.assertIn(tag, check_output('git describe --tags'))

    @pytest.mark.usefixtures('start_local_git_server', 'switch_to_tmp_dir')
    def test_01_soft_with_HEAD1(self):
        self.set_up_reset()
        self.assertIn(output_messages['INFO_INITIALIZING_RESET'] % ('--soft', 'HEAD~1'),
                      check_output(MLGIT_RESET % (DATASETS, DATASET_NAME) + ' --soft --reference=head~1'))
        self.assertRegex(check_output(MLGIT_STATUS % (DATASETS, DATASET_NAME)),
                         r'Changes to be committed:\n\tNew file: datasets-ex.spec\n\tNew file: file2\n\nUntracked files:\n\nCorrupted files:')

        self._check_dir(self.dataset_tag)

    @pytest.mark.usefixtures('start_local_git_server', 'switch_to_tmp_dir')
    def test_02_mixed_with_HEAD1(self):
        self.set_up_reset()
        self.assertIn(output_messages['INFO_INITIALIZING_RESET'] % ('--mixed', 'HEAD~1'),
                      check_output(MLGIT_RESET % (DATASETS, DATASET_NAME) + ' --mixed --reference=head~1'))
        self.assertRegex(check_output(MLGIT_STATUS % (DATASETS, DATASET_NAME)),
                         r'Changes to be committed:\n\tNew file: datasets-ex.spec\n\nUntracked files:\n\tfile2\n\nCorrupted files:')
        self._check_dir(self.dataset_tag)

    @pytest.mark.usefixtures('start_local_git_server', 'switch_to_tmp_dir')
    def test_03_hard_with_HEAD(self):
        self.set_up_reset()
        create_file(os.path.join(DATASETS, DATASET_NAME), 'file3', '0', '')
        check_output(MLGIT_ADD % (DATASETS, DATASET_NAME, '--bumpversion'))
        self.assertIn(output_messages['INFO_INITIALIZING_RESET'] % ('--hard', 'HEAD'),
                      check_output(MLGIT_RESET % (DATASETS, DATASET_NAME) + ' --hard --reference=head'))
        self.assertRegex(check_output(MLGIT_STATUS % (DATASETS, DATASET_NAME)),
                         r'Changes to be committed:\n\tNew file: datasets-ex.spec\n\nUntracked files:\n\nCorrupted files:')
        self._check_dir('computer-vision__images__datasets-ex__3')

    @pytest.mark.usefixtures('start_local_git_server', 'switch_to_tmp_dir')
    def test_04_hard_with_HEAD1(self):
        self.set_up_reset()
        self.assertIn(output_messages['INFO_INITIALIZING_RESET'] % ('--hard', 'HEAD~1'),
                      check_output(MLGIT_RESET % (DATASETS, DATASET_NAME) + ' --hard --reference=head~1'))
        self.assertRegex(check_output(MLGIT_STATUS % (DATASETS, DATASET_NAME)),
                         r'Changes to be committed:\n\tNew file: datasets-ex.spec\n\nUntracked files:\n\nCorrupted files')
        self._check_dir(self.dataset_tag)

    @pytest.mark.usefixtures('start_local_git_server', 'switch_to_tmp_dir')
    def test_05_hard_with_data_in_subpath(self):
        entity = DATASETS
        subpath = 'data'

        init_repository(entity, self)
        first_commit_file_name = 'file1'
        data_path = os.path.join(entity, entity+'-ex', subpath)
        ensure_path_exists(data_path)
        create_file(data_path, first_commit_file_name, '0', '')
        self.assertNotIn(ERROR_MESSAGE, check_output(MLGIT_ADD % (entity, entity+'-ex', '--bumpversion')))
        self.assertNotIn(ERROR_MESSAGE, check_output(MLGIT_COMMIT % (entity, entity+'-ex', '')))

        second_commit_file_name = 'file2'
        create_file(data_path, second_commit_file_name, '1', '')
        self.assertNotIn(ERROR_MESSAGE, check_output(MLGIT_ADD % (entity, entity+'-ex', '--bumpversion')))
        self.assertNotIn(ERROR_MESSAGE, check_output(MLGIT_COMMIT % (entity, entity+'-ex', '')))

        self.assertTrue(os.path.exists(os.path.join(data_path, first_commit_file_name)))
        self.assertTrue(os.path.exists(os.path.join(data_path, second_commit_file_name)))
        self.assertIn(output_messages['INFO_INITIALIZING_RESET'] % ('--hard', 'HEAD~1'),
                      check_output(MLGIT_RESET % (entity, entity+'-ex') + ' --hard --reference=head~1'))
        self.assertTrue(os.path.exists(os.path.join(data_path, first_commit_file_name)))
        self.assertFalse(os.path.exists(os.path.join(data_path, second_commit_file_name)))
        self.assertRegex(check_output(MLGIT_STATUS % (entity, entity+'-ex')),
<<<<<<< HEAD
                         r'Changes to be committed:\n\tNew file: datasets-ex.spec\n\nUntracked files:\n\nCorrupted files')
        self._check_dir(self.dataset_tag)
=======
                         r'Changes to be committed:\n\tNew file: dataset-ex.spec\n\nUntracked files:\n\nCorrupted files')
        self._check_dir(self.dataset_tag)

    @pytest.mark.usefixtures('start_local_git_server', 'switch_to_tmp_dir')
    def test_06_hard_entity_with_changed_dir(self):
        entity_type = 'dataset'
        artifact_name = 'dataset-ex'
        init_repository(entity_type, self)
        create_file(os.path.join(entity_type, artifact_name), 'file1', '0', '')
        self.assertNotIn(ERROR_MESSAGE, check_output(MLGIT_ADD % (entity_type, artifact_name, '--bumpversion')))
        self.assertNotIn(ERROR_MESSAGE, check_output(MLGIT_COMMIT % (entity_type, artifact_name, '')))
        create_file(os.path.join(entity_type, artifact_name), 'file2', '0', '')
        entity_dir, workspace, workspace_with_dir = move_entity_to_dir(self.tmp_dir, artifact_name, entity_type)
        self.assertNotIn(ERROR_MESSAGE, check_output(MLGIT_ADD % (entity_type, artifact_name, '--bumpversion')))
        self.assertNotIn(ERROR_MESSAGE, check_output(MLGIT_COMMIT % (entity_type, artifact_name, '')))
        new_file_path = os.path.join(workspace_with_dir, artifact_name, 'file2')
        self.assertFalse(os.path.exists(workspace))
        self.assertTrue(os.path.exists(new_file_path))
        self.assertIn(output_messages['INFO_INITIALIZING_RESET'] % ('--hard', 'HEAD~1'),
                      check_output(MLGIT_RESET % (entity_type, artifact_name) + ' --hard --reference=head~1'))
        self.assertFalse(os.path.exists(new_file_path))
        self.assertTrue(os.path.exists(workspace))
>>>>>>> 96f2f4f8
<|MERGE_RESOLUTION|>--- conflicted
+++ resolved
@@ -11,11 +11,7 @@
 from ml_git.ml_git_message import output_messages
 from ml_git.utils import ensure_path_exists
 from tests.integration.commands import MLGIT_ADD, MLGIT_COMMIT, MLGIT_RESET, MLGIT_STATUS
-<<<<<<< HEAD
-from tests.integration.helper import ML_GIT_DIR, DATASETS, DATASET_NAME
-=======
-from tests.integration.helper import ML_GIT_DIR, move_entity_to_dir
->>>>>>> 96f2f4f8
+from tests.integration.helper import ML_GIT_DIR, move_entity_to_dir, DATASETS, DATASET_NAME
 from tests.integration.helper import check_output, init_repository, ERROR_MESSAGE, create_file
 from tests.integration.output_messages import messages
 
@@ -25,29 +21,15 @@
     dataset_tag = 'computer-vision__images__datasets-ex__2'
 
     def set_up_reset(self):
-<<<<<<< HEAD
         init_repository(DATASETS, self)
         create_file(os.path.join(DATASETS, DATASET_NAME), 'file1', '0', '')
         self.assertNotIn(ERROR_MESSAGE, check_output(MLGIT_ADD % (DATASETS, DATASET_NAME, '--bumpversion')))
-        self.assertIn(messages[17] % (os.path.join(self.tmp_dir, ML_GIT_DIR, DATASETS, 'metadata'),
-                                      os.path.join('computer-vision', 'images', DATASET_NAME)),
+        self.assertIn(messages[17] % (os.path.join(self.tmp_dir, ML_GIT_DIR, DATASETS, 'metadata'), DATASET_NAME),
                       check_output(MLGIT_COMMIT % (DATASETS, DATASET_NAME, '')))
         create_file(os.path.join(DATASETS, DATASET_NAME), 'file2', '0', '')
         self.assertNotIn(ERROR_MESSAGE, check_output(MLGIT_ADD % (DATASETS, DATASET_NAME, '--bumpversion')))
-        self.assertIn(messages[17] % (os.path.join(self.tmp_dir, ML_GIT_DIR, DATASETS, 'metadata'),
-                                      os.path.join('computer-vision', 'images', DATASET_NAME)),
+        self.assertIn(messages[17] % (os.path.join(self.tmp_dir, ML_GIT_DIR, DATASETS, 'metadata'), DATASET_NAME),
                       check_output(MLGIT_COMMIT % (DATASETS, DATASET_NAME, '')))
-=======
-        init_repository('dataset', self)
-        create_file(os.path.join('dataset', 'dataset-ex'), 'file1', '0', '')
-        self.assertNotIn(ERROR_MESSAGE, check_output(MLGIT_ADD % ('dataset', 'dataset-ex', '--bumpversion')))
-        self.assertIn(messages[17] % (os.path.join(self.tmp_dir, ML_GIT_DIR, 'dataset', 'metadata'), 'dataset-ex'),
-                      check_output(MLGIT_COMMIT % ('dataset', 'dataset-ex', '')))
-        create_file(os.path.join('dataset', 'dataset-ex'), 'file2', '0', '')
-        self.assertNotIn(ERROR_MESSAGE, check_output(MLGIT_ADD % ('dataset', 'dataset-ex', '--bumpversion')))
-        self.assertIn(messages[17] % (os.path.join(self.tmp_dir, ML_GIT_DIR, 'dataset', 'metadata'), 'dataset-ex'),
-                      check_output(MLGIT_COMMIT % ('dataset', 'dataset-ex', '')))
->>>>>>> 96f2f4f8
 
     def _check_dir(self, tag):
         os.chdir(os.path.join(ML_GIT_DIR, DATASETS, 'metadata'))
@@ -117,17 +99,13 @@
         self.assertTrue(os.path.exists(os.path.join(data_path, first_commit_file_name)))
         self.assertFalse(os.path.exists(os.path.join(data_path, second_commit_file_name)))
         self.assertRegex(check_output(MLGIT_STATUS % (entity, entity+'-ex')),
-<<<<<<< HEAD
                          r'Changes to be committed:\n\tNew file: datasets-ex.spec\n\nUntracked files:\n\nCorrupted files')
-        self._check_dir(self.dataset_tag)
-=======
-                         r'Changes to be committed:\n\tNew file: dataset-ex.spec\n\nUntracked files:\n\nCorrupted files')
         self._check_dir(self.dataset_tag)
 
     @pytest.mark.usefixtures('start_local_git_server', 'switch_to_tmp_dir')
     def test_06_hard_entity_with_changed_dir(self):
-        entity_type = 'dataset'
-        artifact_name = 'dataset-ex'
+        entity_type = DATASETS
+        artifact_name = DATASET_NAME
         init_repository(entity_type, self)
         create_file(os.path.join(entity_type, artifact_name), 'file1', '0', '')
         self.assertNotIn(ERROR_MESSAGE, check_output(MLGIT_ADD % (entity_type, artifact_name, '--bumpversion')))
@@ -142,5 +120,4 @@
         self.assertIn(output_messages['INFO_INITIALIZING_RESET'] % ('--hard', 'HEAD~1'),
                       check_output(MLGIT_RESET % (entity_type, artifact_name) + ' --hard --reference=head~1'))
         self.assertFalse(os.path.exists(new_file_path))
-        self.assertTrue(os.path.exists(workspace))
->>>>>>> 96f2f4f8
+        self.assertTrue(os.path.exists(workspace))