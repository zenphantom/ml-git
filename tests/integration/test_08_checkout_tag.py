"""
© Copyright 2020 HP Development Company, L.P.
SPDX-License-Identifier: GPL-2.0-only
"""

import os
import pathlib
import sys
import unittest

import pytest

from ml_git.ml_git_message import output_messages
from tests.integration.commands import MLGIT_CHECKOUT, MLGIT_PUSH, MLGIT_COMMIT, MLGIT_STORAGE_ADD
from tests.integration.helper import ML_GIT_DIR, MLGIT_INIT, MLGIT_REMOTE_ADD, MLGIT_ENTITY_INIT, MLGIT_ADD, \
    recursive_write_read, ERROR_MESSAGE, \
    add_file, GIT_PATH, check_output, clear, init_repository, BUCKET_NAME, PROFILE, edit_config_yaml, \
    create_spec, set_write_read, STORAGE_TYPE, create_file, populate_entity_with_new_data, DATASETS, DATASET_NAME, MODELS, \
    LABELS, DATASET_TAG
from tests.integration.output_messages import messages


@pytest.mark.usefixtures('tmp_dir', 'aws_session')
class CheckoutTagAcceptanceTests(unittest.TestCase):
    entity_path = os.path.join(DATASETS, 'computer_vision', 'images', 'dataset-ex')

    def set_up_checkout(self, entity):
        init_repository(entity, self)
        add_file(self, entity, '', 'new')
        metadata_path = os.path.join(self.tmp_dir, ML_GIT_DIR, entity, 'metadata')
        workspace = os.path.join(self.tmp_dir, entity)
        self.assertIn(messages[17] % (metadata_path, entity + '-ex'),
                      check_output(MLGIT_COMMIT % (entity, entity + '-ex', '')))
        head_path = os.path.join(self.tmp_dir, ML_GIT_DIR, entity, 'refs', entity + '-ex', 'HEAD')
        self.assertTrue(os.path.exists(head_path))
        self.assertNotIn(ERROR_MESSAGE, check_output(MLGIT_PUSH % (entity, entity + '-ex')))
        clear(os.path.join(self.tmp_dir, ML_GIT_DIR, entity))
        clear(workspace)
        self.assertIn(messages[8] % (
            os.path.join(self.tmp_dir, GIT_PATH), os.path.join(self.tmp_dir, ML_GIT_DIR, entity, 'metadata')),
                      check_output(MLGIT_ENTITY_INIT % entity))

    def check_amount_of_files(self, entity_type, expected_files, sampling=True):
        entity_dir = os.path.join(self.tmp_dir, entity_type, entity_type+'-ex')
        if expected_files == 0:
            self.assertFalse(os.path.exists(entity_dir))
            self.assertFalse(self.check_sampling_flag(DATASETS))
            return
        self.assertTrue(os.path.exists(entity_dir))
        file_count = 0
        for path in pathlib.Path(entity_dir).iterdir():
            if path.is_file():
                file_count += 1
        self.assertEqual(file_count, expected_files)
        if sampling:
            self.assertTrue(self.check_sampling_flag(DATASETS))

    def check_sampling_flag(self, entity):
        sampling = os.path.join(self.tmp_dir, ML_GIT_DIR, entity, 'index', 'metadata', entity+'-ex', 'sampling')
        return os.path.exists(sampling)

    @pytest.mark.usefixtures('start_local_git_server', 'switch_to_tmp_dir')
    def test_01_checkout_tag(self):
        self.set_up_checkout(DATASETS)
        number_of_files_in_workspace = 6
<<<<<<< HEAD
        check_output(MLGIT_CHECKOUT % (DATASETS, DATASET_TAG))
        file = os.path.join(self.tmp_dir, DATASETS, 'computer-vision', 'images', DATASET_NAME, 'newfile0')
=======
        check_output(MLGIT_CHECKOUT % ('dataset', 'computer-vision__images__dataset-ex__1'))
        file = os.path.join(self.tmp_dir, 'dataset', 'dataset-ex', 'newfile0')
>>>>>>> 96f2f4f8
        self.check_metadata()
        self.check_amount_of_files(DATASETS, number_of_files_in_workspace, sampling=False)
        self.assertTrue(os.path.exists(file))

    def check_metadata(self):
<<<<<<< HEAD
        objects = os.path.join(self.tmp_dir, ML_GIT_DIR, DATASETS, 'objects')
        refs = os.path.join(self.tmp_dir, ML_GIT_DIR, DATASETS, 'refs')
        cache = os.path.join(self.tmp_dir, ML_GIT_DIR, DATASETS, 'cache')
        spec_file = os.path.join(self.tmp_dir, DATASETS, 'computer-vision', 'images', DATASET_NAME, DATASET_NAME+'.spec')
=======
        objects = os.path.join(self.tmp_dir, ML_GIT_DIR, 'dataset', 'objects')
        refs = os.path.join(self.tmp_dir, ML_GIT_DIR, 'dataset', 'refs')
        cache = os.path.join(self.tmp_dir, ML_GIT_DIR, 'dataset', 'cache')
        spec_file = os.path.join(self.tmp_dir, 'dataset', 'dataset-ex', 'dataset-ex.spec')
>>>>>>> 96f2f4f8

        self.assertTrue(os.path.exists(objects))
        self.assertTrue(os.path.exists(refs))
        self.assertTrue(os.path.exists(cache))
        self.assertTrue(os.path.exists(spec_file))

    @pytest.mark.usefixtures('start_local_git_server', 'switch_to_tmp_dir')
    def test_02_checkout_with_group_sample(self):
        self.set_up_checkout(DATASETS)
        number_of_files_in_workspace = 3
        check_output(MLGIT_CHECKOUT % (DATASETS, DATASET_TAG + ' --sample-type=group --sampling=2:4 --seed=5'))
        self.check_metadata()
        self.check_amount_of_files(DATASETS, number_of_files_in_workspace)
        self.assertTrue(self.check_sampling_flag(DATASETS))

    @pytest.mark.usefixtures('start_local_git_server', 'switch_to_tmp_dir')
    def test_03_group_sample_with_amount_parameter_greater_than_group_size(self):
        self.set_up_checkout(DATASETS)
        number_of_files_in_workspace = 0
        self.assertIn(messages[21], check_output(MLGIT_CHECKOUT % (DATASETS, DATASET_TAG)
                                                 + ' --sample-type=group --sampling=4:2 --seed=5'))
        self.check_amount_of_files(DATASETS, number_of_files_in_workspace)

    @pytest.mark.usefixtures('start_local_git_server', 'switch_to_tmp_dir')
    def test_04_group_sample_with_amount_parameter_equal_to_group_size(self):
        self.set_up_checkout(DATASETS)
        number_of_files_in_workspace = 0
        self.assertIn(messages[21], check_output(MLGIT_CHECKOUT % (DATASETS, DATASET_TAG)
                                                 + ' --sample-type=group --sampling=2:2 --seed=5'))
        self.check_amount_of_files(DATASETS, number_of_files_in_workspace)

    @pytest.mark.usefixtures('start_local_git_server', 'switch_to_tmp_dir')
    def test_05_group_sample_with_group_size_parameter_greater_than_list_size(self):
        self.set_up_checkout(DATASETS)
        number_of_files_in_workspace = 0
        self.assertIn(messages[22], check_output(MLGIT_CHECKOUT % (DATASETS, DATASET_TAG)
                                                 + ' --sample-type=group --sampling=2:30 --seed=5'))
        self.check_amount_of_files(DATASETS, number_of_files_in_workspace)

    @pytest.mark.usefixtures('start_local_git_server', 'switch_to_tmp_dir')
    def test_06_group_sample_with_group_size_parameter_less_than_zero(self):
        self.set_up_checkout(DATASETS)
        number_of_files_in_workspace = 0
        self.assertIn(messages[41], check_output(MLGIT_CHECKOUT % (DATASETS, DATASET_TAG)
                                                 + ' --sample-type=group --sampling=-2:3 --seed=5'))
        self.check_amount_of_files(DATASETS, number_of_files_in_workspace)

    @pytest.mark.usefixtures('start_local_git_server', 'switch_to_tmp_dir')
    def test_07_checkout_with_range_sample(self):
        self.set_up_checkout(DATASETS)
        number_of_files_in_workspace = 3
        self.assertIn('', check_output(MLGIT_CHECKOUT % (DATASETS, DATASET_TAG)
                                       + ' --sample-type=range --sampling=2:4:1'))
        self.check_metadata()
        self.check_amount_of_files(DATASETS, number_of_files_in_workspace)

    @pytest.mark.usefixtures('start_local_git_server', 'switch_to_tmp_dir')
    def test_08_range_sample_with_start_parameter_greater_than_stop(self):
        self.set_up_checkout(DATASETS)
        number_of_files_in_workspace = 0
        self.assertIn(messages[23], check_output(MLGIT_CHECKOUT % (DATASETS, DATASET_TAG)
                                                 + ' --sample-type=range --sampling=4:2:1'))
        self.check_amount_of_files(DATASETS, number_of_files_in_workspace)

    @pytest.mark.usefixtures('start_local_git_server', 'switch_to_tmp_dir')
    def test_09_range_sample_with_start_parameter_less_than_zero(self):
        self.set_up_checkout(DATASETS)
        number_of_files_in_workspace = 0
        self.assertIn(messages[23], check_output(MLGIT_CHECKOUT % (DATASETS, DATASET_TAG)
                                                 + ' --sample-type=range --sampling=3:2:1'))
        self.check_amount_of_files(DATASETS, number_of_files_in_workspace)

    @pytest.mark.usefixtures('start_local_git_server', 'switch_to_tmp_dir')
    def test_10_range_sample_with_step_parameter_greater_than_stop_parameter(self):
        self.set_up_checkout(DATASETS)
        number_of_files_in_workspace = 0
        self.assertIn(messages[26], check_output(MLGIT_CHECKOUT % (DATASETS, DATASET_TAG)
                                                 + ' --sample-type=range --sampling=1:3:4'))
        self.check_amount_of_files(DATASETS, number_of_files_in_workspace)

    @pytest.mark.usefixtures('start_local_git_server', 'switch_to_tmp_dir')
    def test_11_range_sample_with_start_parameter_equal_to_stop(self):
        self.set_up_checkout(DATASETS)
        number_of_files_in_workspace = 0
        self.assertIn(messages[23], check_output(MLGIT_CHECKOUT % (DATASETS, DATASET_TAG)
                                                 + ' --sample-type=range --sampling=2:2:1'))
        self.check_amount_of_files(DATASETS, number_of_files_in_workspace)

    @pytest.mark.usefixtures('start_local_git_server', 'switch_to_tmp_dir')
    def test_12_range_sample_with_stop_parameter_greater_than_file_list_size(self):
        self.set_up_checkout(DATASETS)
        number_of_files_in_workspace = 0
        self.assertIn(messages[24], check_output(MLGIT_CHECKOUT % (DATASETS, DATASET_TAG)
                                                 + ' --sample-type=range --sampling=2:30:1'))
        self.check_amount_of_files(DATASETS, number_of_files_in_workspace)

    @pytest.mark.usefixtures('start_local_git_server', 'switch_to_tmp_dir')
    def test_13_checkout_with_random_sample(self):
        self.set_up_checkout(DATASETS)
        number_of_files_in_workspace = 4

        self.assertNotIn(ERROR_MESSAGE, check_output(MLGIT_CHECKOUT % (DATASETS, DATASET_TAG)
                                                     + ' --sample-type=random --sampling=2:3 --seed=3'))
        self.check_amount_of_files(DATASETS, number_of_files_in_workspace)

    @pytest.mark.usefixtures('start_local_git_server', 'switch_to_tmp_dir')
    def test_14_random_sample_with_frequency_less_or_equal_zero(self):
        self.set_up_checkout(DATASETS)
        number_of_files_in_workspace = 0

        self.assertIn(messages[30], check_output(MLGIT_CHECKOUT % (DATASETS, DATASET_TAG)
                                                 + ' --sample-type=random --sampling=2:2 --seed=3'))
        self.check_amount_of_files(DATASETS, number_of_files_in_workspace)

    @pytest.mark.usefixtures('start_local_git_server', 'switch_to_tmp_dir')
    def test_15_random_sample_with_amount_parameter_greater_than_frequency(self):
        self.set_up_checkout(DATASETS)
        number_of_files_in_workspace = 0

        self.assertIn(messages[30], check_output(MLGIT_CHECKOUT % (DATASETS, DATASET_TAG)
                                                 + ' --sample-type=random --sampling=4:2 --seed=3'))
        self.check_amount_of_files(DATASETS, number_of_files_in_workspace)

    @pytest.mark.usefixtures('start_local_git_server', 'switch_to_tmp_dir')
    def test_16_random_sample_with_frequency_greater_or_equal_list_size(self):
        self.set_up_checkout(DATASETS)
        number_of_files_in_workspace = 0

        self.assertIn(messages[31], check_output(MLGIT_CHECKOUT % (DATASETS, DATASET_TAG)
                                                 + ' --sample-type=random --sampling=2:10 --seed=3'))
        self.check_amount_of_files(DATASETS, number_of_files_in_workspace)

    @pytest.mark.usefixtures('start_local_git_server', 'switch_to_tmp_dir')
    def test_17_random_sample_with_frequency_equal_zero(self):
        self.set_up_checkout(DATASETS)
        number_of_files_in_workspace = 0

        self.assertIn(messages[29], check_output(MLGIT_CHECKOUT % (DATASETS, DATASET_TAG)
                                                 + ' --sample-type=random --sampling=2:0 --seed=3'))
        self.check_amount_of_files(DATASETS, number_of_files_in_workspace)

    @pytest.mark.usefixtures('start_local_git_server', 'switch_to_tmp_dir')
    def test_18_group_sample_with_group_size_parameter_equal_zero(self):
        self.set_up_checkout(DATASETS)
        number_of_files_in_workspace = 0

        self.assertIn(messages[28], check_output(MLGIT_CHECKOUT % (DATASETS, DATASET_TAG)
                                                 + ' --sample-type=group --sampling=1:0 --seed=5'))
        self.check_amount_of_files(DATASETS, number_of_files_in_workspace)

    @pytest.mark.usefixtures('start_local_git_server', 'switch_to_tmp_dir')
    def test_19_group_sample_with_amount_parameter_equal_zero(self):
        self.set_up_checkout(DATASETS)
        number_of_files_in_workspace = 0

        self.assertIn(messages[43], check_output(MLGIT_CHECKOUT % (DATASETS, DATASET_TAG)
                                                 + ' --sample-type=group --sampling=0:1 --seed=5'))
        self.check_amount_of_files(DATASETS, number_of_files_in_workspace)

    @pytest.mark.usefixtures('start_local_git_server', 'switch_to_tmp_dir')
    def test_20_model_related(self):
        git_server = os.path.join(self.tmp_dir, GIT_PATH)

        self.assertIn(messages[0], check_output(MLGIT_INIT))
        self.assertIn(messages[2] % (git_server, MODELS), check_output(MLGIT_REMOTE_ADD % (MODELS, git_server)))
        self.assertIn(output_messages['INFO_ADD_STORAGE'] % (STORAGE_TYPE, BUCKET_NAME, PROFILE),
                      check_output(MLGIT_STORAGE_ADD % (BUCKET_NAME, PROFILE)))
        self.assertIn(messages[8] % (git_server, os.path.join(self.tmp_dir, '.ml-git', MODELS, 'metadata')),
                      check_output(MLGIT_ENTITY_INIT % MODELS))
        edit_config_yaml(os.path.join(self.tmp_dir, '.ml-git'))
        workspace_model = os.path.join(MODELS, MODELS + '-ex')
        os.makedirs(workspace_model)
        version = 1
        create_spec(self, MODELS, self.tmp_dir, version)
        with open(os.path.join(self.tmp_dir, workspace_model, 'file1'), 'wb') as z:
            z.write(b'0' * 1024)

        self.assertIn(messages[2] % (git_server, DATASETS), check_output(MLGIT_REMOTE_ADD % (DATASETS, git_server)))
        self.assertIn(output_messages['INFO_ADD_STORAGE'] % (STORAGE_TYPE, BUCKET_NAME, PROFILE),
                      check_output(MLGIT_STORAGE_ADD % (BUCKET_NAME, PROFILE)))
        self.assertIn(messages[8] % (git_server, os.path.join(self.tmp_dir, '.ml-git', DATASETS, 'metadata')),
                      check_output(MLGIT_ENTITY_INIT % DATASETS))
        edit_config_yaml(os.path.join(self.tmp_dir, '.ml-git'))
        workspace_dataset = os.path.join(DATASETS, DATASETS + '-ex')
        os.makedirs(workspace_dataset)
        version = 1
        create_spec(self, DATASETS, self.tmp_dir, version)
        with open(os.path.join(self.tmp_dir, workspace_dataset, 'file1'), 'wb') as z:
            z.write(b'0' * 1024)

<<<<<<< HEAD
        self.assertIn(messages[13] % DATASETS, check_output(MLGIT_ADD % (DATASETS, DATASET_NAME, '--bumpversion')))
        self.assertIn(messages[17] % (os.path.join(self.tmp_dir, '.ml-git', DATASETS, 'metadata'),
                                      os.path.join('computer-vision', 'images', DATASET_NAME)),
                      check_output(MLGIT_COMMIT % (DATASETS, DATASET_NAME, '')))
        self.assertIn(messages[47], check_output(MLGIT_PUSH % (DATASETS, DATASET_NAME)))

        self.assertIn(messages[2] % (git_server, LABELS), check_output(MLGIT_REMOTE_ADD % (LABELS, git_server)))
        self.assertIn(output_messages['INFO_ADD_STORAGE'] % (STORAGE_TYPE, BUCKET_NAME, PROFILE),
                      check_output(MLGIT_STORAGE_ADD % (BUCKET_NAME, PROFILE)))
        self.assertIn(messages[8] % (git_server, os.path.join(self.tmp_dir, '.ml-git', LABELS, 'metadata')),
                      check_output(MLGIT_ENTITY_INIT % LABELS))
=======
        self.assertIn(messages[13] % 'dataset', check_output(MLGIT_ADD % ('dataset', 'dataset-ex', '--bumpversion')))
        self.assertIn(messages[17] % (os.path.join(self.tmp_dir, '.ml-git', 'dataset', 'metadata'), 'dataset-ex'),
                      check_output(MLGIT_COMMIT % ('dataset', 'dataset-ex', '')))
        self.assertIn(messages[47], check_output(MLGIT_PUSH % ('dataset', 'dataset-ex')))

        self.assertIn(messages[2] % (git_server, labels), check_output(MLGIT_REMOTE_ADD % (labels, git_server)))
        self.assertIn(messages[7] % (STORE_TYPE, BUCKET_NAME, PROFILE),
                      check_output(MLGIT_STORE_ADD % (BUCKET_NAME, PROFILE)))
        self.assertIn(messages[8] % (git_server, os.path.join(self.tmp_dir, '.ml-git', labels, 'metadata')),
                      check_output(MLGIT_ENTITY_INIT % labels))
>>>>>>> 96f2f4f8
        edit_config_yaml(os.path.join(self.tmp_dir, '.ml-git'))
        workspace_labels = os.path.join(LABELS, LABELS + '-ex')
        os.makedirs(workspace_labels)
        version = 1
        create_spec(self, LABELS, self.tmp_dir, version)
        with open(os.path.join(self.tmp_dir, workspace_labels, 'file1'), 'wb') as z:
            z.write(b'0' * 1024)

<<<<<<< HEAD
        self.assertIn(messages[15], check_output(MLGIT_ADD % (LABELS, LABELS+'-ex', '--bumpversion')))
        self.assertIn(messages[17] % (os.path.join(self.tmp_dir, '.ml-git', LABELS, 'metadata'),
                                      os.path.join('computer-vision', 'images', LABELS+'-ex')),
                      check_output(MLGIT_COMMIT % (LABELS, LABELS+'-ex', '')))
        self.assertIn(messages[47], check_output(MLGIT_PUSH % (LABELS, LABELS+'-ex')))

        self.assertIn(messages[14], check_output(MLGIT_ADD % (MODELS, MODELS+'-ex', '--bumpversion')))
        self.assertIn(messages[17] % (os.path.join(self.tmp_dir, '.ml-git', MODELS, 'metadata'),
                                      os.path.join('computer-vision', 'images', MODELS+'-ex')),
                      check_output(
                          MLGIT_COMMIT % (MODELS, MODELS+'-ex', '--dataset=datasets-ex') + ' --labels=labels-ex'))
        self.assertIn(messages[47], check_output(MLGIT_PUSH % (MODELS, MODELS+'-ex')))
=======
        self.assertIn(messages[15], check_output(MLGIT_ADD % ('labels', 'labels-ex', '--bumpversion')))
        self.assertIn(messages[17] % (os.path.join(self.tmp_dir, '.ml-git', 'labels', 'metadata'), 'labels-ex'),
                      check_output(MLGIT_COMMIT % ('labels', 'labels-ex', '')))
        self.assertIn(messages[47], check_output(MLGIT_PUSH % ('labels', 'labels-ex')))

        self.assertIn(messages[14], check_output(MLGIT_ADD % ('model', 'model-ex', '--bumpversion')))
        self.assertIn(messages[17] % (os.path.join(self.tmp_dir, '.ml-git', 'model', 'metadata'), 'model-ex'),
                      check_output(MLGIT_COMMIT % ('model', 'model-ex', '--dataset=dataset-ex') + ' --labels=labels-ex'))
        self.assertIn(messages[47], check_output(MLGIT_PUSH % ('model', 'model-ex')))
>>>>>>> 96f2f4f8
        set_write_read(os.path.join(self.tmp_dir, workspace_model, 'file1'))
        set_write_read(os.path.join(self.tmp_dir, workspace_dataset, 'file1'))
        set_write_read(os.path.join(self.tmp_dir, workspace_labels, 'file1'))
        if not sys.platform.startswith('linux'):
            recursive_write_read(os.path.join(self.tmp_dir, '.ml-git'))
        clear(os.path.join(self.tmp_dir, MODELS))
        clear(os.path.join(self.tmp_dir, DATASETS))
        clear(os.path.join(self.tmp_dir, LABELS))
        clear(os.path.join(self.tmp_dir, '.ml-git', MODELS))
        clear(os.path.join(self.tmp_dir, '.ml-git', DATASETS))
        clear(os.path.join(self.tmp_dir, '.ml-git', LABELS))
        self.assertIn(messages[8] % (git_server, os.path.join(self.tmp_dir, '.ml-git', MODELS, 'metadata')),
                      check_output(MLGIT_ENTITY_INIT % MODELS))
        self.assertNotIn(ERROR_MESSAGE, check_output(MLGIT_CHECKOUT % (MODELS, 'computer-vision__images__models-ex__2')
                                                     + ' -d -l'))
        self.assertTrue(os.path.exists(os.path.join(self.tmp_dir, MODELS)))
        self.assertTrue(os.path.exists(os.path.join(self.tmp_dir, DATASETS)))
        self.assertTrue(os.path.exists(os.path.join(self.tmp_dir, LABELS)))

    @pytest.mark.usefixtures('start_local_git_server', 'switch_to_tmp_dir')
    def test_21_check_error_for_checkout_sample_with_labels(self):
        self.set_up_checkout(LABELS)
        output = check_output(MLGIT_CHECKOUT % (LABELS, 'computer-vision__images__labels-ex__1 --sample-type=group '
                                                        '--sampling=2:4 --seed=5'))

        self.assertIn(messages[93], output)
        self.assertFalse(os.path.exists(os.path.join(self.tmp_dir, LABELS)))

    @pytest.mark.usefixtures('start_local_git_server', 'switch_to_tmp_dir')
    def test_22_check_error_for_checkout_sample_with_model(self):
        self.set_up_checkout(MODELS)
        output = check_output(MLGIT_CHECKOUT % (MODELS, 'computer-vision__images__models-ex__1 --sample-type=group '
                                                        '--sampling=2:4 --seed=5'))

        self.assertIn(messages[93], output)
        self.assertFalse(os.path.exists(os.path.join(self.tmp_dir, MODELS)))

    @pytest.mark.usefixtures('start_local_git_server', 'switch_to_tmp_dir')
    def test_23_add_after_checkout_with_sample(self):
        self.set_up_checkout(DATASETS)
        number_of_files_in_workspace = 4
        self.assertNotIn(ERROR_MESSAGE, check_output(MLGIT_CHECKOUT % (DATASETS, DATASET_TAG)
                                                     + ' --sample-type=random --sampling=2:3 --seed=3'))
<<<<<<< HEAD
        self.check_amount_of_files(DATASETS, number_of_files_in_workspace)
        workspace = os.path.join(self.tmp_dir, DATASETS, 'computer-vision', 'images', DATASET_NAME)
=======
        self.check_amount_of_files('dataset', number_of_files_in_workspace)
        workspace = os.path.join(self.tmp_dir, 'dataset', 'dataset-ex')
>>>>>>> 96f2f4f8
        create_file(workspace, 'new_file', '0', file_path='')
        self.assertIn(messages[95], check_output(MLGIT_ADD % (DATASETS, DATASET_NAME, '')))

    @pytest.mark.usefixtures('start_local_git_server', 'switch_to_tmp_dir')
    def test_24_check_sampling_flag_after_checkout(self):
        entity = DATASETS
        self.set_up_checkout(entity)
        number_of_files_in_workspace = 4
<<<<<<< HEAD
        self.assertNotIn(ERROR_MESSAGE, check_output(MLGIT_CHECKOUT % (entity, DATASET_TAG)))
        workspace = os.path.join(self.tmp_dir, entity, 'computer-vision', 'images', entity+'-ex')
=======
        self.assertNotIn(ERROR_MESSAGE, check_output(MLGIT_CHECKOUT % (entity, 'computer-vision__images__dataset-ex__1')))
        workspace = os.path.join(self.tmp_dir, entity, entity+'-ex')
>>>>>>> 96f2f4f8
        create_file(workspace, 'new_file', '0', file_path='')
        populate_entity_with_new_data(self, entity)

        self.assertNotIn(ERROR_MESSAGE, check_output(MLGIT_CHECKOUT % (DATASETS, DATASET_TAG)
                                                     + ' --sample-type=random --sampling=2:3 --seed=3'))
        self.check_amount_of_files(DATASETS, number_of_files_in_workspace)
        self.assertNotIn(ERROR_MESSAGE, check_output(MLGIT_CHECKOUT % (DATASETS, 'computer-vision__images__datasets-ex__2')))
        self.assertFalse(self.check_sampling_flag(DATASETS))

    @pytest.mark.usefixtures('start_local_git_server_with_main_branch', 'switch_to_tmp_dir')
    def test_25_checkout_tag_with_main_branch(self):
        self.set_up_checkout(DATASETS)
        number_of_files_in_workspace = 6
<<<<<<< HEAD
        check_output(MLGIT_CHECKOUT % (DATASETS, DATASET_TAG))
        file = os.path.join(self.tmp_dir, DATASETS, 'computer-vision', 'images', DATASET_NAME, 'newfile0')
=======
        check_output(MLGIT_CHECKOUT % ('dataset', 'computer-vision__images__dataset-ex__1'))
        file = os.path.join(self.tmp_dir, 'dataset', 'dataset-ex', 'newfile0')
>>>>>>> 96f2f4f8
        self.check_metadata()
        self.check_amount_of_files(DATASETS, number_of_files_in_workspace, sampling=False)
        self.assertTrue(os.path.exists(file))

    @pytest.mark.usefixtures('start_local_git_server', 'switch_to_tmp_dir')
    def test_26_adding_data_based_in_older_tag(self):
        entity = DATASETS
        self.set_up_checkout(entity)

<<<<<<< HEAD
        self.assertNotIn(ERROR_MESSAGE, check_output(MLGIT_CHECKOUT % (entity, DATASET_TAG)))
        workspace = os.path.join(self.tmp_dir, entity, 'computer-vision', 'images', entity+'-ex')
=======
        self.assertNotIn(ERROR_MESSAGE, check_output(MLGIT_CHECKOUT % (entity, 'computer-vision__images__dataset-ex__1')))
        workspace = os.path.join(self.tmp_dir, entity, entity+'-ex')
>>>>>>> 96f2f4f8
        create_file(workspace, 'newfile5', '0', file_path='')
        populate_entity_with_new_data(self, entity)

        self.assertNotIn(ERROR_MESSAGE, check_output(MLGIT_CHECKOUT % (DATASETS, DATASET_TAG)))
        expected_files_in_tag_1 = 6
        self.check_amount_of_files(entity, expected_files_in_tag_1, sampling=False)
        create_file(workspace, 'newfile6', '0', file_path='')
        populate_entity_with_new_data(self, entity, bumpversion='', version='--version=3')

        clear(os.path.join(self.tmp_dir, ML_GIT_DIR, entity))
        clear(workspace)
        self.assertIn(messages[8] % (
            os.path.join(self.tmp_dir, GIT_PATH), os.path.join(self.tmp_dir, ML_GIT_DIR, entity, 'metadata')),
                      check_output(MLGIT_ENTITY_INIT % entity))
        self.assertNotIn(ERROR_MESSAGE, check_output(MLGIT_CHECKOUT % (entity, 'computer-vision__images__datasets-ex__3')))

        path_of_tag_2_file = os.path.join(self.tmp_dir, entity, entity+'-ex', 'newfile5')
        path_of_tag_3_file = os.path.join(self.tmp_dir, entity, entity+'-ex', 'newfile6')
        self.assertFalse(os.path.exists(path_of_tag_2_file))
        self.assertTrue(os.path.exists(path_of_tag_3_file))
        expected_files_in_tag_3 = 7
        self.check_amount_of_files(entity, expected_files_in_tag_3, sampling=False)<|MERGE_RESOLUTION|>--- conflicted
+++ resolved
@@ -63,29 +63,17 @@
     def test_01_checkout_tag(self):
         self.set_up_checkout(DATASETS)
         number_of_files_in_workspace = 6
-<<<<<<< HEAD
         check_output(MLGIT_CHECKOUT % (DATASETS, DATASET_TAG))
-        file = os.path.join(self.tmp_dir, DATASETS, 'computer-vision', 'images', DATASET_NAME, 'newfile0')
-=======
-        check_output(MLGIT_CHECKOUT % ('dataset', 'computer-vision__images__dataset-ex__1'))
-        file = os.path.join(self.tmp_dir, 'dataset', 'dataset-ex', 'newfile0')
->>>>>>> 96f2f4f8
+        file = os.path.join(self.tmp_dir, DATASETS, DATASET_NAME, 'newfile0')
         self.check_metadata()
         self.check_amount_of_files(DATASETS, number_of_files_in_workspace, sampling=False)
         self.assertTrue(os.path.exists(file))
 
     def check_metadata(self):
-<<<<<<< HEAD
         objects = os.path.join(self.tmp_dir, ML_GIT_DIR, DATASETS, 'objects')
         refs = os.path.join(self.tmp_dir, ML_GIT_DIR, DATASETS, 'refs')
         cache = os.path.join(self.tmp_dir, ML_GIT_DIR, DATASETS, 'cache')
-        spec_file = os.path.join(self.tmp_dir, DATASETS, 'computer-vision', 'images', DATASET_NAME, DATASET_NAME+'.spec')
-=======
-        objects = os.path.join(self.tmp_dir, ML_GIT_DIR, 'dataset', 'objects')
-        refs = os.path.join(self.tmp_dir, ML_GIT_DIR, 'dataset', 'refs')
-        cache = os.path.join(self.tmp_dir, ML_GIT_DIR, 'dataset', 'cache')
-        spec_file = os.path.join(self.tmp_dir, 'dataset', 'dataset-ex', 'dataset-ex.spec')
->>>>>>> 96f2f4f8
+        spec_file = os.path.join(self.tmp_dir, DATASETS, DATASET_NAME, DATASET_NAME+'.spec')
 
         self.assertTrue(os.path.exists(objects))
         self.assertTrue(os.path.exists(refs))
@@ -276,10 +264,8 @@
         with open(os.path.join(self.tmp_dir, workspace_dataset, 'file1'), 'wb') as z:
             z.write(b'0' * 1024)
 
-<<<<<<< HEAD
         self.assertIn(messages[13] % DATASETS, check_output(MLGIT_ADD % (DATASETS, DATASET_NAME, '--bumpversion')))
-        self.assertIn(messages[17] % (os.path.join(self.tmp_dir, '.ml-git', DATASETS, 'metadata'),
-                                      os.path.join('computer-vision', 'images', DATASET_NAME)),
+        self.assertIn(messages[17] % (os.path.join(self.tmp_dir, '.ml-git', DATASETS, 'metadata'), DATASET_NAME),
                       check_output(MLGIT_COMMIT % (DATASETS, DATASET_NAME, '')))
         self.assertIn(messages[47], check_output(MLGIT_PUSH % (DATASETS, DATASET_NAME)))
 
@@ -288,18 +274,6 @@
                       check_output(MLGIT_STORAGE_ADD % (BUCKET_NAME, PROFILE)))
         self.assertIn(messages[8] % (git_server, os.path.join(self.tmp_dir, '.ml-git', LABELS, 'metadata')),
                       check_output(MLGIT_ENTITY_INIT % LABELS))
-=======
-        self.assertIn(messages[13] % 'dataset', check_output(MLGIT_ADD % ('dataset', 'dataset-ex', '--bumpversion')))
-        self.assertIn(messages[17] % (os.path.join(self.tmp_dir, '.ml-git', 'dataset', 'metadata'), 'dataset-ex'),
-                      check_output(MLGIT_COMMIT % ('dataset', 'dataset-ex', '')))
-        self.assertIn(messages[47], check_output(MLGIT_PUSH % ('dataset', 'dataset-ex')))
-
-        self.assertIn(messages[2] % (git_server, labels), check_output(MLGIT_REMOTE_ADD % (labels, git_server)))
-        self.assertIn(messages[7] % (STORE_TYPE, BUCKET_NAME, PROFILE),
-                      check_output(MLGIT_STORE_ADD % (BUCKET_NAME, PROFILE)))
-        self.assertIn(messages[8] % (git_server, os.path.join(self.tmp_dir, '.ml-git', labels, 'metadata')),
-                      check_output(MLGIT_ENTITY_INIT % labels))
->>>>>>> 96f2f4f8
         edit_config_yaml(os.path.join(self.tmp_dir, '.ml-git'))
         workspace_labels = os.path.join(LABELS, LABELS + '-ex')
         os.makedirs(workspace_labels)
@@ -308,30 +282,16 @@
         with open(os.path.join(self.tmp_dir, workspace_labels, 'file1'), 'wb') as z:
             z.write(b'0' * 1024)
 
-<<<<<<< HEAD
         self.assertIn(messages[15], check_output(MLGIT_ADD % (LABELS, LABELS+'-ex', '--bumpversion')))
-        self.assertIn(messages[17] % (os.path.join(self.tmp_dir, '.ml-git', LABELS, 'metadata'),
-                                      os.path.join('computer-vision', 'images', LABELS+'-ex')),
+        self.assertIn(messages[17] % (os.path.join(self.tmp_dir, '.ml-git', LABELS, 'metadata'), LABELS+'-ex'),
                       check_output(MLGIT_COMMIT % (LABELS, LABELS+'-ex', '')))
         self.assertIn(messages[47], check_output(MLGIT_PUSH % (LABELS, LABELS+'-ex')))
 
         self.assertIn(messages[14], check_output(MLGIT_ADD % (MODELS, MODELS+'-ex', '--bumpversion')))
-        self.assertIn(messages[17] % (os.path.join(self.tmp_dir, '.ml-git', MODELS, 'metadata'),
-                                      os.path.join('computer-vision', 'images', MODELS+'-ex')),
+        self.assertIn(messages[17] % (os.path.join(self.tmp_dir, '.ml-git', MODELS, 'metadata'), MODELS+'-ex'),
                       check_output(
                           MLGIT_COMMIT % (MODELS, MODELS+'-ex', '--dataset=datasets-ex') + ' --labels=labels-ex'))
         self.assertIn(messages[47], check_output(MLGIT_PUSH % (MODELS, MODELS+'-ex')))
-=======
-        self.assertIn(messages[15], check_output(MLGIT_ADD % ('labels', 'labels-ex', '--bumpversion')))
-        self.assertIn(messages[17] % (os.path.join(self.tmp_dir, '.ml-git', 'labels', 'metadata'), 'labels-ex'),
-                      check_output(MLGIT_COMMIT % ('labels', 'labels-ex', '')))
-        self.assertIn(messages[47], check_output(MLGIT_PUSH % ('labels', 'labels-ex')))
-
-        self.assertIn(messages[14], check_output(MLGIT_ADD % ('model', 'model-ex', '--bumpversion')))
-        self.assertIn(messages[17] % (os.path.join(self.tmp_dir, '.ml-git', 'model', 'metadata'), 'model-ex'),
-                      check_output(MLGIT_COMMIT % ('model', 'model-ex', '--dataset=dataset-ex') + ' --labels=labels-ex'))
-        self.assertIn(messages[47], check_output(MLGIT_PUSH % ('model', 'model-ex')))
->>>>>>> 96f2f4f8
         set_write_read(os.path.join(self.tmp_dir, workspace_model, 'file1'))
         set_write_read(os.path.join(self.tmp_dir, workspace_dataset, 'file1'))
         set_write_read(os.path.join(self.tmp_dir, workspace_labels, 'file1'))
@@ -375,13 +335,8 @@
         number_of_files_in_workspace = 4
         self.assertNotIn(ERROR_MESSAGE, check_output(MLGIT_CHECKOUT % (DATASETS, DATASET_TAG)
                                                      + ' --sample-type=random --sampling=2:3 --seed=3'))
-<<<<<<< HEAD
-        self.check_amount_of_files(DATASETS, number_of_files_in_workspace)
-        workspace = os.path.join(self.tmp_dir, DATASETS, 'computer-vision', 'images', DATASET_NAME)
-=======
-        self.check_amount_of_files('dataset', number_of_files_in_workspace)
-        workspace = os.path.join(self.tmp_dir, 'dataset', 'dataset-ex')
->>>>>>> 96f2f4f8
+        self.check_amount_of_files(DATASETS, number_of_files_in_workspace)
+        workspace = os.path.join(self.tmp_dir, DATASETS, DATASET_NAME)
         create_file(workspace, 'new_file', '0', file_path='')
         self.assertIn(messages[95], check_output(MLGIT_ADD % (DATASETS, DATASET_NAME, '')))
 
@@ -390,13 +345,8 @@
         entity = DATASETS
         self.set_up_checkout(entity)
         number_of_files_in_workspace = 4
-<<<<<<< HEAD
         self.assertNotIn(ERROR_MESSAGE, check_output(MLGIT_CHECKOUT % (entity, DATASET_TAG)))
-        workspace = os.path.join(self.tmp_dir, entity, 'computer-vision', 'images', entity+'-ex')
-=======
-        self.assertNotIn(ERROR_MESSAGE, check_output(MLGIT_CHECKOUT % (entity, 'computer-vision__images__dataset-ex__1')))
         workspace = os.path.join(self.tmp_dir, entity, entity+'-ex')
->>>>>>> 96f2f4f8
         create_file(workspace, 'new_file', '0', file_path='')
         populate_entity_with_new_data(self, entity)
 
@@ -410,13 +360,8 @@
     def test_25_checkout_tag_with_main_branch(self):
         self.set_up_checkout(DATASETS)
         number_of_files_in_workspace = 6
-<<<<<<< HEAD
         check_output(MLGIT_CHECKOUT % (DATASETS, DATASET_TAG))
-        file = os.path.join(self.tmp_dir, DATASETS, 'computer-vision', 'images', DATASET_NAME, 'newfile0')
-=======
-        check_output(MLGIT_CHECKOUT % ('dataset', 'computer-vision__images__dataset-ex__1'))
-        file = os.path.join(self.tmp_dir, 'dataset', 'dataset-ex', 'newfile0')
->>>>>>> 96f2f4f8
+        file = os.path.join(self.tmp_dir, DATASETS, DATASET_NAME, 'newfile0')
         self.check_metadata()
         self.check_amount_of_files(DATASETS, number_of_files_in_workspace, sampling=False)
         self.assertTrue(os.path.exists(file))
@@ -426,13 +371,8 @@
         entity = DATASETS
         self.set_up_checkout(entity)
 
-<<<<<<< HEAD
         self.assertNotIn(ERROR_MESSAGE, check_output(MLGIT_CHECKOUT % (entity, DATASET_TAG)))
-        workspace = os.path.join(self.tmp_dir, entity, 'computer-vision', 'images', entity+'-ex')
-=======
-        self.assertNotIn(ERROR_MESSAGE, check_output(MLGIT_CHECKOUT % (entity, 'computer-vision__images__dataset-ex__1')))
         workspace = os.path.join(self.tmp_dir, entity, entity+'-ex')
->>>>>>> 96f2f4f8
         create_file(workspace, 'newfile5', '0', file_path='')
         populate_entity_with_new_data(self, entity)
 
