--- conflicted
+++ resolved
@@ -15,12 +15,8 @@
 from tests.integration.helper import ML_GIT_DIR, MLGIT_INIT, MLGIT_REMOTE_ADD, MLGIT_ENTITY_INIT, MLGIT_ADD, \
     recursive_write_read, ERROR_MESSAGE, \
     add_file, GIT_PATH, check_output, clear, init_repository, BUCKET_NAME, PROFILE, edit_config_yaml, \
-<<<<<<< HEAD
-    create_spec, set_write_read, STORAGE_TYPE, create_file, populate_entity_with_new_data
-=======
-    create_spec, set_write_read, STORE_TYPE, create_file, populate_entity_with_new_data, DATASETS, DATASET_NAME, MODELS, \
+    create_spec, set_write_read, STORAGE_TYPE, create_file, populate_entity_with_new_data, DATASETS, DATASET_NAME, MODELS, \
     LABELS, DATASET_TAG
->>>>>>> 9332ad91
 from tests.integration.output_messages import messages
 
 
@@ -242,19 +238,11 @@
         git_server = os.path.join(self.tmp_dir, GIT_PATH)
 
         self.assertIn(messages[0], check_output(MLGIT_INIT))
-<<<<<<< HEAD
-        self.assertIn(messages[2] % (git_server, model), check_output(MLGIT_REMOTE_ADD % (model, git_server)))
+        self.assertIn(messages[2] % (git_server, MODELS), check_output(MLGIT_REMOTE_ADD % (MODELS, git_server)))
         self.assertIn(output_messages['INFO_ADD_STORAGE'] % (STORAGE_TYPE, BUCKET_NAME, PROFILE),
                       check_output(MLGIT_STORAGE_ADD % (BUCKET_NAME, PROFILE)))
-        self.assertIn(messages[8] % (git_server, os.path.join(self.tmp_dir, '.ml-git', model, 'metadata')),
-                      check_output(MLGIT_ENTITY_INIT % 'model'))
-=======
-        self.assertIn(messages[2] % (git_server, MODELS), check_output(MLGIT_REMOTE_ADD % (MODELS, git_server)))
-        self.assertIn(messages[7] % (STORE_TYPE, BUCKET_NAME, PROFILE),
-                      check_output(MLGIT_STORE_ADD % (BUCKET_NAME, PROFILE)))
         self.assertIn(messages[8] % (git_server, os.path.join(self.tmp_dir, '.ml-git', MODELS, 'metadata')),
                       check_output(MLGIT_ENTITY_INIT % MODELS))
->>>>>>> 9332ad91
         edit_config_yaml(os.path.join(self.tmp_dir, '.ml-git'))
         workspace_model = os.path.join(MODELS, MODELS + '-ex')
         os.makedirs(workspace_model)
@@ -263,19 +251,11 @@
         with open(os.path.join(self.tmp_dir, workspace_model, 'file1'), 'wb') as z:
             z.write(b'0' * 1024)
 
-<<<<<<< HEAD
-        self.assertIn(messages[2] % (git_server, dataset), check_output(MLGIT_REMOTE_ADD % (dataset, git_server)))
+        self.assertIn(messages[2] % (git_server, DATASETS), check_output(MLGIT_REMOTE_ADD % (DATASETS, git_server)))
         self.assertIn(output_messages['INFO_ADD_STORAGE'] % (STORAGE_TYPE, BUCKET_NAME, PROFILE),
                       check_output(MLGIT_STORAGE_ADD % (BUCKET_NAME, PROFILE)))
-        self.assertIn(messages[8] % (git_server, os.path.join(self.tmp_dir, '.ml-git', dataset, 'metadata')),
-                      check_output(MLGIT_ENTITY_INIT % 'dataset'))
-=======
-        self.assertIn(messages[2] % (git_server, DATASETS), check_output(MLGIT_REMOTE_ADD % (DATASETS, git_server)))
-        self.assertIn(messages[7] % (STORE_TYPE, BUCKET_NAME, PROFILE),
-                      check_output(MLGIT_STORE_ADD % (BUCKET_NAME, PROFILE)))
         self.assertIn(messages[8] % (git_server, os.path.join(self.tmp_dir, '.ml-git', DATASETS, 'metadata')),
                       check_output(MLGIT_ENTITY_INIT % DATASETS))
->>>>>>> 9332ad91
         edit_config_yaml(os.path.join(self.tmp_dir, '.ml-git'))
         workspace_dataset = os.path.join(DATASETS, DATASETS + '-ex')
         os.makedirs(workspace_dataset)
@@ -290,19 +270,11 @@
                       check_output(MLGIT_COMMIT % (DATASETS, DATASET_NAME, '')))
         self.assertIn(messages[47], check_output(MLGIT_PUSH % (DATASETS, DATASET_NAME)))
 
-<<<<<<< HEAD
-        self.assertIn(messages[2] % (git_server, labels), check_output(MLGIT_REMOTE_ADD % (labels, git_server)))
+        self.assertIn(messages[2] % (git_server, LABELS), check_output(MLGIT_REMOTE_ADD % (LABELS, git_server)))
         self.assertIn(output_messages['INFO_ADD_STORAGE'] % (STORAGE_TYPE, BUCKET_NAME, PROFILE),
                       check_output(MLGIT_STORAGE_ADD % (BUCKET_NAME, PROFILE)))
-        self.assertIn(messages[8] % (git_server, os.path.join(self.tmp_dir, '.ml-git', labels, 'metadata')),
-                      check_output(MLGIT_ENTITY_INIT % labels))
-=======
-        self.assertIn(messages[2] % (git_server, LABELS), check_output(MLGIT_REMOTE_ADD % (LABELS, git_server)))
-        self.assertIn(messages[7] % (STORE_TYPE, BUCKET_NAME, PROFILE),
-                      check_output(MLGIT_STORE_ADD % (BUCKET_NAME, PROFILE)))
         self.assertIn(messages[8] % (git_server, os.path.join(self.tmp_dir, '.ml-git', LABELS, 'metadata')),
                       check_output(MLGIT_ENTITY_INIT % LABELS))
->>>>>>> 9332ad91
         edit_config_yaml(os.path.join(self.tmp_dir, '.ml-git'))
         workspace_labels = os.path.join(LABELS, LABELS + '-ex')
         os.makedirs(workspace_labels)
