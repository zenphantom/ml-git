"""
© Copyright 2020 HP Development Company, L.P.
SPDX-License-Identifier: GPL-2.0-only
"""

import os
import unittest

import pytest

from tests.integration.commands import MLGIT_PUSH, MLGIT_TAG_LIST, MLGIT_COMMIT
from tests.integration.helper import check_output, init_repository, add_file, ML_GIT_DIR, create_spec, DATASETS, LABELS, \
    MODELS
from tests.integration.output_messages import messages


@pytest.mark.usefixtures('tmp_dir', 'aws_session')
class ListTagAcceptanceTests(unittest.TestCase):

    def _list_tag_entity(self, entity_type):
        init_repository(entity_type, self)
        add_file(self, entity_type, '--bumpversion', 'new')
        self.assertIn(messages[17] % (os.path.join(self.tmp_dir, ML_GIT_DIR, entity_type, 'metadata'), entity_type+'-ex'),
                      check_output(MLGIT_COMMIT % (entity_type, entity_type+'-ex', '')))
        check_output(MLGIT_PUSH % (entity_type, entity_type+'-ex'))
        self.assertIn('computer-vision__images__' + entity_type + '-ex__2',
                      check_output(MLGIT_TAG_LIST % (entity_type, entity_type+'-ex')))

    @pytest.mark.usefixtures('start_local_git_server', 'switch_to_tmp_dir')
    def test_01_list_all_tag_dataset(self):
        self._list_tag_entity(DATASETS)

    @pytest.mark.usefixtures('start_local_git_server', 'switch_to_tmp_dir')
    def test_02_list_all_tag_labels(self):
        self._list_tag_entity(LABELS)

    @pytest.mark.usefixtures('start_local_git_server', 'switch_to_tmp_dir')
    def test_03_list_all_tag_model(self):
        self._list_tag_entity(MODELS)

    @pytest.mark.usefixtures('start_local_git_server', 'switch_to_tmp_dir')
    def test_04_list_tags_without_similar_tags(self):
        self._list_tag_entity(DATASETS)
        entity_type = DATASETS
        similar_entity = 'datasets-ex2'
        workspace = os.path.join(DATASETS, similar_entity)
        os.makedirs(workspace, exist_ok=True)
<<<<<<< HEAD
        create_spec(self, DATASETS, self.tmp_dir, artifact_name=similar_entity)
        add_file(self, DATASETS, '--bumpversion', 'new', artifact_name=similar_entity)
        self.assertIn(messages[17] % (os.path.join(self.tmp_dir, ML_GIT_DIR, DATASETS, 'metadata'),
                                      os.path.join('computer-vision', 'images', similar_entity)),
                      check_output(MLGIT_COMMIT % (DATASETS, similar_entity, '')))
        check_output(MLGIT_PUSH % (DATASETS, similar_entity))
=======
        create_spec(self, 'dataset', self.tmp_dir, artifact_name=similar_entity)
        add_file(self, 'dataset', '--bumpversion', 'new', artifact_name=similar_entity)
        self.assertIn(messages[17] % (os.path.join(self.tmp_dir, ML_GIT_DIR, 'dataset', 'metadata'), similar_entity),
                      check_output(MLGIT_COMMIT % ('dataset', similar_entity, '')))
        check_output(MLGIT_PUSH % ('dataset', similar_entity))
>>>>>>> 96f2f4f8
        self.assertNotIn(similar_entity,
                         check_output(MLGIT_TAG_LIST % (entity_type, entity_type + '-ex')))
        self.assertIn(similar_entity,
                      check_output(MLGIT_TAG_LIST % (entity_type, similar_entity)))<|MERGE_RESOLUTION|>--- conflicted
+++ resolved
@@ -45,20 +45,11 @@
         similar_entity = 'datasets-ex2'
         workspace = os.path.join(DATASETS, similar_entity)
         os.makedirs(workspace, exist_ok=True)
-<<<<<<< HEAD
         create_spec(self, DATASETS, self.tmp_dir, artifact_name=similar_entity)
         add_file(self, DATASETS, '--bumpversion', 'new', artifact_name=similar_entity)
-        self.assertIn(messages[17] % (os.path.join(self.tmp_dir, ML_GIT_DIR, DATASETS, 'metadata'),
-                                      os.path.join('computer-vision', 'images', similar_entity)),
+        self.assertIn(messages[17] % (os.path.join(self.tmp_dir, ML_GIT_DIR, DATASETS, 'metadata'), similar_entity),
                       check_output(MLGIT_COMMIT % (DATASETS, similar_entity, '')))
         check_output(MLGIT_PUSH % (DATASETS, similar_entity))
-=======
-        create_spec(self, 'dataset', self.tmp_dir, artifact_name=similar_entity)
-        add_file(self, 'dataset', '--bumpversion', 'new', artifact_name=similar_entity)
-        self.assertIn(messages[17] % (os.path.join(self.tmp_dir, ML_GIT_DIR, 'dataset', 'metadata'), similar_entity),
-                      check_output(MLGIT_COMMIT % ('dataset', similar_entity, '')))
-        check_output(MLGIT_PUSH % ('dataset', similar_entity))
->>>>>>> 96f2f4f8
         self.assertNotIn(similar_entity,
                          check_output(MLGIT_TAG_LIST % (entity_type, entity_type + '-ex')))
         self.assertIn(similar_entity,
