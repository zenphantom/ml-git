"""
© Copyright 2020-2021 HP Development Company, L.P.
SPDX-License-Identifier: GPL-2.0-only
"""

import os
import unittest

import pytest

from ml_git.ml_git_message import output_messages
from tests.integration.commands import MLGIT_STATUS_DIRECTORY, MLGIT_ADD
from tests.integration.helper import DATASET_ADD_INFO_REGEX, DATASET_NO_COMMITS_INFO_REGEX, check_output, \
     init_repository, create_file, DATASET_NAME, DATASETS


@pytest.mark.usefixtures('tmp_dir')
class StatusPathDirectoryAcceptanceTests(unittest.TestCase):

    def set_up_status(self, entity):
        init_repository(entity, self)

    @pytest.mark.usefixtures('start_local_git_server', 'switch_to_tmp_dir')
    def test_01_status_after_put_on_new_file_in_dataset_without_directory(self):
        self.set_up_status(DATASETS)
        data_path = os.path.join(self.tmp_dir, DATASETS, DATASET_NAME, '')
        os.makedirs(data_path, exist_ok=True)
        create_file(data_path, 'file1', '0', '')

        self.assertRegex(check_output(MLGIT_STATUS_DIRECTORY % (DATASETS, DATASET_NAME, '')),
<<<<<<< HEAD
                         DATASET_NO_COMMITS_INFO_REGEX +
                         r'Changes to be committed:\s+'
                         r'Untracked files:\s+' +
                         DATASET_ADD_INFO_REGEX +
                         r'datasets-ex.spec\s+'
                         r'file1\s+'
                         r'Corrupted files:')
=======
                         r'Untracked files:(\s|.)*file1(\s|.)*')
>>>>>>> c1ce39e5

    @pytest.mark.usefixtures('start_local_git_server', 'switch_to_tmp_dir')
    def test_02_status_after_put_on_new_file_in_dataset_with_directory(self):
        self.set_up_status(DATASETS)
        data_path = os.path.join(self.tmp_dir, DATASETS, DATASET_NAME, 'data')
        os.makedirs(data_path, exist_ok=True)
        create_file(data_path, 'file2', '0', '')
        self.assertRegex(check_output(MLGIT_STATUS_DIRECTORY % (DATASETS, DATASET_NAME, 'data')),
<<<<<<< HEAD
                         DATASET_NO_COMMITS_INFO_REGEX +
                         r'Changes to be committed:\s+'
                         r'Untracked files:\s+' +
                         DATASET_ADD_INFO_REGEX +
                         r'data(\\|/)file2\s+'
                         r'Corrupted files:')
=======
                         r'Untracked files:(\s|.)*file2(\s|.)*')
>>>>>>> c1ce39e5

    @pytest.mark.usefixtures('start_local_git_server', 'switch_to_tmp_dir')
    def test_03_status_after_put_more_than_one_file_in_dataset_with_directory(self):
        self.set_up_status(DATASETS)
        data_path = os.path.join(self.tmp_dir, DATASETS, DATASET_NAME, 'data')
        os.makedirs(data_path, exist_ok=True)
        create_file(data_path, 'file3', '0', '')
        create_file(data_path, 'file4', '0', '')
        self.assertRegex(check_output(MLGIT_STATUS_DIRECTORY % (DATASETS, DATASET_NAME, 'data')),
<<<<<<< HEAD
                         DATASET_NO_COMMITS_INFO_REGEX +
                         r'Changes to be committed:\s+'
                         r'Untracked files:\s+' +
                         DATASET_ADD_INFO_REGEX +
                         r'data/\t->\t2 FILES\s+'
                         r'Corrupted files:')
=======
                         r'Untracked files:(\s|.)*data/\t->\t2 FILES(\s|.)*')
>>>>>>> c1ce39e5

    @pytest.mark.usefixtures('start_local_git_server', 'switch_to_tmp_dir')
    def test_04_status_after_put_more_than_one_file_in_dataset_with_invalid_directory(self):
        self.set_up_status(DATASETS)
        data_path = os.path.join(self.tmp_dir, DATASETS, DATASET_NAME, 'data')
        os.makedirs(data_path, exist_ok=True)
        create_file(data_path, 'file5', '0', '')
        create_file(data_path, 'file6', '0', '')
        self.assertIn(output_messages['ERROR_INVALID_STATUS_DIRECTORY'], check_output(MLGIT_STATUS_DIRECTORY % (DATASETS, DATASET_NAME, 'invalid')))

    @pytest.mark.usefixtures('start_local_git_server', 'switch_to_tmp_dir')
    def test_05_status_after_put_on_new_file_in_dataset_with_directory_and_add_command(self):
        self.set_up_status(DATASETS)
        data_path = os.path.join(self.tmp_dir, DATASETS, DATASET_NAME, 'data')
        os.makedirs(data_path, exist_ok=True)
        create_file(data_path, 'file7', '0', '')

        check_output(MLGIT_ADD % (DATASETS, DATASET_NAME, '--bumpversion'))

        self.assertRegex(check_output(MLGIT_STATUS_DIRECTORY % (DATASETS, DATASET_NAME, 'data')),
<<<<<<< HEAD
                         DATASET_NO_COMMITS_INFO_REGEX +
                         r'Changes to be committed:\s+'
                         r'New file: data(/|\\)file7\s+'
                         r'Untracked files:\s+' +
                         DATASET_ADD_INFO_REGEX +
                         r'Corrupted files:')
=======
                         r'Changes to be committed:(\s|.)*New file: data(/|\\)file7(\s|.)*')
>>>>>>> c1ce39e5
<|MERGE_RESOLUTION|>--- conflicted
+++ resolved
@@ -28,17 +28,11 @@
         create_file(data_path, 'file1', '0', '')
 
         self.assertRegex(check_output(MLGIT_STATUS_DIRECTORY % (DATASETS, DATASET_NAME, '')),
-<<<<<<< HEAD
                          DATASET_NO_COMMITS_INFO_REGEX +
-                         r'Changes to be committed:\s+'
                          r'Untracked files:\s+' +
                          DATASET_ADD_INFO_REGEX +
                          r'datasets-ex.spec\s+'
-                         r'file1\s+'
-                         r'Corrupted files:')
-=======
-                         r'Untracked files:(\s|.)*file1(\s|.)*')
->>>>>>> c1ce39e5
+                         r'file1')
 
     @pytest.mark.usefixtures('start_local_git_server', 'switch_to_tmp_dir')
     def test_02_status_after_put_on_new_file_in_dataset_with_directory(self):
@@ -47,16 +41,10 @@
         os.makedirs(data_path, exist_ok=True)
         create_file(data_path, 'file2', '0', '')
         self.assertRegex(check_output(MLGIT_STATUS_DIRECTORY % (DATASETS, DATASET_NAME, 'data')),
-<<<<<<< HEAD
                          DATASET_NO_COMMITS_INFO_REGEX +
-                         r'Changes to be committed:\s+'
                          r'Untracked files:\s+' +
                          DATASET_ADD_INFO_REGEX +
-                         r'data(\\|/)file2\s+'
-                         r'Corrupted files:')
-=======
-                         r'Untracked files:(\s|.)*file2(\s|.)*')
->>>>>>> c1ce39e5
+                         r'data(\\|/)file2')
 
     @pytest.mark.usefixtures('start_local_git_server', 'switch_to_tmp_dir')
     def test_03_status_after_put_more_than_one_file_in_dataset_with_directory(self):
@@ -66,16 +54,10 @@
         create_file(data_path, 'file3', '0', '')
         create_file(data_path, 'file4', '0', '')
         self.assertRegex(check_output(MLGIT_STATUS_DIRECTORY % (DATASETS, DATASET_NAME, 'data')),
-<<<<<<< HEAD
                          DATASET_NO_COMMITS_INFO_REGEX +
-                         r'Changes to be committed:\s+'
                          r'Untracked files:\s+' +
                          DATASET_ADD_INFO_REGEX +
-                         r'data/\t->\t2 FILES\s+'
-                         r'Corrupted files:')
-=======
-                         r'Untracked files:(\s|.)*data/\t->\t2 FILES(\s|.)*')
->>>>>>> c1ce39e5
+                         r'data/\t->\t2 FILES')
 
     @pytest.mark.usefixtures('start_local_git_server', 'switch_to_tmp_dir')
     def test_04_status_after_put_more_than_one_file_in_dataset_with_invalid_directory(self):
@@ -96,13 +78,6 @@
         check_output(MLGIT_ADD % (DATASETS, DATASET_NAME, '--bumpversion'))
 
         self.assertRegex(check_output(MLGIT_STATUS_DIRECTORY % (DATASETS, DATASET_NAME, 'data')),
-<<<<<<< HEAD
                          DATASET_NO_COMMITS_INFO_REGEX +
                          r'Changes to be committed:\s+'
-                         r'New file: data(/|\\)file7\s+'
-                         r'Untracked files:\s+' +
-                         DATASET_ADD_INFO_REGEX +
-                         r'Corrupted files:')
-=======
-                         r'Changes to be committed:(\s|.)*New file: data(/|\\)file7(\s|.)*')
->>>>>>> c1ce39e5
+                         r'New file: data(/|\\)file7')