"""
© Copyright 2020 HP Development Company, L.P.
SPDX-License-Identifier: GPL-2.0-only
"""

import os
import unittest

import pytest

from tests.integration.commands import MLGIT_IMPORT, MLGIT_CREATE, MLGIT_INIT
from tests.integration.helper import ML_GIT_DIR, CREDENTIALS_PATH, ERROR_MESSAGE, DATASETS, DATASET_NAME, GDRIVEH, STRICT
from tests.integration.helper import check_output, clear, init_repository, add_file
from ml_git.ml_git_message import output_messages


@pytest.mark.usefixtures('tmp_dir', 'google_drive_links')
class GdrivePushFilesAcceptanceTests(unittest.TestCase):

    @pytest.mark.usefixtures('switch_to_tmp_dir_with_gdrive_credentials', 'start_local_git_server')
    def test_01_push_and_checkout(self):
        cpath = 'credentials-json'
        init_repository(DATASETS, self, storage_type=GDRIVEH, profile=cpath)
        add_file(self, DATASETS, '--bumpversion', 'new')
        metadata_path = os.path.join(self.tmp_dir, ML_GIT_DIR, DATASETS, 'metadata')
        self.assertIn(output_messages['INFO_COMMIT_REPO'] % (metadata_path, DATASET_NAME),
                      check_output('ml-git datasets commit datasets-ex'))

        HEAD = os.path.join(self.tmp_dir, ML_GIT_DIR, DATASETS, 'refs', DATASET_NAME, 'HEAD')

        self.assertTrue(os.path.exists(HEAD))
        self.assertNotIn(ERROR_MESSAGE, check_output('ml-git datasets push datasets-ex'))
        os.chdir(metadata_path)

        tag = 'computer-vision__images__datasets-ex__2'
        self.assertIn(tag, check_output('git describe --tags'))

        os.chdir(self.tmp_dir)

        workspace = os.path.join(self.tmp_dir, DATASETS)
        clear(workspace)
        clear(os.path.join(self.tmp_dir, ML_GIT_DIR))
        init_repository(DATASETS, self, storage_type=GDRIVEH, profile=cpath)

        self.assertNotIn(ERROR_MESSAGE, check_output('ml-git datasets checkout %s' % tag))

        objects = os.path.join(self.tmp_dir, ML_GIT_DIR, DATASETS, 'objects')
        refs = os.path.join(self.tmp_dir, ML_GIT_DIR, DATASETS, 'refs')
        cache = os.path.join(self.tmp_dir, ML_GIT_DIR, DATASETS, 'cache')
        spec_file = os.path.join(self.tmp_dir, DATASETS, DATASET_NAME, 'datasets-ex.spec')
        file = os.path.join(self.tmp_dir, DATASETS, DATASET_NAME, 'newfile0')

        self.assertTrue(os.path.exists(objects))
        self.assertTrue(os.path.exists(refs))
        self.assertTrue(os.path.exists(cache))
        self.assertTrue(os.path.exists(file))
        self.assertTrue(os.path.exists(spec_file))

    @pytest.mark.usefixtures('switch_to_tmp_dir_with_gdrive_credentials', 'start_local_git_server')
    def test_02_import_with_gdrive(self):
        cpath = 'credentials-json'
        init_repository(DATASETS, self)

        file_path_b = os.path.join(DATASET_NAME, 'B')
        self.assertNotIn(ERROR_MESSAGE, check_output(
            MLGIT_IMPORT % (DATASETS, 'mlgit', DATASET_NAME) + ' --storage-type=gdrive --object=B --credentials=' + CREDENTIALS_PATH))

        self.assertTrue(os.path.exists(file_path_b))

        file_path = os.path.join(DATASET_NAME, 'test-folder', 'A')

        self.assertNotIn(ERROR_MESSAGE, check_output(
            MLGIT_IMPORT % (DATASETS, 'mlgit', DATASET_NAME) + ' --storage-type=gdrive --path=test-folder --credentials=' + cpath))

        self.assertTrue(os.path.exists(file_path))

    @pytest.mark.usefixtures('switch_to_tmp_dir_with_gdrive_credentials', 'start_local_git_server')
    def test_03_create_gdrive(self):
        self.assertIn(output_messages['INFO_INITIALIZED_PROJECT_IN'] % self.tmp_dir, check_output(MLGIT_INIT))

<<<<<<< HEAD
        self.assertIn(messages[38], check_output(MLGIT_CREATE % (DATASETS, DATASET_NAME)
                                                 + ' --category=imgs --bucket-name=test'
                                                   ' --import-url=%s --credentials-path=%s '
                                                 % (self.gdrive_links['test-folder'], CREDENTIALS_PATH)
                                                 + ' --mutability=%s' % STRICT))
=======
        self.assertIn(output_messages['INFO_PROJECT_CREATED'],
                      check_output(MLGIT_CREATE % (DATASETS, DATASET_NAME)
                      + ' --category=imgs --bucket-name=test'
                      + ' --import-url=%s --credentials-path=%s ' % (self.gdrive_links['test-folder'], CREDENTIALS_PATH)
                      + ' --mutability=%s' % Mutability.STRICT.value))
>>>>>>> 6120391c

        file_a_test_folder = os.path.join(DATASETS, DATASET_NAME, 'data', 'test-folder', 'A')

        self.assertTrue(os.path.exists(file_a_test_folder))

<<<<<<< HEAD
        self.assertIn(messages[38], check_output(MLGIT_CREATE % (DATASETS, 'datasets-ex2')
                                                 + ' --category=imgs --bucket-name=test'
                                                   ' --import-url=%s --credentials-path=%s'
                                                 % (self.gdrive_links['B'], CREDENTIALS_PATH)
                                                 + ' --mutability=%s' % STRICT))
=======
        self.assertIn(output_messages['INFO_PROJECT_CREATED'],
                      check_output(MLGIT_CREATE % (DATASETS, 'datasets-ex2')
                      + ' --category=imgs --bucket-name=test'
                      + ' --import-url=%s --credentials-path=%s' % (self.gdrive_links['B'], CREDENTIALS_PATH)
                      + ' --mutability=%s' % Mutability.STRICT.value))
>>>>>>> 6120391c

        file_b = os.path.join(DATASETS, 'datasets-ex2', 'data', 'B')

        self.assertTrue(os.path.exists(file_b))<|MERGE_RESOLUTION|>--- conflicted
+++ resolved
@@ -78,37 +78,21 @@
     def test_03_create_gdrive(self):
         self.assertIn(output_messages['INFO_INITIALIZED_PROJECT_IN'] % self.tmp_dir, check_output(MLGIT_INIT))
 
-<<<<<<< HEAD
-        self.assertIn(messages[38], check_output(MLGIT_CREATE % (DATASETS, DATASET_NAME)
-                                                 + ' --category=imgs --bucket-name=test'
-                                                   ' --import-url=%s --credentials-path=%s '
-                                                 % (self.gdrive_links['test-folder'], CREDENTIALS_PATH)
-                                                 + ' --mutability=%s' % STRICT))
-=======
         self.assertIn(output_messages['INFO_PROJECT_CREATED'],
                       check_output(MLGIT_CREATE % (DATASETS, DATASET_NAME)
                       + ' --category=imgs --bucket-name=test'
                       + ' --import-url=%s --credentials-path=%s ' % (self.gdrive_links['test-folder'], CREDENTIALS_PATH)
-                      + ' --mutability=%s' % Mutability.STRICT.value))
->>>>>>> 6120391c
+                      + ' --mutability=%s' % STRICT))
 
         file_a_test_folder = os.path.join(DATASETS, DATASET_NAME, 'data', 'test-folder', 'A')
 
         self.assertTrue(os.path.exists(file_a_test_folder))
 
-<<<<<<< HEAD
-        self.assertIn(messages[38], check_output(MLGIT_CREATE % (DATASETS, 'datasets-ex2')
-                                                 + ' --category=imgs --bucket-name=test'
-                                                   ' --import-url=%s --credentials-path=%s'
-                                                 % (self.gdrive_links['B'], CREDENTIALS_PATH)
-                                                 + ' --mutability=%s' % STRICT))
-=======
         self.assertIn(output_messages['INFO_PROJECT_CREATED'],
                       check_output(MLGIT_CREATE % (DATASETS, 'datasets-ex2')
                       + ' --category=imgs --bucket-name=test'
                       + ' --import-url=%s --credentials-path=%s' % (self.gdrive_links['B'], CREDENTIALS_PATH)
-                      + ' --mutability=%s' % Mutability.STRICT.value))
->>>>>>> 6120391c
+                      + ' --mutability=%s' % STRICT))
 
         file_b = os.path.join(DATASETS, 'datasets-ex2', 'data', 'B')
 
