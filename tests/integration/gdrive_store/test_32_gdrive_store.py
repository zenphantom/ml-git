"""
© Copyright 2020 HP Development Company, L.P.
SPDX-License-Identifier: GPL-2.0-only
"""

import os
import unittest

import pytest

from ml_git.constants import Mutability
from tests.integration.commands import MLGIT_IMPORT, MLGIT_CREATE, MLGIT_INIT
from tests.integration.helper import ML_GIT_DIR, CREDENTIALS_PATH, ERROR_MESSAGE, DATASETS, DATASET_NAME
from tests.integration.helper import check_output, clear, init_repository, add_file
from tests.integration.output_messages import messages


@pytest.mark.usefixtures('tmp_dir', 'google_drive_links')
class GdrivePushFilesAcceptanceTests(unittest.TestCase):

    @pytest.mark.usefixtures('switch_to_tmp_dir_with_gdrive_credentials', 'start_local_git_server')
    def test_01_push_and_checkout(self):
        cpath = 'credentials-json'
        init_repository(DATASETS, self, store_type='gdriveh', profile=cpath)
        add_file(self, DATASETS, '--bumpversion', 'new')
        metadata_path = os.path.join(self.tmp_dir, ML_GIT_DIR, DATASETS, 'metadata')
        self.assertIn(messages[17] % (metadata_path, os.path.join('computer-vision', 'images', DATASET_NAME)),
                      check_output('ml-git datasets commit datasets-ex'))

        HEAD = os.path.join(self.tmp_dir, ML_GIT_DIR, DATASETS, 'refs', DATASET_NAME, 'HEAD')

        self.assertTrue(os.path.exists(HEAD))
        self.assertNotIn(ERROR_MESSAGE, check_output('ml-git datasets push datasets-ex'))
        os.chdir(metadata_path)

        tag = 'computer-vision__images__datasets-ex__2'
        self.assertIn(tag, check_output('git describe --tags'))

        os.chdir(self.tmp_dir)

        workspace = os.path.join(self.tmp_dir, DATASETS)
        clear(workspace)
        clear(os.path.join(self.tmp_dir, ML_GIT_DIR))
        init_repository(DATASETS, self, store_type='gdriveh', profile=cpath)

        self.assertNotIn(ERROR_MESSAGE, check_output('ml-git datasets checkout %s' % tag))

        objects = os.path.join(self.tmp_dir, ML_GIT_DIR, DATASETS, 'objects')
        refs = os.path.join(self.tmp_dir, ML_GIT_DIR, DATASETS, 'refs')
        cache = os.path.join(self.tmp_dir, ML_GIT_DIR, DATASETS, 'cache')
        spec_file = os.path.join(self.tmp_dir, DATASETS, 'computer-vision', 'images', DATASET_NAME, 'datasets-ex.spec')
        file = os.path.join(self.tmp_dir, DATASETS, 'computer-vision', 'images', DATASET_NAME, 'newfile0')

        self.assertTrue(os.path.exists(objects))
        self.assertTrue(os.path.exists(refs))
        self.assertTrue(os.path.exists(cache))
        self.assertTrue(os.path.exists(file))
        self.assertTrue(os.path.exists(spec_file))

    @pytest.mark.usefixtures('switch_to_tmp_dir_with_gdrive_credentials', 'start_local_git_server')
    def test_02_import_with_gdrive(self):
        cpath = 'credentials-json'
        init_repository(DATASETS, self)

        file_path_b = os.path.join(DATASET_NAME, 'B')
        self.assertNotIn(ERROR_MESSAGE, check_output(
            MLGIT_IMPORT % (DATASETS, 'mlgit', DATASET_NAME) + ' --store-type=gdrive --object=B --credentials=' + CREDENTIALS_PATH))

        self.assertTrue(os.path.exists(file_path_b))

        file_path = os.path.join(DATASET_NAME, 'test-folder', 'A')

        self.assertNotIn(ERROR_MESSAGE, check_output(
            MLGIT_IMPORT % (DATASETS, 'mlgit', DATASET_NAME) + ' --store-type=gdrive --path=test-folder --credentials=' + cpath))

        self.assertTrue(os.path.exists(file_path))

    @pytest.mark.usefixtures('switch_to_tmp_dir_with_gdrive_credentials', 'start_local_git_server')
    def test_03_create_gdrive(self):
        self.assertIn(messages[0], check_output(MLGIT_INIT))

<<<<<<< HEAD
        self.assertIn(messages[38], check_output(MLGIT_CREATE % (DATASETS, DATASET_NAME)
                                                 + ' --category=imgs --bucket-name=test --import-url=%s --credentials-path=%s '
=======
        self.assertIn(messages[38], check_output(MLGIT_CREATE % ('dataset', 'dataset-ex')
                                                 + ' --category=imgs --bucket-name=test'
                                                   ' --import-url=%s --credentials-path=%s '
>>>>>>> d27e7df0
                                                 % (self.gdrive_links['test-folder'], CREDENTIALS_PATH)
                                                 + ' --mutability=%s' % Mutability.STRICT.value))

        file_a_test_folder = os.path.join(DATASETS, DATASET_NAME, 'data', 'test-folder', 'A')

        self.assertTrue(os.path.exists(file_a_test_folder))

<<<<<<< HEAD
        self.assertIn(messages[38], check_output(MLGIT_CREATE % (DATASETS, 'datasets-ex2')
                                                 + ' --category=imgs --bucket-name=test --import-url=%s --credentials-path=%s'
=======
        self.assertIn(messages[38], check_output(MLGIT_CREATE % ('dataset', 'dataset-ex2')
                                                 + ' --category=imgs --bucket-name=test'
                                                   ' --import-url=%s --credentials-path=%s'
>>>>>>> d27e7df0
                                                 % (self.gdrive_links['B'], CREDENTIALS_PATH)
                                                 + ' --mutability=%s' % Mutability.STRICT.value))

        file_b = os.path.join(DATASETS, 'datasets-ex2', 'data', 'B')

        self.assertTrue(os.path.exists(file_b))<|MERGE_RESOLUTION|>--- conflicted
+++ resolved
@@ -79,14 +79,9 @@
     def test_03_create_gdrive(self):
         self.assertIn(messages[0], check_output(MLGIT_INIT))
 
-<<<<<<< HEAD
         self.assertIn(messages[38], check_output(MLGIT_CREATE % (DATASETS, DATASET_NAME)
-                                                 + ' --category=imgs --bucket-name=test --import-url=%s --credentials-path=%s '
-=======
-        self.assertIn(messages[38], check_output(MLGIT_CREATE % ('dataset', 'dataset-ex')
                                                  + ' --category=imgs --bucket-name=test'
                                                    ' --import-url=%s --credentials-path=%s '
->>>>>>> d27e7df0
                                                  % (self.gdrive_links['test-folder'], CREDENTIALS_PATH)
                                                  + ' --mutability=%s' % Mutability.STRICT.value))
 
@@ -94,14 +89,9 @@
 
         self.assertTrue(os.path.exists(file_a_test_folder))
 
-<<<<<<< HEAD
         self.assertIn(messages[38], check_output(MLGIT_CREATE % (DATASETS, 'datasets-ex2')
-                                                 + ' --category=imgs --bucket-name=test --import-url=%s --credentials-path=%s'
-=======
-        self.assertIn(messages[38], check_output(MLGIT_CREATE % ('dataset', 'dataset-ex2')
                                                  + ' --category=imgs --bucket-name=test'
                                                    ' --import-url=%s --credentials-path=%s'
->>>>>>> d27e7df0
                                                  % (self.gdrive_links['B'], CREDENTIALS_PATH)
                                                  + ' --mutability=%s' % Mutability.STRICT.value))
 
