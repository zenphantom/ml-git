--- conflicted
+++ resolved
@@ -153,18 +153,6 @@
                       + ' --mutability=' + STRICT))
 
     @pytest.mark.usefixtures('switch_to_tmp_dir')
-<<<<<<< HEAD
-=======
-    def test_11_create_with_wrong_import_url(self):
-        entity_type = DATASETS
-        self.assertIn(output_messages['INFO_INITIALIZED_PROJECT_IN'] % self.tmp_dir, check_output(MLGIT_INIT))
-        self.assertIn(output_messages['INFO_INVALID_URL'] % 'import_url',
-                      check_output(MLGIT_CREATE % (entity_type, entity_type + '-ex')
-                      + ' --category=img --version=1 --import-url="import_url" '
-                      '--credentials-path=test' + ' --mutability=' + STRICT))
-
-    @pytest.mark.usefixtures('switch_to_tmp_dir')
->>>>>>> 0b38aa39
     def test_12_create_with_unzip_option(self):
         entity_type = DATASETS
         self.assertIn(output_messages['INFO_INITIALIZED_PROJECT_IN'] % self.tmp_dir, check_output(MLGIT_INIT))
