"""
© Copyright 2020 HP Development Company, L.P.
SPDX-License-Identifier: GPL-2.0-only
"""

import os
import unittest

import pytest
from ml_git.constants import StorageType, Mutability, STORAGE_KEY
from ml_git.ml_git_message import output_messages

from tests.integration.commands import MLGIT_CREATE, MLGIT_INIT
from tests.integration.helper import check_output, ML_GIT_DIR, IMPORT_PATH, create_file, ERROR_MESSAGE, yaml_processor, \
    create_zip_file, DATASETS, DATASET_NAME, MODELS, LABELS
from tests.integration.output_messages import messages


@pytest.mark.usefixtures('tmp_dir')
class CreateAcceptanceTests(unittest.TestCase):

    def create_command(self, entity_type, storage_type=StorageType.S3H.value):
        os.makedirs(os.path.join(self.tmp_dir, IMPORT_PATH))
        self.assertIn(messages[38], check_output(MLGIT_CREATE % (entity_type, entity_type + '-ex')
                                                 + ' --category=imgs --storage-type=' + storage_type + ' --bucket-name=minio'
                                                 + ' --version=1 --import="' + os.path.join(self.tmp_dir, IMPORT_PATH) +
                                                 '" --mutability=' + Mutability.STRICT.value))

    def check_folders(self, entity_type, storage_type=StorageType.S3H.value):
        folder_data = os.path.join(self.tmp_dir, entity_type, entity_type + '-ex', 'data')
        spec = os.path.join(self.tmp_dir, entity_type, entity_type + '-ex', entity_type + '-ex.spec')
        readme = os.path.join(self.tmp_dir, entity_type, entity_type + '-ex', 'README.md')
        with open(spec, 'r') as s:
            spec_file = yaml_processor.load(s)
            self.assertEqual(spec_file[entity_type]['manifest'][STORAGE_KEY], storage_type + '://minio')
            self.assertEqual(spec_file[entity_type]['name'], entity_type + '-ex')
            self.assertEqual(spec_file[entity_type]['version'], 1)
        with open(os.path.join(self.tmp_dir, ML_GIT_DIR, 'config.yaml'), 'r') as y:
            config = yaml_processor.load(y)
            self.assertIn(entity_type, config)

        self.assertTrue(os.path.exists(folder_data))
        self.assertTrue(os.path.exists(spec))
        self.assertTrue(os.path.exists(readme))

    @pytest.mark.usefixtures('switch_to_tmp_dir')
    def _create_entity(self, entity_type, storage_type=StorageType.S3H.value):
        self.assertIn(messages[0], check_output(MLGIT_INIT))
        self.create_command(entity_type, storage_type)
        self.check_folders(entity_type, storage_type)

    def create_with_mutability(self, entity_type, mutability):
        self.assertIn(messages[0], check_output(MLGIT_INIT))
        self.assertIn(messages[38], check_output(MLGIT_CREATE % (entity_type, entity_type + '-ex')
                                                 + ' --category=img --version=1 '
                                                   '--credentials-path=test --mutability=' + mutability))
        spec = os.path.join(self.tmp_dir, DATASETS, DATASET_NAME, DATASET_NAME+'.spec')
        with open(spec, 'r') as s:
            spec_file = yaml_processor.load(s)
            self.assertEqual(spec_file[DATASETS]['mutability'], mutability)
            self.assertEqual(spec_file[DATASETS]['name'], DATASET_NAME)
            self.assertEqual(spec_file[DATASETS]['version'], 1)

    @pytest.mark.usefixtures('switch_to_tmp_dir')
    def test_01_create_dataset(self):
        self._create_entity(DATASETS)

    @pytest.mark.usefixtures('switch_to_tmp_dir')
    def test_02_create_model(self):
        self._create_entity(MODELS)

    @pytest.mark.usefixtures('switch_to_tmp_dir')
    def test_03_create_labels(self):
        self._create_entity(LABELS)

    @pytest.mark.usefixtures('switch_to_tmp_dir')
    def test_04_create_import_with_subdir(self):
        self.assertIn(messages[0], check_output(MLGIT_INIT))
        sub_dir = os.path.join('subdir', 'subdir2')
        os.makedirs(os.path.join(self.tmp_dir, IMPORT_PATH, sub_dir))

        self.assertIn(messages[38], check_output(
            'ml-git datasets create datasets-ex --category=imgs --storage-type=s3h --bucket-name=minio '
            '--version=1 --import="%s" --mutability=strict' % os.path.join(self.tmp_dir, IMPORT_PATH)))

        folder_data = os.path.join(self.tmp_dir, DATASETS, DATASET_NAME, 'data')
        spec = os.path.join(self.tmp_dir, DATASETS, DATASET_NAME, DATASET_NAME+'.spec')
        readme = os.path.join(self.tmp_dir, DATASETS, DATASET_NAME, 'README.md')
        with open(spec, 'r') as s:
            spec_file = yaml_processor.load(s)
            self.assertEqual(spec_file[DATASETS]['manifest'][STORAGE_KEY], 's3h://minio')
            self.assertEqual(spec_file[DATASETS]['name'], DATASET_NAME)
            self.assertEqual(spec_file[DATASETS]['version'], 1)
        with open(os.path.join(self.tmp_dir, ML_GIT_DIR, 'config.yaml'), 'r') as y:
            config = yaml_processor.load(y)
            self.assertIn(DATASETS, config)

        self.assertTrue(os.path.exists(folder_data))
        self.assertTrue(os.path.exists(spec))
        self.assertTrue(os.path.exists(readme))
        self.assertTrue(os.path.exists(os.path.join(folder_data, sub_dir)))

    @pytest.mark.usefixtures('switch_to_tmp_dir')
    def test_05_create_command_wrong_import_path(self):
        entity_type = DATASETS
        os.makedirs(IMPORT_PATH)
        create_file(IMPORT_PATH, 'teste1', '0', '')
        dataset_path = os.path.join(self.tmp_dir, entity_type, entity_type + 'ex')
        self.assertFalse(os.path.exists(dataset_path))
        self.assertIn(ERROR_MESSAGE, check_output(MLGIT_CREATE % (entity_type, entity_type + '-ex')
                                                  + ' --category=imgs --storage-type=s3h --bucket-name=minio'
                                                  + ' --version=1 --import=' + IMPORT_PATH+'wrong'
                                                  + ' --mutability=' + Mutability.STRICT.value))
        self.assertFalse(os.path.exists(dataset_path))

    @pytest.mark.usefixtures('switch_to_tmp_dir')
    def test_06_create_with_the_name_of_an_existing_entity(self):
        entity_type = DATASETS

        self._create_entity(DATASETS)

        self.assertIn(messages[88], check_output(MLGIT_CREATE % (entity_type, entity_type + '-ex')
                                                 + ' --category=imgs --storage-type=s3h --bucket-name=minio'
                                                 + ' --version=1 --import=' + IMPORT_PATH
                                                 + ' --mutability=' + Mutability.STRICT.value))

    @pytest.mark.usefixtures('switch_to_tmp_dir')
    def test_07_create_entity_with_gdriveh_storage(self):
        self._create_entity(DATASETS, StorageType.GDRIVEH.value)

    @pytest.mark.usefixtures('switch_to_tmp_dir')
    def test_08_create_entity_with_azure_storage(self):
        self._create_entity(DATASETS, StorageType.AZUREBLOBH.value)

    @pytest.mark.usefixtures('switch_to_tmp_dir')
    def test_09_create_with_import_and_import_url_options(self):
        entity_type = DATASETS
        self.assertIn(messages[0], check_output(MLGIT_INIT))
        self.assertIn(messages[89], check_output(MLGIT_CREATE % (entity_type, entity_type + '-ex')
                                                 + ' --category=img --version=1 --import="import_path" --import-url="import_url"'
                                                 + ' --mutability=' + Mutability.STRICT.value))

    @pytest.mark.usefixtures('switch_to_tmp_dir')
    def test_10_create_with_import_url_without_credentials_path(self):
        entity_type = DATASETS
        self.assertIn(messages[0], check_output(MLGIT_INIT))
        self.assertIn(messages[90], check_output(MLGIT_CREATE % (entity_type, entity_type + '-ex')
                                                 + ' --category=img --version=1 --import-url="import_url"'
                                                 + ' --mutability=' + Mutability.STRICT.value))

    @pytest.mark.usefixtures('switch_to_tmp_dir')
    def test_11_create_with_wrong_import_url(self):
        entity_type = DATASETS
        self.assertIn(messages[0], check_output(MLGIT_INIT))
        self.assertIn(messages[91] % 'import_url', check_output(MLGIT_CREATE % (entity_type, entity_type + '-ex')
                                                                + ' --category=img --version=1 --import-url="import_url" '
                                                                  '--credentials-path=test' + ' --mutability=' + Mutability.STRICT.value))

    @pytest.mark.usefixtures('switch_to_tmp_dir')
    def test_12_create_with_unzip_option(self):
        entity_type = DATASETS
        self.assertIn(messages[0], check_output(MLGIT_INIT))
        import_path = os.path.join(self.tmp_dir, IMPORT_PATH)
        os.makedirs(import_path)
        create_zip_file(IMPORT_PATH, 3)
        self.assertTrue(os.path.exists(os.path.join(import_path, 'file.zip')))
        self.assertIn(messages[92], check_output(MLGIT_CREATE % (entity_type, entity_type + '-ex')
                                                 + ' --category=imgs --import="' + import_path + '" --unzip'
                                                 + ' --mutability=' + Mutability.STRICT.value))
        folder_data = os.path.join(self.tmp_dir, entity_type, entity_type + '-ex', 'data', 'file')
        self.assertTrue(os.path.exists(folder_data))
        files = [f for f in os.listdir(folder_data)]
        self.assertIn('file0.txt', files)
        self.assertIn('file1.txt', files)
        self.assertIn('file2.txt', files)
        self.assertEqual(3, len(files))

    @pytest.mark.usefixtures('switch_to_tmp_dir')
    def test_12_create_with_deprecated_version_number(self):
        entity_type = DATASETS
        self.assertIn(messages[0], check_output(MLGIT_INIT))
        os.makedirs(os.path.join(self.tmp_dir, IMPORT_PATH))
        result = check_output(MLGIT_CREATE % (entity_type, entity_type + '-ex') + ' --category=imgs --storage-type=s3h --bucket-name=minio'
                              + ' --version-number=1 --import="' + os.path.join(self.tmp_dir, IMPORT_PATH) + '"'
                              + ' --mutability=' + Mutability.STRICT.value)
        self.assertIn(output_messages['ERROR_NO_SUCH_OPTION'] % '--version-number', result)

    @pytest.mark.usefixtures('switch_to_tmp_dir')
    def test_13_create_with_mutability_mutable(self):
        entity_type = DATASETS
        mutability = 'mutable'
        self.create_with_mutability(entity_type, mutability)

    @pytest.mark.usefixtures('switch_to_tmp_dir')
    def test_14_create_with_mutability_flexible(self):
        entity_type = DATASETS
        mutability = 'flexible'
        self.create_with_mutability(entity_type, mutability)

    @pytest.mark.usefixtures('switch_to_tmp_dir')
    def test_15_create_with_mutability_strict(self):
        entity_type = DATASETS
        mutability = 'strict'
        self.create_with_mutability(entity_type, mutability)

    @pytest.mark.usefixtures('switch_to_tmp_dir')
    def test_15_create_without_mutability_option(self):
        entity_type = DATASETS
        self.assertIn(messages[0], check_output(MLGIT_INIT))
        self.assertIn(output_messages['ERROR_MISSING_MUTABILITY'], check_output(MLGIT_CREATE % (entity_type, entity_type + '-ex')
<<<<<<< HEAD
                                                                                + ' --category=img --version=1'))
=======
                                                                                + ' --category=img --version-number=1'))

    @pytest.mark.usefixtures('switch_to_tmp_dir')
    def test_16_create_with_entity_option(self):
        entity_type = 'dataset'
        self.assertIn(messages[0], check_output(MLGIT_INIT))
        entity_dir = os.path.join('FolderA', 'FolderB')
        self.assertNotIn(ERROR_MESSAGE, check_output(MLGIT_CREATE % (entity_type, entity_type + '-ex')
                                                     + ' --category=imgs --mutability=' + Mutability.STRICT.value
                                                     + ' --entity-dir=' + entity_dir))
        folder_data = os.path.join(self.tmp_dir, entity_type, entity_dir, entity_type + '-ex', 'data')
        self.assertTrue(os.path.exists(folder_data))
>>>>>>> 96f2f4f8
<|MERGE_RESOLUTION|>--- conflicted
+++ resolved
@@ -208,19 +208,14 @@
         entity_type = DATASETS
         self.assertIn(messages[0], check_output(MLGIT_INIT))
         self.assertIn(output_messages['ERROR_MISSING_MUTABILITY'], check_output(MLGIT_CREATE % (entity_type, entity_type + '-ex')
-<<<<<<< HEAD
                                                                                 + ' --category=img --version=1'))
-=======
-                                                                                + ' --category=img --version-number=1'))
 
     @pytest.mark.usefixtures('switch_to_tmp_dir')
     def test_16_create_with_entity_option(self):
-        entity_type = 'dataset'
         self.assertIn(messages[0], check_output(MLGIT_INIT))
         entity_dir = os.path.join('FolderA', 'FolderB')
-        self.assertNotIn(ERROR_MESSAGE, check_output(MLGIT_CREATE % (entity_type, entity_type + '-ex')
+        self.assertNotIn(ERROR_MESSAGE, check_output(MLGIT_CREATE % (DATASETS, DATASET_NAME)
                                                      + ' --category=imgs --mutability=' + Mutability.STRICT.value
                                                      + ' --entity-dir=' + entity_dir))
-        folder_data = os.path.join(self.tmp_dir, entity_type, entity_dir, entity_type + '-ex', 'data')
-        self.assertTrue(os.path.exists(folder_data))
->>>>>>> 96f2f4f8
+        folder_data = os.path.join(self.tmp_dir, DATASETS, entity_dir, DATASET_NAME, 'data')
+        self.assertTrue(os.path.exists(folder_data))