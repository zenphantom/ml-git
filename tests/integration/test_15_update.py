"""
© Copyright 2020 HP Development Company, L.P.
SPDX-License-Identifier: GPL-2.0-only
"""

import os
import unittest

import pytest

from ml_git.ml_git_message import output_messages
from tests.integration.commands import MLGIT_COMMIT, MLGIT_UPDATE, MLGIT_PUSH, MLGIT_REPOSITORY_UPDATE, MLGIT_INIT
from tests.integration.helper import ML_GIT_DIR, init_repository, add_file, ERROR_MESSAGE
from tests.integration.helper import check_output
from tests.integration.output_messages import messages


@pytest.mark.usefixtures('tmp_dir', 'aws_session')
class UpdateAcceptanceTests(unittest.TestCase):

    def _check_update_entity(self, entity_type):
        response = check_output(MLGIT_UPDATE % entity_type)
        self._check_update_output(response, entity_type)
        self.assertNotIn(ERROR_MESSAGE, response)

    def _check_update_output(self, output, *entities):
        for entity in entities:
            self.assertIn(messages[37] % os.path.join(self.tmp_dir, ML_GIT_DIR, entity, 'metadata'),
                          output)

    def _setup_update_entity(self, entity_type):
        init_repository(entity_type, self)
        add_file(self, entity_type, '', 'new')
        metadata_path = os.path.join(self.tmp_dir, ML_GIT_DIR, entity_type, 'metadata')
        self.assertIn(messages[17] % (metadata_path, os.path.join('computer-vision', 'images', entity_type + '-ex')),
                      check_output(MLGIT_COMMIT % (entity_type, entity_type + '-ex', '')))
        self.assertNotIn(ERROR_MESSAGE, check_output(MLGIT_PUSH % (entity_type, entity_type + '-ex')))

    @pytest.mark.usefixtures('start_local_git_server', 'switch_to_tmp_dir')
    def test_01_update_dataset(self):
        self._setup_update_entity('dataset')
        self._check_update_entity('dataset')

    @pytest.mark.usefixtures('start_local_git_server', 'switch_to_tmp_dir')
    def test_02_update_model(self):
        self._setup_update_entity('model')
        self._check_update_entity('model')

    @pytest.mark.usefixtures('start_local_git_server', 'switch_to_tmp_dir')
    def test_03_update_labels(self):
        self._setup_update_entity('labels')
        self._check_update_entity('labels')

    @pytest.mark.usefixtures('start_local_git_server', 'switch_to_tmp_dir')
    def test_04_update_with_git_error(self):
        init_repository('dataset', self)
<<<<<<< HEAD
        self.assertTrue(messages[105], check_output(MLGIT_UPDATE % 'dataset'))
=======
        self.assertTrue(messages[97], check_output(MLGIT_UPDATE % 'dataset'))

    @pytest.mark.usefixtures('start_local_git_server', 'switch_to_tmp_dir')
    def test_05_update_all_entities(self):
        self._setup_update_entity('dataset')
        self._setup_update_entity('labels')
        self._setup_update_entity('model')
        response = check_output(MLGIT_REPOSITORY_UPDATE)
        self._check_update_output(response, 'dataset', 'model', 'labels')
        self.assertNotIn(ERROR_MESSAGE, response)

    @pytest.mark.usefixtures('switch_to_tmp_dir')
    def test_06_update_without_entities_initialized(self):
        check_output(MLGIT_INIT)
        response = check_output(MLGIT_REPOSITORY_UPDATE)
        self.assertIn(output_messages['ERROR_UNINITIALIZED_METADATA'], response)

    @pytest.mark.usefixtures('start_local_git_server', 'switch_to_tmp_dir')
    def test_07_update_some_entities(self):
        self._setup_update_entity('dataset')
        self._setup_update_entity('model')
        response = check_output(MLGIT_REPOSITORY_UPDATE)
        self._check_update_output(response, 'dataset', 'model')
        self.assertNotIn(messages[37] % os.path.join(self.tmp_dir, ML_GIT_DIR, 'labels', 'metadata'),
                         response)
>>>>>>> 1c8bfd42
<|MERGE_RESOLUTION|>--- conflicted
+++ resolved
@@ -54,10 +54,7 @@
     @pytest.mark.usefixtures('start_local_git_server', 'switch_to_tmp_dir')
     def test_04_update_with_git_error(self):
         init_repository('dataset', self)
-<<<<<<< HEAD
         self.assertTrue(messages[105], check_output(MLGIT_UPDATE % 'dataset'))
-=======
-        self.assertTrue(messages[97], check_output(MLGIT_UPDATE % 'dataset'))
 
     @pytest.mark.usefixtures('start_local_git_server', 'switch_to_tmp_dir')
     def test_05_update_all_entities(self):
@@ -81,5 +78,4 @@
         response = check_output(MLGIT_REPOSITORY_UPDATE)
         self._check_update_output(response, 'dataset', 'model')
         self.assertNotIn(messages[37] % os.path.join(self.tmp_dir, ML_GIT_DIR, 'labels', 'metadata'),
-                         response)
->>>>>>> 1c8bfd42
+                         response)