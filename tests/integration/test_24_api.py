"""
© Copyright 2020 HP Development Company, L.P.
SPDX-License-Identifier: GPL-2.0-only
"""

import os
import unittest

import pytest

from ml_git import api
from ml_git.constants import Mutability, StoreType
from ml_git.ml_git_message import output_messages
from tests.integration.commands import MLGIT_INIT
from tests.integration.helper import ML_GIT_DIR, check_output, init_repository, create_git_clone_repo, \
    clear, yaml_processor, create_zip_file, CLONE_FOLDER, GIT_PATH, BUCKET_NAME, PROFILE, STORE_TYPE


@pytest.mark.usefixtures('tmp_dir', 'aws_session')
class APIAcceptanceTests(unittest.TestCase):

    objects = os.path.join(ML_GIT_DIR, 'dataset', 'objects')
    refs = os.path.join(ML_GIT_DIR, 'dataset', 'refs')
    cache = os.path.join(ML_GIT_DIR, 'dataset', 'cache')
    metadata = os.path.join(ML_GIT_DIR, 'dataset', 'metadata')
    spec_file = os.path.join('dataset', 'computer-vision', 'images', 'dataset-ex', 'dataset-ex.spec')
    file1 = os.path.join('dataset', 'computer-vision', 'images', 'dataset-ex', 'data', 'file1')
    file2 = os.path.join('dataset', 'computer-vision', 'images', 'dataset-ex', 'data', 'file2')
    file3 = os.path.join('dataset', 'computer-vision', 'images', 'dataset-ex', 'data', 'file3')
    file4 = os.path.join('dataset', 'computer-vision', 'images', 'dataset-ex', 'data', 'file4')
    dataset_tag = 'computer-vision__images__dataset-ex__10'
    data_path = os.path.join('dataset', 'computer-vision', 'images', 'dataset-ex')
    GIT_CLONE = 'git_clone.git'

    def create_file(self, path, file_name, code):
        file = os.path.join('data', file_name)
        with open(os.path.join(path, file), 'w') as file:
            file.write(code * 2048)

    def set_up_test(self):
        init_repository('dataset', self)

        workspace = os.path.join(self.tmp_dir, 'dataset', 'dataset-ex')

        os.makedirs(workspace, exist_ok=True)

        spec = {
            'dataset': {
                'categories': ['computer-vision', 'images'],
                'manifest': {
                    'files': 'MANIFEST.yaml',
                    'store': 's3h://mlgit'
                },
                'mutability': Mutability.STRICT.value,
                'name': 'dataset-ex',
                'version': 9
            }
        }

        with open(os.path.join(workspace, 'dataset-ex.spec'), 'w') as y:
            yaml_processor.dump(spec, y)

        os.makedirs(os.path.join(workspace, 'data'), exist_ok=True)

        self.create_file(workspace, 'file1', '0')
        self.create_file(workspace, 'file2', '1')
        self.create_file(workspace, 'file3', 'a')
        self.create_file(workspace, 'file4', 'b')

        api.add('dataset', 'dataset-ex', bumpversion=True)
        api.commit('dataset', 'dataset-ex')
        api.push('dataset', 'dataset-ex')

        self.assertTrue(os.path.exists(os.path.join(self.tmp_dir, self.metadata)))

        clear(os.path.join(self.tmp_dir, ML_GIT_DIR))
        clear(workspace)
        init_repository('dataset', self)

    def check_metadata(self):
        self.assertTrue(os.path.exists(self.objects))
        self.assertTrue(os.path.exists(self.refs))
        self.assertTrue(os.path.exists(self.cache))
        self.assertTrue(os.path.exists(self.spec_file))

    def set_up_clone_test(self):
        os.makedirs(self.GIT_CLONE, exist_ok=True)
        create_git_clone_repo(self.GIT_CLONE, self.tmp_dir)

        self.assertFalse(os.path.exists('.ml-git'))

    def _checkout_fail(self, data_path):
        self.assertEqual(None, data_path)
        self.assertFalse(os.path.exists(self.file1))
        self.assertFalse(os.path.exists(self.file2))
        self.assertFalse(os.path.exists(self.file3))
        self.assertFalse(os.path.exists(self.file4))

    @pytest.mark.usefixtures('switch_to_tmp_dir', 'start_local_git_server')
    def test_01_checkout_tag(self):
        self.set_up_test()

        data_path = api.checkout('dataset', self.dataset_tag)

        self.assertEqual(self.data_path, data_path)
        self.check_metadata()

        self.assertTrue(os.path.exists(self.file1))
        self.assertTrue(os.path.exists(self.file2))
        self.assertTrue(os.path.exists(self.file3))
        self.assertTrue(os.path.exists(self.file4))

    @pytest.mark.usefixtures('switch_to_tmp_dir', 'start_local_git_server')
    def test_02_checkout_with_group_sample(self):
        self.set_up_test()

        data_path = api.checkout('dataset', self.dataset_tag, {'group': '1:2', 'seed': '10'})

        self.assertEqual(self.data_path, data_path)
        self.check_metadata()

        self.assertTrue(os.path.exists(self.file1))
        self.assertFalse(os.path.exists(self.file2))
        self.assertFalse(os.path.exists(self.file3))
        self.assertTrue(os.path.exists(self.file4))

    @pytest.mark.usefixtures('switch_to_tmp_dir', 'start_local_git_server')
    def test_03_checkout_with_range_sample(self):
        self.set_up_test()

        data_path = api.checkout('dataset', self.dataset_tag, {'range': '0:4:3'})

        self.assertEqual(self.data_path, data_path)
        self.check_metadata()

        self.assertTrue(os.path.exists(self.file1))
        self.assertFalse(os.path.exists(self.file2))
        self.assertTrue(os.path.exists(self.file3))
        self.assertFalse(os.path.exists(self.file4))

    @pytest.mark.usefixtures('switch_to_tmp_dir', 'start_local_git_server')
    def test_04_checkout_with_random_sample(self):
        self.set_up_test()

        data_path = api.checkout('dataset', self.dataset_tag, {'random': '1:2', 'seed': '1'})

        self.assertEqual(self.data_path, data_path)
        self.check_metadata()

        self.assertFalse(os.path.exists(self.file1))
        self.assertTrue(os.path.exists(self.file2))
        self.assertFalse(os.path.exists(self.file3))
        self.assertTrue(os.path.exists(self.file4))

    @pytest.mark.usefixtures('switch_to_tmp_dir', 'start_local_git_server')
    def test_05_checkout_with_group_sample_without_group(self):
        self.set_up_test()

        data_path = api.checkout('dataset', self.dataset_tag, {'seed': '10'})

        self._checkout_fail(data_path)

    @pytest.mark.usefixtures('switch_to_tmp_dir', 'start_local_git_server')
    def test_06_checkout_with_range_sample_without_range(self):
        self.set_up_test()

        data_path = api.checkout('dataset', self.dataset_tag, {'seed': '10'})

        self._checkout_fail(data_path)

    @pytest.mark.usefixtures('switch_to_tmp_dir', 'start_local_git_server')
    def test_07_checkout_with_random_sample_without_seed(self):
        self.set_up_test()

        data_path = api.checkout('dataset', self.dataset_tag, {'random': '1:2'})

        self._checkout_fail(data_path)

    @pytest.mark.usefixtures('switch_to_tmp_dir', 'start_local_git_server')
    def test_08_clone(self):
        self.set_up_clone_test()

        api.clone(self.GIT_CLONE)
        os.chdir(self.tmp_dir)
        self.assertTrue(os.path.exists('.ml-git'))

    @pytest.mark.usefixtures('switch_to_tmp_dir', 'start_local_git_server')
    def test_09_clone_with_track_and_folder(self):
        self.set_up_clone_test()

        clone_folder = os.path.join(self.tmp_dir, CLONE_FOLDER)

        self.assertFalse(os.path.exists(clone_folder))
        api.clone(self.GIT_CLONE, clone_folder, track=True)
        os.chdir(self.tmp_dir)
        self.assertTrue(os.path.exists(clone_folder))
        self.assertTrue(os.path.exists(os.path.join(clone_folder, '.ml-git')))
        self.assertTrue(os.path.exists(os.path.join(clone_folder, '.git')))

    def create_file_in_ws(self, entity, name, value):
        with open(os.path.join(entity, entity + '-ex', name), 'wt') as z:
            z.write(value * 100)

    def set_up_add_test(self, entity='dataset'):
        clear(os.path.join(self.tmp_dir, ML_GIT_DIR))
        clear(os.path.join(self.tmp_dir, entity))
        init_repository(entity, self)

        self.create_file_in_ws(entity, 'file', '0')
        self.create_file_in_ws(entity, 'file2', '1')

    def check_add(self, entity='dataset', files=['file', 'file2'], files_not_in=[]):
        metadata = os.path.join(self.tmp_dir, ML_GIT_DIR, entity, 'index', 'metadata', entity + '-ex')
        metadata_file = os.path.join(metadata, 'MANIFEST.yaml')
        index_file = os.path.join(metadata, 'INDEX.yaml')

        self.assertTrue(os.path.exists(metadata_file))
        self.assertTrue(os.path.exists(index_file))

        with open(metadata_file) as y:
            manifest = yaml_processor.load(y)
            for file in files:
                self.assertIn({file}, manifest.values())
            for file in files_not_in:
                self.assertNotIn({file}, manifest.values())

    def check_entity_version(self, version, entity='dataset'):
        spec_path = os.path.join(entity, entity+'-ex', entity+'-ex.spec')
        with open(spec_path) as y:
            ws_spec = yaml_processor.load(y)
            self.assertEqual(ws_spec[entity]['version'], version)

    @pytest.mark.usefixtures('switch_to_tmp_dir', 'start_local_git_server')
    def test_10_add_files(self):
        self.set_up_add_test()
        api.add('dataset', 'dataset-ex', bumpversion=False, fsck=False, file_path=[])
        self.check_add()

    @pytest.mark.usefixtures('switch_to_tmp_dir', 'start_local_git_server')
    def test_11_add_files_with_bumpversion(self):
        self.set_up_add_test()
        self.check_entity_version(1)

        api.add('dataset', 'dataset-ex', bumpversion=True, fsck=False, file_path=[])

        self.check_add()
        self.check_entity_version(2)

    @pytest.mark.usefixtures('switch_to_tmp_dir', 'start_local_git_server')
    def test_12_add_one_file(self):
        self.set_up_add_test()

        api.add('dataset', 'dataset-ex', bumpversion=False, fsck=False, file_path=['file'])

        self.check_add(files=['file'], files_not_in=['file2'])

    @pytest.mark.usefixtures('switch_to_tmp_dir', 'start_local_git_server')
    def test_13_commit_files(self):
        self.set_up_test()
        self.set_up_add_test()
        api.add('dataset', 'dataset-ex', bumpversion=True, fsck=False, file_path=['file'])
        api.commit('dataset', 'dataset-ex')
        HEAD = os.path.join(self.tmp_dir, ML_GIT_DIR, 'dataset', 'refs', 'dataset-ex', 'HEAD')
        self.assertTrue(os.path.exists(HEAD))

        init_repository('labels', self)
        self.create_file_in_ws('labels', 'file', '0')
        api.add('labels', 'labels-ex', bumpversion=True, fsck=False, file_path=['file'])
        api.commit('labels', 'labels-ex', related_dataset='dataset-ex')

        labels_metadata = os.path.join(self.tmp_dir, ML_GIT_DIR, 'labels', 'metadata')

        with open(os.path.join(labels_metadata, "computer-vision", "images", "labels-ex", "labels-ex.spec")) as y:
            spec = yaml_processor.load(y)

        HEAD = os.path.join(self.tmp_dir, ML_GIT_DIR, 'labels', 'refs', 'labels-ex', 'HEAD')
        self.assertTrue(os.path.exists(HEAD))

        self.assertEqual('computer-vision__images__dataset-ex__2', spec['labels']['dataset']['tag'])

    def check_created_folders(self, entity_type, store_type=StoreType.S3H.value, version=1, bucket_name='fake_store'):
        folder_data = os.path.join(self.tmp_dir, entity_type, entity_type + '-ex', 'data')
        spec = os.path.join(self.tmp_dir, entity_type, entity_type + '-ex', entity_type + '-ex.spec')
        readme = os.path.join(self.tmp_dir, entity_type, entity_type + '-ex', 'README.md')
        with open(spec, 'r') as s:
            spec_file = yaml_processor.load(s)
            self.assertEqual(spec_file[entity_type]['manifest']['store'], store_type + '://' + bucket_name)
            self.assertEqual(spec_file[entity_type]['name'], entity_type + '-ex')
            self.assertEqual(spec_file[entity_type]['version'], version)
        with open(os.path.join(self.tmp_dir, ML_GIT_DIR, 'config.yaml'), 'r') as y:
            config = yaml_processor.load(y)
            self.assertIn(entity_type, config)

        self.assertTrue(os.path.exists(folder_data))
        self.assertTrue(os.path.exists(spec))
        self.assertTrue(os.path.exists(readme))

    @pytest.mark.usefixtures('switch_to_tmp_dir', 'start_local_git_server')
    def test_14_create_entity(self):
        entity_type = 'dataset'
        store_type = StoreType.S3H.value
        self.assertIn(output_messages['INFO_INITIALIZED_PROJECT'] % self.tmp_dir, check_output(MLGIT_INIT))
        api.create('dataset', 'dataset-ex', categories=['computer-vision', 'images'], mutability='strict')
        self.check_created_folders(entity_type, store_type)

    @pytest.mark.usefixtures('switch_to_tmp_dir', 'start_local_git_server')
    def test_15_create_entity_with_optional_arguments(self):
        entity_type = 'dataset'
        store_type = StoreType.AZUREBLOBH.value
        self.assertIn(output_messages['INFO_INITIALIZED_PROJECT'] % self.tmp_dir, check_output(MLGIT_INIT))
        api.create('dataset', 'dataset-ex', categories=['computer-vision', 'images'], version=5, store_type=store_type, bucket_name='test', mutability='strict')
        self.check_created_folders(entity_type, store_type, version=5, bucket_name='test')

    @pytest.mark.usefixtures('switch_to_tmp_dir', 'start_local_git_server')
    def test_16_create_entity_with_import(self):
        entity_type = 'dataset'
        IMPORT_PATH = 'src'
        self.assertIn(output_messages['INFO_INITIALIZED_PROJECT'] % self.tmp_dir, check_output(MLGIT_INIT))
        import_path = os.path.join(self.tmp_dir, IMPORT_PATH)
        os.makedirs(import_path)
        create_zip_file(IMPORT_PATH, 3)
        self.assertTrue(os.path.exists(os.path.join(import_path, 'file.zip')))
        api.create(entity_type, entity_type+'-ex', categories=['computer-vision', 'images'], unzip=True, import_path=import_path, mutability='strict')
        self.check_created_folders(entity_type, StoreType.S3H.value)
        folder_data = os.path.join(self.tmp_dir, entity_type, entity_type + '-ex', 'data', 'file')
        self.assertTrue(os.path.exists(folder_data))
        files = [f for f in os.listdir(folder_data)]
        self.assertIn('file0.txt', files)
        self.assertIn('file1.txt', files)
        self.assertIn('file2.txt', files)
        self.assertEqual(3, len(files))

<<<<<<< HEAD
    @pytest.mark.usefixtures('switch_to_tmp_dir', 'start_local_git_server')
    def test_17_create_with_invalid_entity(self):
        try:
            entity_type = 'dataset_invalid'
            store_type = StoreType.S3H.value
            self.assertIn(output_messages['INFO_INITIALIZED_PROJECT'] % self.tmp_dir, check_output(MLGIT_INIT))
            api.create('dataset_invalid', 'dataset-ex', categories=['computer-vision', 'images'], mutability='strict')
            self.check_created_folders(entity_type, store_type)
            self.assertTrue(False)
        except Exception as e:
            self.assertIn(output_messages['ERROR_INVALID_ENTITY_TYPE'], str(e))

    @pytest.mark.usefixtures('switch_to_tmp_dir', 'start_local_git_server')
    def test_18_checkout_tag_with_invalid_entity(self):
        try:
            self.set_up_test()
            data_path = api.checkout('dataset_invalid', self.dataset_tag)
            self.assertEqual(self.data_path, data_path)
            self.check_metadata()
            self.assertTrue(False)
        except Exception as e:
            self.assertIn(output_messages['ERROR_INVALID_ENTITY_TYPE'], str(e))
=======
    @pytest.mark.usefixtures('switch_to_tmp_dir')
    def test_17_init_repository(self):
        config = os.path.join(self.tmp_dir, ML_GIT_DIR, 'config.yaml')
        self.assertFalse(os.path.exists(config))
        api.init('repository')
        self.assertTrue(os.path.exists(config))

    def _add_remote(self, entity_type):
        api.init('repository')
        api.remote_add(entity_type, os.path.join(self.tmp_dir, GIT_PATH))
        with open(os.path.join(self.tmp_dir, ML_GIT_DIR, 'config.yaml'), 'r') as c:
            config = yaml_processor.load(c)
            self.assertEqual(os.path.join(self.tmp_dir, GIT_PATH), config[entity_type]['git'])

    @pytest.mark.usefixtures('switch_to_tmp_dir')
    def test_18_add_remote_dataset(self):
        self._add_remote(entity_type='dataset')

    @pytest.mark.usefixtures('switch_to_tmp_dir')
    def test_19_add_remote_laebls(self):
        self._add_remote(entity_type='labels')

    @pytest.mark.usefixtures('switch_to_tmp_dir')
    def test_20_add_remote_model(self):
        self._add_remote(entity_type='model')

    @pytest.mark.usefixtures('switch_to_tmp_dir')
    def test_21_add_store(self):
        api.init('repository')
        with open(os.path.join(self.tmp_dir, ML_GIT_DIR, 'config.yaml'), 'r') as c:
            config = yaml_processor.load(c)
            self.assertNotIn('s3h', config['store'])
        api.store_add(bucket_name=BUCKET_NAME, credentials=PROFILE)
        with open(os.path.join(self.tmp_dir, ML_GIT_DIR, 'config.yaml'), 'r') as c:
            config = yaml_processor.load(c)
            self.assertEqual(PROFILE, config['store']['s3h'][BUCKET_NAME]['aws-credentials']['profile'])

    @pytest.mark.usefixtures('switch_to_tmp_dir')
    def test_22_add_store_azure_type(self):
        bucket_type = 'azureblobh'
        bucket_name = 'container_azure'
        api.init('repository')
        with open(os.path.join(self.tmp_dir, ML_GIT_DIR, 'config.yaml'), 'r') as c:
            config = yaml_processor.load(c)
            self.assertNotIn(bucket_type, config['store'])
        api.store_add(bucket_name=bucket_name, bucket_type=bucket_type)
        with open(os.path.join(self.tmp_dir, ML_GIT_DIR, 'config.yaml'), 'r') as c:
            config = yaml_processor.load(c)
            self.assertIn(bucket_name, config['store'][bucket_type])

    @pytest.mark.usefixtures('switch_to_tmp_dir')
    def test_23_add_store_gdrive_type(self):
        bucket_type = 'gdriveh'
        bucket_name = 'my-drive'
        profile = 'path-to-credentials'
        api.init('repository')
        with open(os.path.join(self.tmp_dir, ML_GIT_DIR, 'config.yaml'), 'r') as c:
            config = yaml_processor.load(c)
            self.assertNotIn(bucket_type, config['store'])
        api.store_add(bucket_name=bucket_name, bucket_type=bucket_type, credentials=profile)
        with open(os.path.join(self.tmp_dir, ML_GIT_DIR, 'config.yaml'), 'r') as c:
            config = yaml_processor.load(c)
            self.assertEqual(profile, config['store'][bucket_type][bucket_name]['credentials-path'])

    def _initialize_entity(self, entity_type, git=GIT_PATH):
        api.init('repository')
        api.remote_add(entity_type, git)
        api.store_add(bucket_type=STORE_TYPE, bucket_name=BUCKET_NAME, credentials=PROFILE)
        api.init(entity_type)
        metadata_path = os.path.join(self.tmp_dir, ML_GIT_DIR, entity_type, 'metadata')
        self.assertTrue(os.path.exists(metadata_path))

    @pytest.mark.usefixtures('switch_to_tmp_dir')
    def test_24_init_dataset(self):
        self._initialize_entity('dataset')

    @pytest.mark.usefixtures('switch_to_tmp_dir')
    def test_25_init_labels(self):
        self._initialize_entity('labels')

    @pytest.mark.usefixtures('switch_to_tmp_dir')
    def test_26_init_model(self):
        self._initialize_entity('model')
>>>>>>> f32e1e0f
<|MERGE_RESOLUTION|>--- conflicted
+++ resolved
@@ -330,9 +330,92 @@
         self.assertIn('file2.txt', files)
         self.assertEqual(3, len(files))
 
-<<<<<<< HEAD
-    @pytest.mark.usefixtures('switch_to_tmp_dir', 'start_local_git_server')
-    def test_17_create_with_invalid_entity(self):
+    @pytest.mark.usefixtures('switch_to_tmp_dir')
+    def test_17_init_repository(self):
+        config = os.path.join(self.tmp_dir, ML_GIT_DIR, 'config.yaml')
+        self.assertFalse(os.path.exists(config))
+        api.init('repository')
+        self.assertTrue(os.path.exists(config))
+
+    def _add_remote(self, entity_type):
+        api.init('repository')
+        api.remote_add(entity_type, os.path.join(self.tmp_dir, GIT_PATH))
+        with open(os.path.join(self.tmp_dir, ML_GIT_DIR, 'config.yaml'), 'r') as c:
+            config = yaml_processor.load(c)
+            self.assertEqual(os.path.join(self.tmp_dir, GIT_PATH), config[entity_type]['git'])
+
+    @pytest.mark.usefixtures('switch_to_tmp_dir')
+    def test_18_add_remote_dataset(self):
+        self._add_remote(entity_type='dataset')
+
+    @pytest.mark.usefixtures('switch_to_tmp_dir')
+    def test_19_add_remote_laebls(self):
+        self._add_remote(entity_type='labels')
+
+    @pytest.mark.usefixtures('switch_to_tmp_dir')
+    def test_20_add_remote_model(self):
+        self._add_remote(entity_type='model')
+
+    @pytest.mark.usefixtures('switch_to_tmp_dir')
+    def test_21_add_store(self):
+        api.init('repository')
+        with open(os.path.join(self.tmp_dir, ML_GIT_DIR, 'config.yaml'), 'r') as c:
+            config = yaml_processor.load(c)
+            self.assertNotIn('s3h', config['store'])
+        api.store_add(bucket_name=BUCKET_NAME, credentials=PROFILE)
+        with open(os.path.join(self.tmp_dir, ML_GIT_DIR, 'config.yaml'), 'r') as c:
+            config = yaml_processor.load(c)
+            self.assertEqual(PROFILE, config['store']['s3h'][BUCKET_NAME]['aws-credentials']['profile'])
+
+    @pytest.mark.usefixtures('switch_to_tmp_dir')
+    def test_22_add_store_azure_type(self):
+        bucket_type = 'azureblobh'
+        bucket_name = 'container_azure'
+        api.init('repository')
+        with open(os.path.join(self.tmp_dir, ML_GIT_DIR, 'config.yaml'), 'r') as c:
+            config = yaml_processor.load(c)
+            self.assertNotIn(bucket_type, config['store'])
+        api.store_add(bucket_name=bucket_name, bucket_type=bucket_type)
+        with open(os.path.join(self.tmp_dir, ML_GIT_DIR, 'config.yaml'), 'r') as c:
+            config = yaml_processor.load(c)
+            self.assertIn(bucket_name, config['store'][bucket_type])
+
+    @pytest.mark.usefixtures('switch_to_tmp_dir')
+    def test_23_add_store_gdrive_type(self):
+        bucket_type = 'gdriveh'
+        bucket_name = 'my-drive'
+        profile = 'path-to-credentials'
+        api.init('repository')
+        with open(os.path.join(self.tmp_dir, ML_GIT_DIR, 'config.yaml'), 'r') as c:
+            config = yaml_processor.load(c)
+            self.assertNotIn(bucket_type, config['store'])
+        api.store_add(bucket_name=bucket_name, bucket_type=bucket_type, credentials=profile)
+        with open(os.path.join(self.tmp_dir, ML_GIT_DIR, 'config.yaml'), 'r') as c:
+            config = yaml_processor.load(c)
+            self.assertEqual(profile, config['store'][bucket_type][bucket_name]['credentials-path'])
+
+    def _initialize_entity(self, entity_type, git=GIT_PATH):
+        api.init('repository')
+        api.remote_add(entity_type, git)
+        api.store_add(bucket_type=STORE_TYPE, bucket_name=BUCKET_NAME, credentials=PROFILE)
+        api.init(entity_type)
+        metadata_path = os.path.join(self.tmp_dir, ML_GIT_DIR, entity_type, 'metadata')
+        self.assertTrue(os.path.exists(metadata_path))
+
+    @pytest.mark.usefixtures('switch_to_tmp_dir')
+    def test_24_init_dataset(self):
+        self._initialize_entity('dataset')
+
+    @pytest.mark.usefixtures('switch_to_tmp_dir')
+    def test_25_init_labels(self):
+        self._initialize_entity('labels')
+
+    @pytest.mark.usefixtures('switch_to_tmp_dir')
+    def test_26_init_model(self):
+        self._initialize_entity('model')
+
+    @pytest.mark.usefixtures('switch_to_tmp_dir', 'start_local_git_server')
+    def test_27_create_with_invalid_entity(self):
         try:
             entity_type = 'dataset_invalid'
             store_type = StoreType.S3H.value
@@ -344,7 +427,7 @@
             self.assertIn(output_messages['ERROR_INVALID_ENTITY_TYPE'], str(e))
 
     @pytest.mark.usefixtures('switch_to_tmp_dir', 'start_local_git_server')
-    def test_18_checkout_tag_with_invalid_entity(self):
+    def test_28_checkout_tag_with_invalid_entity(self):
         try:
             self.set_up_test()
             data_path = api.checkout('dataset_invalid', self.dataset_tag)
@@ -352,89 +435,4 @@
             self.check_metadata()
             self.assertTrue(False)
         except Exception as e:
-            self.assertIn(output_messages['ERROR_INVALID_ENTITY_TYPE'], str(e))
-=======
-    @pytest.mark.usefixtures('switch_to_tmp_dir')
-    def test_17_init_repository(self):
-        config = os.path.join(self.tmp_dir, ML_GIT_DIR, 'config.yaml')
-        self.assertFalse(os.path.exists(config))
-        api.init('repository')
-        self.assertTrue(os.path.exists(config))
-
-    def _add_remote(self, entity_type):
-        api.init('repository')
-        api.remote_add(entity_type, os.path.join(self.tmp_dir, GIT_PATH))
-        with open(os.path.join(self.tmp_dir, ML_GIT_DIR, 'config.yaml'), 'r') as c:
-            config = yaml_processor.load(c)
-            self.assertEqual(os.path.join(self.tmp_dir, GIT_PATH), config[entity_type]['git'])
-
-    @pytest.mark.usefixtures('switch_to_tmp_dir')
-    def test_18_add_remote_dataset(self):
-        self._add_remote(entity_type='dataset')
-
-    @pytest.mark.usefixtures('switch_to_tmp_dir')
-    def test_19_add_remote_laebls(self):
-        self._add_remote(entity_type='labels')
-
-    @pytest.mark.usefixtures('switch_to_tmp_dir')
-    def test_20_add_remote_model(self):
-        self._add_remote(entity_type='model')
-
-    @pytest.mark.usefixtures('switch_to_tmp_dir')
-    def test_21_add_store(self):
-        api.init('repository')
-        with open(os.path.join(self.tmp_dir, ML_GIT_DIR, 'config.yaml'), 'r') as c:
-            config = yaml_processor.load(c)
-            self.assertNotIn('s3h', config['store'])
-        api.store_add(bucket_name=BUCKET_NAME, credentials=PROFILE)
-        with open(os.path.join(self.tmp_dir, ML_GIT_DIR, 'config.yaml'), 'r') as c:
-            config = yaml_processor.load(c)
-            self.assertEqual(PROFILE, config['store']['s3h'][BUCKET_NAME]['aws-credentials']['profile'])
-
-    @pytest.mark.usefixtures('switch_to_tmp_dir')
-    def test_22_add_store_azure_type(self):
-        bucket_type = 'azureblobh'
-        bucket_name = 'container_azure'
-        api.init('repository')
-        with open(os.path.join(self.tmp_dir, ML_GIT_DIR, 'config.yaml'), 'r') as c:
-            config = yaml_processor.load(c)
-            self.assertNotIn(bucket_type, config['store'])
-        api.store_add(bucket_name=bucket_name, bucket_type=bucket_type)
-        with open(os.path.join(self.tmp_dir, ML_GIT_DIR, 'config.yaml'), 'r') as c:
-            config = yaml_processor.load(c)
-            self.assertIn(bucket_name, config['store'][bucket_type])
-
-    @pytest.mark.usefixtures('switch_to_tmp_dir')
-    def test_23_add_store_gdrive_type(self):
-        bucket_type = 'gdriveh'
-        bucket_name = 'my-drive'
-        profile = 'path-to-credentials'
-        api.init('repository')
-        with open(os.path.join(self.tmp_dir, ML_GIT_DIR, 'config.yaml'), 'r') as c:
-            config = yaml_processor.load(c)
-            self.assertNotIn(bucket_type, config['store'])
-        api.store_add(bucket_name=bucket_name, bucket_type=bucket_type, credentials=profile)
-        with open(os.path.join(self.tmp_dir, ML_GIT_DIR, 'config.yaml'), 'r') as c:
-            config = yaml_processor.load(c)
-            self.assertEqual(profile, config['store'][bucket_type][bucket_name]['credentials-path'])
-
-    def _initialize_entity(self, entity_type, git=GIT_PATH):
-        api.init('repository')
-        api.remote_add(entity_type, git)
-        api.store_add(bucket_type=STORE_TYPE, bucket_name=BUCKET_NAME, credentials=PROFILE)
-        api.init(entity_type)
-        metadata_path = os.path.join(self.tmp_dir, ML_GIT_DIR, entity_type, 'metadata')
-        self.assertTrue(os.path.exists(metadata_path))
-
-    @pytest.mark.usefixtures('switch_to_tmp_dir')
-    def test_24_init_dataset(self):
-        self._initialize_entity('dataset')
-
-    @pytest.mark.usefixtures('switch_to_tmp_dir')
-    def test_25_init_labels(self):
-        self._initialize_entity('labels')
-
-    @pytest.mark.usefixtures('switch_to_tmp_dir')
-    def test_26_init_model(self):
-        self._initialize_entity('model')
->>>>>>> f32e1e0f
+            self.assertIn(output_messages['ERROR_INVALID_ENTITY_TYPE'], str(e))