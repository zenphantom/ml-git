--- conflicted
+++ resolved
@@ -480,9 +480,18 @@
         self.assertTrue(os.path.exists(self.file1))
         self.assertTrue(os.path.exists(self.file2))
 
-<<<<<<< HEAD
-    @pytest.mark.usefixtures('switch_to_tmp_dir', 'start_local_git_server')
-    def test_32_local_get_entities(self):
+    @pytest.mark.usefixtures('switch_to_tmp_dir')
+    def test_32_add_storage_with_region(self):
+        bucket_region = 'my-bucket-region'
+        api.init('repository')
+        api.storage_add(bucket_name=BUCKET_NAME, credentials=PROFILE, region=bucket_region)
+        with open(os.path.join(self.tmp_dir, ML_GIT_DIR, 'config.yaml'), 'r') as c:
+            config = yaml_processor.load(c)
+            self.assertEqual(PROFILE, config[STORAGE_CONFIG_KEY][S3H][BUCKET_NAME]['aws-credentials']['profile'])
+            self.assertEqual(bucket_region, config[STORAGE_CONFIG_KEY][S3H][BUCKET_NAME]['region'])
+
+    @pytest.mark.usefixtures('switch_to_tmp_dir', 'start_local_git_server')
+    def test_33_local_get_entities(self):
         init_repository(DATASETS, self)
         self.create_file_in_ws(DATASETS, 'file', '1')
         api.add(DATASETS, DATASET_NAME, bumpversion=True, fsck=False, file_path=['file'])
@@ -527,7 +536,7 @@
             self.assertIn(e.name, entities_name)
 
     @pytest.mark.usefixtures('switch_to_tmp_dir', 'start_local_git_server')
-    def test_33_local_get_entity_versions(self):
+    def test_34_local_get_entity_versions(self):
         init_repository(DATASETS, self)
         self.create_file_in_ws(DATASETS, 'file', '1')
         api.add(DATASETS, DATASET_NAME, bumpversion=True, fsck=False, file_path=['file'])
@@ -554,7 +563,7 @@
             self.assertTrue(spec_version.tag.startswith(tag))
 
     @pytest.mark.usefixtures('switch_to_tmp_dir', 'start_local_git_server')
-    def test_34_local_get_linked_entities(self):
+    def test_35_local_get_linked_entities(self):
         init_repository(DATASETS, self)
         self.create_file_in_ws(DATASETS, 'file', '1')
         api.add(DATASETS, DATASET_NAME, bumpversion=True, fsck=False, file_path=['file'])
@@ -608,7 +617,7 @@
         self.assertEqual(len(entities), 0)
 
     @pytest.mark.usefixtures('switch_to_tmp_dir', 'start_local_git_server')
-    def test_35_local_get_entity_relationships(self):
+    def test_36_local_get_entity_relationships(self):
         init_repository(DATASETS, self)
         self.create_file_in_ws(DATASETS, 'file', '1')
         api.add(DATASETS, DATASET_NAME, bumpversion=True, fsck=False, file_path=['file'])
@@ -661,7 +670,7 @@
             self.assertIn(r.tag, [tag.format(DATASET_NAME), tag.format(label_name), tag.format(model_name)])
 
     @pytest.mark.usefixtures('switch_to_tmp_dir', 'start_local_git_server')
-    def test_36_local_get_entity_relationships(self):
+    def test_37_local_get_entity_relationships(self):
         init_repository(DATASETS, self)
         self.create_file_in_ws(DATASETS, 'file', '1')
         api.add(DATASETS, DATASET_NAME, bumpversion=True, fsck=False, file_path=['file'])
@@ -714,7 +723,7 @@
             self.assertIn(r.tag, [tag.format(DATASET_NAME), tag.format(label_name), tag.format(model_name)])
 
     @pytest.mark.usefixtures('switch_to_tmp_dir', 'start_local_git_server')
-    def test_37_local_get_project_entities_relationships(self):
+    def test_38_local_get_project_entities_relationships(self):
         init_repository(DATASETS, self)
         self.create_file_in_ws(DATASETS, 'file', '1')
         api.add(DATASETS, DATASET_NAME, bumpversion=True, fsck=False, file_path=['file'])
@@ -771,15 +780,4 @@
         self.assertEqual(len(relations[0].relationships), 1)
         for r in relations[0].relationships:
             self.assertEqual(r.name, DATASET_NAME)
-            self.assertEqual(r.tag, tag.format(DATASET_NAME))
-=======
-    @pytest.mark.usefixtures('switch_to_tmp_dir')
-    def test_32_add_storage_with_region(self):
-        bucket_region = 'my-bucket-region'
-        api.init('repository')
-        api.storage_add(bucket_name=BUCKET_NAME, credentials=PROFILE, region=bucket_region)
-        with open(os.path.join(self.tmp_dir, ML_GIT_DIR, 'config.yaml'), 'r') as c:
-            config = yaml_processor.load(c)
-            self.assertEqual(PROFILE, config[STORAGE_CONFIG_KEY][S3H][BUCKET_NAME]['aws-credentials']['profile'])
-            self.assertEqual(bucket_region, config[STORAGE_CONFIG_KEY][S3H][BUCKET_NAME]['region'])
->>>>>>> 36e0f44b
+            self.assertEqual(r.tag, tag.format(DATASET_NAME))