"""
© Copyright 2020 HP Development Company, L.P.
SPDX-License-Identifier: GPL-2.0-only
"""

messages = [
    'INFO - Admin: Initialized empty ml-git repository in',  # 0
    'INFO - Admin: You already are in a ml-git repository',  # 1
    'INFO - Admin: Add remote repository [%s] for [%s]',  # 2
    'INFO - Admin: Add remote repository [%s] for [labels]',  # 3
    'INFO - Admin: Add remote repository [%s] for [model]',  # 4
    'INFO - Admin: Changing remote from [%s]  to [%s] for  [dataset]',  # 5
    'ERROR - Admin: You are not in an initialized ml-git repository.',  # 6
    'INFO - Admin: Add store [%s://%s] with creds from profile [%s]',  # 7
    'INFO - Metadata Manager: Metadata init [%s] @ [%s]',  # 8
    'ERROR - Repository: The path [%s] already exists and is not an empty directory.',  # 9
    'ERROR - Repository: Unable to find %s. Check the remote repository used.',  # 10
    'ERROR - Repository: Unable to find remote repository. Add the remote first.',  # 11
    'INFO - Admin: Add remote repository [%s] for [model]',  # 12
    'INFO - Repository: %s adding path',  # 13
    'INFO - Repository: model adding path',  # 14
    'INFO - Repository: labels adding path',  # 15
    'ERROR - Repository: The entity name passed is wrong. Please check again',  # 16
    'INFO - Metadata Manager: Commit repo[%s] --- file[%s]',  # 17
    'INFO - Local Repository: No blobs to push at this time.',  # 18
    'INFO - Repository: dataset adding path [%s] to ml-git index',  # 19
    'INFO - Metadata Manager: Pull [%s]',  # 20
    'ERROR - Local Repository: The amount parameter should be smaller than the group size.',  # 21
    'ERROR - Local Repository: The group size parameter should be smaller than the file list size.',  # 22
    'ERROR - Local Repository: The start parameter should be smaller than the stop.',  # 23
    'ERROR - Local Repository: The stop parameter should be smaller than or equal to the file list size.',  # 24
    'ERROR - Local Repository: The start parameter should be greater than or equal to zero.',  # 25
    'ERROR - Local Repository: The step parameter should be smaller than the stop.',  # 26
    'INFO - Repository: There is no new data to add',  # 27
    'ERROR - Local Repository: The group size parameter should be greater than zero.',  # 28
    'ERROR - Local Repository: The frequency  parameter should be greater than zero.',  # 29
    'ERROR - Local Repository: The amount parameter should be smaller than the frequency.',  # 30
    'ERROR - Local Repository: The frequency  parameter should be smaller than the file list size.',  # 31
    'ERROR - Local Repository: Requires positive integer values.',  # 32
    'ERROR - Admin: Permission denied. You need write permission to initialize ml-git in this directory.',  # 33
    'ERROR - Repository: You are not in an initialized ml-git repository.',  # 34
    'INFO - MLGit: remote-fsck -- fixed   : ipld[%d] / blob[%d]',  # 35
    'Total of corrupted files: %d',  # 36
    'INFO - Metadata Manager: Pull [%s]',  # 37
    'Project Created.',  # 38
    'Successfully loaded configuration files!',  # 39
    'ERROR - Local Repository: The --random-sample=<amount:frequency> --seed=<seed>: requires positive integer values.',  # 40
    'ERROR - Local Repository: The --group-sample=<amount:group-size> --seed=<seed>: requires positive integer values.',  # 41
    'ERROR - Local Repository: The --range-sample=<start:stop:step> or  --range-sample=<start:stop>: requires positive integer values.',  # 42
    'ERROR - Local Repository: The amount parameter should be greater than zero.',  # 43
    ' Could not read from remote repository.',  # 44
    'The path [%s] is not an empty directory. Consider using --folder to create an empty folder.',  # 45
    'ERROR - Admin: Permission denied in folder',  # 46
    '2.00/2.00',  # 47
    'ERROR - Repository: No current tag for [%s]. commit first.',  # 48
    'tag \'%s\' already exists',  # 49
    'ERROR - Local Repository: Fatal downloading error [Unable to locate credentials]',  # 50
    'ERROR - Local Repository: Fatal downloading error [An error occurred (403) '
    'when calling the HeadObject operation: Forbidden',  # 51
    'ERROR - Store Factory: The config profile (%s) could not be found',  # 52
    'INFO - Repository: Create Tag Successfull',  # 53
    'The AWS Access Key Id you provided does not exist in our records.',  # 54
    'No current tag for [%s]. commit first',  # 55
    'ML %s\n|-- computer-vision\n|   |-- images\n|   |   |-- %s-ex\n',  # 56
    '-- %s : %s-ex --\ncategories:\n- computer-vision\n- images\nmanifest:\n  amount: 5\n  '
    'files: MANIFEST.yaml\n  size: 14 KB\n  store: s3h://mlgit\nname: %s-ex\nversion: %s\n\n',  # 57
    '%d missing descriptor files. Consider using the --thorough option.',  # 58
    '%d missing descriptor files. Download:',  # 59
    'Corruption detected for chunk [%s]',  # 60
    'You cannot use this command for this entity because mutability cannot be strict.',  # 61
    'The permissions for %s have been changed.',  # 62
    'File %s not found',  # 63
    'ERROR - Repository: Spec mutability cannot be changed.',  # 64
    'INFO - Repository: The spec does not have the \'mutability\' property set. Default: strict.',  # 65
    'Exporting tag [%s] from [%s] to [%s]',  # 66
    'The following files cannot be added because they are corrupted:',  # 67
    'Checkout in bare mode done.',  # 68
    'The file %s already exists in the repository. If you commit, the file will be overwritten.',  # 69
    'does not exist',  # 70
    'You cannot use this command for this entity because mutability cannot be strict.',  # 71
    'The permissions for %s have been changed.',  # 72
    'File %s not found',  # 73
    'ERROR - Repository: Spec mutability cannot be changed.',  # 74
    'INFO - Repository: The spec does not have the \'mutability\' property set. Default: strict.',  # 75
    'INFO - Admin: Removed store [s3h://%s] from configuration file.',  # 76
    'Tag: %s',  # 77
    'Message: %s',  # 78
    'Total of files: %d',  # 79
    'Workspace size: %s',  # 80
    'Added files [%s]',  # 81
    'Deleted files [%s]',  # 82
    'Files size: %s',  # 83
    'Amount of files: %s',  # 84
    'The %s doesn\'t have been initialized.',  # 85
    'You don\'t have any entity being managed.',  # 86
    'INFO - Admin: Add store [%s://%s]',  # 87
    'An entity with that name already exists.',  # 88
    'The argument `import` is mutually exclusive with argument',  # 89
    'The argument `credentials_path` is required if `import-url` is used.',  # 90
    'Invalid url: [%s]',  # 91
    'Unzipping files',  # 92
    'Error: no such option: --sample-type',  # 93
    'Could not initialize metadata for %s.',  # 94
    'You cannot add new data to an entity that is based on a checkout with the --sampling option.',  # 95
    'Error: Invalid value for "--version-number": %s',  # 96
<<<<<<< HEAD
    'fatal: not a git repository (or any of the parent directories): .git',  # 97
    'error: pathspec \'%s\' did not match any file(s) known to git',  # 98
    'Azure credentials could not be found. See the ml-git documentation for how to configure.',  # 99
    'Unable to connect to the Azure storage.',  # 100
    'Tag [%s] already exists in the ml-git repository.',  # 101
=======
    'Could not update metadata. Check your remote configuration.',  # 97
>>>>>>> 2a191bb7
]<|MERGE_RESOLUTION|>--- conflicted
+++ resolved
@@ -103,13 +103,10 @@
     'Could not initialize metadata for %s.',  # 94
     'You cannot add new data to an entity that is based on a checkout with the --sampling option.',  # 95
     'Error: Invalid value for "--version-number": %s',  # 96
-<<<<<<< HEAD
     'fatal: not a git repository (or any of the parent directories): .git',  # 97
     'error: pathspec \'%s\' did not match any file(s) known to git',  # 98
     'Azure credentials could not be found. See the ml-git documentation for how to configure.',  # 99
     'Unable to connect to the Azure storage.',  # 100
     'Tag [%s] already exists in the ml-git repository.',  # 101
-=======
-    'Could not update metadata. Check your remote configuration.',  # 97
->>>>>>> 2a191bb7
+    'Could not update metadata. Check your remote configuration.',  # 102
 ]