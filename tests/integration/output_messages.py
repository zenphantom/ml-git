--- conflicted
+++ resolved
@@ -99,9 +99,6 @@
     'The argument `credentials_path` is required if `import-url` is used.',  # 90
     'Invalid url: [%s]',  # 91
     'Unzipping files',  # 92
-<<<<<<< HEAD
-    'You cannot add new data to an entity that is based on a checkout with the --sampling option.',  # 93
-=======
     'Error: no such option: --sample-type',  # 93
->>>>>>> dd92a0d3
+    'You cannot add new data to an entity that is based on a checkout with the --sampling option.',  # 94
 ]