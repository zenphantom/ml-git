"""
© Copyright 2020 HP Development Company, L.P.
SPDX-License-Identifier: GPL-2.0-only
"""

messages = [
    'INFO - Admin: Initialized empty ml-git repository in',  # 0
    'INFO - Admin: You already are in a ml-git repository',  # 1
    'INFO - Admin: Add remote repository [%s] for [%s]',  # 2
    'INFO - Admin: Add remote repository [%s] for [labels]',  # 3
    'INFO - Admin: Add remote repository [%s] for [model]',  # 4
    'INFO - Admin: Changing remote from [%s]  to [%s] for  [dataset]',  # 5
    'ERROR - Admin: You are not in an initialized ml-git repository.',  # 6
    'INFO - Admin: Add store [%s://%s] with creds from profile [%s]',  # 7
    'INFO - Metadata Manager: Metadata init [%s] @ [%s]',  # 8
    'ERROR - Repository: The path [%s] already exists and is not an empty directory.',  # 9
    'ERROR - Repository: Unable to find %s. Check the remote repository used.',  # 10
    'ERROR - Repository: Unable to find remote repository. Add the remote first.',  # 11
    'INFO - Admin: Add remote repository [%s] for [model]',  # 12
    'INFO - Repository: %s adding path',  # 13
    'INFO - Repository: model adding path',  # 14
    'INFO - Repository: labels adding path',  # 15
    'ERROR - Repository: The entity name passed is wrong. Please check again',  # 16
    'INFO - Metadata Manager: Commit repo[%s] --- file[%s]',  # 17
    'INFO - Local Repository: No blobs to push at this time.',  # 18
    'INFO - Repository: dataset adding path [%s] to ml-git index',  # 19
    'INFO - Metadata Manager: Pull [%s]',  # 20
    'ERROR - Local Repository: The amount parameter should be smaller than the group size.',  # 21
    'ERROR - Local Repository: The group size parameter should be smaller than the file list size.',  # 22
    'ERROR - Local Repository: The start parameter should be smaller than the stop.',  # 23
    'ERROR - Local Repository: The stop parameter should be smaller than or equal to the file list size.',  # 24
    'ERROR - Local Repository: The start parameter should be greater than or equal to zero.',  # 25
    'ERROR - Local Repository: The step parameter should be smaller than the stop.',  # 26
    'INFO - Repository: There is no new data to add',  # 27
    'ERROR - Local Repository: The group size parameter should be greater than zero.',  # 28
    'ERROR - Local Repository: The frequency  parameter should be greater than zero.',  # 29
    'ERROR - Local Repository: The amount parameter should be smaller than the frequency.',  # 30
    'ERROR - Local Repository: The frequency  parameter should be smaller than the file list size.',  # 31
    'ERROR - Local Repository: Requires positive integer values.',  # 32
    'ERROR - Admin: Permission denied. You need write permission to initialize ml-git in this directory.',  # 33
    'ERROR - Repository: You are not in an initialized ml-git repository.',  # 34
    'INFO - MLGit: remote-fsck -- fixed   : ipld[%d] / blob[%d]',  # 35
    'Total of corrupted files: %d',  # 36
    'INFO - Metadata Manager: Pull [%s]',  # 37
    'Project Created.',  # 38
    'Successfully loaded configuration files!',  # 39
    'ERROR - Local Repository: The --random-sample=<amount:frequency> --seed=<seed>: requires positive integer values.',  # 40
    'ERROR - Local Repository: The --group-sample=<amount:group-size> --seed=<seed>: requires positive integer values.',  # 41
    'ERROR - Local Repository: The --range-sample=<start:stop:step> or  --range-sample=<start:stop>: requires positive integer values.',  # 42
    'ERROR - Local Repository: The amount parameter should be greater than zero.',  # 43
    ' Could not read from remote repository.',  # 44
    'The path [%s] is not an empty directory. Consider using --folder to create an empty folder.',  # 45
    'ERROR - Admin: Permission denied in folder',  # 46
    '2.00/2.00',  # 47
    'ERROR - Repository: No current tag for [%s]. commit first.',  # 48
    'tag \'%s\' already exists',  # 49
    'ERROR - Local Repository: Fatal downloading error [Unable to locate credentials]',  # 50
    'ERROR - Local Repository: Fatal downloading error [An error occurred (403) '
    'when calling the HeadObject operation: Forbidden',  # 51
    'ERROR - Store Factory: The config profile (%s) could not be found',  # 52
    'INFO - Repository: Create Tag Successfull',  # 53
    'The AWS Access Key Id you provided does not exist in our records.',  # 54
    'No current tag for [%s]. commit first',  # 55
    'ML %s\n|-- computer-vision\n|   |-- images\n|   |   |-- %s-ex\n',  # 56
    '-- %s : %s-ex --\ncategories:\n- computer-vision\n- images\nmanifest:\n  amount: 5\n  '
    'files: MANIFEST.yaml\n  size: 14 KB\n  store: s3h://mlgit\nname: %s-ex\nversion: %s\n\n',  # 57
    '%d missing descriptor files. Consider using the --thorough option.',  # 58
    '%d missing descriptor files. Download:',  # 59
    'Corruption detected for chunk [%s]',  # 60
    'You cannot use this command for this entity because mutability cannot be strict.',  # 61
    'The permissions for %s have been changed.',  # 62
    'File %s not found',  # 63
    'ERROR - Repository: Spec mutability cannot be changed.',  # 64
    'INFO - Repository: The spec does not have the \'mutability\' property set. Default: strict.',  # 65
    'Exporting tag [%s] from [%s] to [%s]',  # 66
    'The following files cannot be added because they are corrupted:',  # 67
    'Checkout in bare mode done.',  # 68
    'The file %s already exists in the repository. If you commit, the file will be overwritten.',  # 69
    'does not exist',  # 70
    'You cannot use this command for this entity because mutability cannot be strict.',  # 71
    'The permissions for %s have been changed.',  # 72
    'File %s not found',  # 73
    'ERROR - Repository: Spec mutability cannot be changed.',  # 74
    'INFO - Repository: The spec does not have the \'mutability\' property set. Default: strict.',  # 75
    'INFO - Admin: Removed store [s3h://%s] from configuration file.',  # 76
    'Tag: %s',  # 77
    'Message: %s',  # 78
    'Total of files: %d',  # 79
    'Workspace size: %s',  # 80
    'Added files [%s]',  # 81
    'Deleted files [%s]',  # 82
    'Files size: %s',  # 83
    'Amount of files: %s',  # 84
    'The %s doesn\'t have been initialized.',  # 85
    'You don\'t have any entity being managed.',  # 86
    'INFO - Admin: Add store [%s://%s]',  # 87
    'An entity with that name already exists.',  # 88
    'The argument `import` is mutually exclusive with argument',  # 89
    'The argument `credentials_path` is required if `import-url` is used.',  # 90
    'Invalid url: [%s]',  # 91
    'Unzipping files',  # 92
<<<<<<< HEAD
    'Error: Invalid value for "--version-number": \'%s\''  # 93
=======
    'Error: no such option: --sample-type',  # 93
    'Could not initialize metadata for %s.',  # 94
>>>>>>> c0a32c20
]<|MERGE_RESOLUTION|>--- conflicted
+++ resolved
@@ -99,10 +99,7 @@
     'The argument `credentials_path` is required if `import-url` is used.',  # 90
     'Invalid url: [%s]',  # 91
     'Unzipping files',  # 92
-<<<<<<< HEAD
-    'Error: Invalid value for "--version-number": \'%s\''  # 93
-=======
     'Error: no such option: --sample-type',  # 93
     'Could not initialize metadata for %s.',  # 94
->>>>>>> c0a32c20
+    'Error: Invalid value for "--version-number": \'%s\'',  # 95
 ]