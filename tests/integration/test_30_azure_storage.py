--- conflicted
+++ resolved
@@ -41,18 +41,10 @@
         self.assertNotIn(ERROR_MESSAGE, check_output(MLGIT_ENTITY_INIT % DATASETS))
 
         add_file(self, self.repo_type, '', 'new')
-<<<<<<< HEAD
         metadata_path = os.path.join(ML_GIT_DIR, DATASETS, 'metadata')
-        self.assertIn(messages[17] % (os.path.join(self.tmp_dir, metadata_path),
-                                      os.path.join('computer-vision', 'images', DATASET_NAME)),
+        self.assertIn(messages[17] % (os.path.join(self.tmp_dir, metadata_path), DATASET_NAME),
                       check_output(MLGIT_COMMIT % (self.repo_type, DATASET_NAME, '')))
         HEAD = os.path.join(ML_GIT_DIR, DATASETS, 'refs', DATASET_NAME, 'HEAD')
-=======
-        metadata_path = os.path.join(ML_GIT_DIR, 'dataset', 'metadata')
-        self.assertIn(messages[17] % (os.path.join(self.tmp_dir, metadata_path), 'dataset-ex'),
-                      check_output(MLGIT_COMMIT % (self.repo_type, 'dataset-ex', '')))
-        HEAD = os.path.join(ML_GIT_DIR, 'dataset', 'refs', 'dataset-ex', 'HEAD')
->>>>>>> 96f2f4f8
         self.assertTrue(os.path.exists(HEAD))
 
     def create_bucket(self, connection_string, container):
@@ -99,16 +91,9 @@
         add_file(self, self.repo_type, '', 'new')
         metadata_path = os.path.join(ML_GIT_DIR, DATASETS, 'metadata')
         self.assertIn(messages[17] %
-<<<<<<< HEAD
-                      (os.path.join(self.tmp_dir, metadata_path),
-                       os.path.join('computer-vision', 'images', DATASET_NAME)),
+                      (os.path.join(self.tmp_dir, metadata_path), DATASET_NAME),
                       check_output(MLGIT_COMMIT % (self.repo_type, DATASET_NAME, '')))
         HEAD = os.path.join(ML_GIT_DIR, DATASETS, 'refs', DATASET_NAME, 'HEAD')
-=======
-                      (os.path.join(self.tmp_dir, metadata_path), 'dataset-ex'),
-                      check_output(MLGIT_COMMIT % (self.repo_type, 'dataset-ex', '')))
-        HEAD = os.path.join(ML_GIT_DIR, 'dataset', 'refs', 'dataset-ex', 'HEAD')
->>>>>>> 96f2f4f8
         self.assertTrue(os.path.exists(HEAD))
         self.assertEqual(os.getenv('AZURE_STORAGE_CONNECTION_STRING'), self.dev_store_account_)
         self.assertNotIn(ERROR_MESSAGE, check_output(MLGIT_PUSH % (self.repo_type, DATASET_NAME)))
@@ -118,13 +103,8 @@
         self.assertNotIn(ERROR_MESSAGE, check_output(MLGIT_ENTITY_INIT % self.repo_type))
         self.assertEqual(os.getenv('AZURE_STORAGE_CONNECTION_STRING'), self.dev_store_account_)
         self.assertNotIn(ERROR_MESSAGE,
-<<<<<<< HEAD
                          check_output(MLGIT_CHECKOUT % (self.repo_type, DATASET_TAG)))
-        ws_path = os.path.join(self.tmp_dir, DATASETS, 'computer-vision', 'images', DATASET_NAME)
-=======
-                         check_output(MLGIT_CHECKOUT % (self.repo_type, 'computer-vision__images__dataset-ex__1')))
-        ws_path = os.path.join(self.tmp_dir, 'dataset', 'dataset-ex')
->>>>>>> 96f2f4f8
+        ws_path = os.path.join(self.tmp_dir, DATASETS, DATASET_NAME)
 
         self.assertTrue(os.path.isfile(os.path.join(ws_path, 'newfile0')))
         self.assertTrue(os.path.isfile(os.path.join(ws_path, 'newfile1')))
