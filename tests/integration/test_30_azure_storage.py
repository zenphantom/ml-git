--- conflicted
+++ resolved
@@ -41,14 +41,8 @@
     def test_01_create_azure_storage(self):
         self.create_bucket(self.dev_store_account_, self.bucket)
         self.assertIn(messages[0], check_output(MLGIT_INIT))
-<<<<<<< HEAD
-        self.assertIn(messages[2] % (GIT_PATH, self.repo_type),
-                      check_output(MLGIT_REMOTE_ADD % (self.repo_type, GIT_PATH)))
-        self.assertIn(messages[7] % (self.store_type, self.bucket, 'default'),
-=======
         self.assertIn(messages[2] % (GIT_PATH, self.repo_type), check_output(MLGIT_REMOTE_ADD % (self.repo_type, GIT_PATH)))
         self.assertIn(messages[87] % (self.store_type, self.bucket),
->>>>>>> 99332015
                       check_output('ml-git repository store add %s --type=%s' %
                                    (self.bucket, self.store_type)))
         self.assertNotIn(ERROR_MESSAGE, check_output(MLGIT_ENTITY_INIT % 'dataset'))
