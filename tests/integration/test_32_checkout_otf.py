"""
© Copyright 2020 HP Development Company, L.P.
SPDX-License-Identifier: GPL-2.0-only
"""

import os
import pathlib
import unittest
from unittest import mock

import pytest

from tests.integration.commands import MLGIT_INIT, MLGIT_STORAGE_ADD, MLGIT_COMMIT, MLGIT_PUSH, \
    MLGIT_CHECKOUT, MLGIT_ENTITY_INIT
from tests.integration.helper import check_output, BUCKET_NAME, PROFILE, ERROR_MESSAGE, init_repository, add_file, \
    ML_GIT_DIR, clear, GLOBAL_CONFIG_PATH, delete_global_config, \
    configure_global, DATASETS, DATASET_NAME, DATASET_TAG
from tests.integration.output_messages import messages


@pytest.mark.usefixtures('tmp_dir', 'aws_session')
class APIAcceptanceTests(unittest.TestCase):

    def set_up_checkout(self, entity):
        configure_global(self, DATASETS)
        init_repository(entity, self)
        add_file(self, entity, '', 'new')
        workspace = os.path.join(self.tmp_dir, entity)
        self.assertNotIn(ERROR_MESSAGE, check_output(MLGIT_COMMIT % (entity, entity + '-ex', '')))
        self.assertNotIn(ERROR_MESSAGE, check_output(MLGIT_PUSH % (entity, entity + '-ex')))
        clear(os.path.join(self.tmp_dir, ML_GIT_DIR))
        clear(workspace)

    def check_metadata(self):
        objects = os.path.join(self.tmp_dir, ML_GIT_DIR, DATASETS, 'objects')
        refs = os.path.join(self.tmp_dir, ML_GIT_DIR, DATASETS, 'refs')
        cache = os.path.join(self.tmp_dir, ML_GIT_DIR, DATASETS, 'cache')
        spec_file = os.path.join(self.tmp_dir, DATASETS, 'computer-vision', 'images', DATASET_NAME, 'datasets-ex.spec')

        self.assertTrue(os.path.exists(objects))
        self.assertTrue(os.path.exists(refs))
        self.assertTrue(os.path.exists(cache))
        self.assertTrue(os.path.exists(spec_file))

    def check_amount_of_files(self, entity_type, expected_files):
        entity_dir = os.path.join(self.tmp_dir, entity_type, 'computer-vision', 'images', entity_type + '-ex')
        self.assertTrue(os.path.exists(entity_dir))
        file_count = 0
        for path in pathlib.Path(entity_dir).iterdir():
            if path.is_file():
                file_count += 1
        self.assertEqual(file_count, expected_files)

    @pytest.mark.usefixtures('start_local_git_server', 'switch_to_tmp_dir')
    @mock.patch.dict(os.environ, {'HOME': GLOBAL_CONFIG_PATH})
    def test_01_checkout_with_otf_option(self):
        self.set_up_checkout(DATASETS)
        self.assertIn(messages[0], check_output(MLGIT_CHECKOUT % (DATASETS, DATASET_TAG)))
        self.check_metadata()
        self.check_amount_of_files(DATASETS, 6)

    @pytest.mark.usefixtures('start_local_git_server', 'switch_to_tmp_dir')
    @mock.patch.dict(os.environ, {'HOME': GLOBAL_CONFIG_PATH})
    def test_02_checkout_with_otf_in_already_initialized_repository(self):
        self.set_up_checkout(DATASETS)
        self.assertNotIn(ERROR_MESSAGE, check_output(MLGIT_INIT))
<<<<<<< HEAD
        self.assertNotIn(ERROR_MESSAGE, check_output(MLGIT_STORAGE_ADD % (BUCKET_NAME, PROFILE)))
        self.assertNotIn(ERROR_MESSAGE, check_output(MLGIT_ENTITY_INIT % 'dataset'))
        self.assertNotIn(messages[98], check_output(MLGIT_CHECKOUT % ('dataset', 'computer-vision__images__dataset-ex__1')))
=======
        self.assertNotIn(ERROR_MESSAGE, check_output(MLGIT_STORE_ADD % (BUCKET_NAME, PROFILE)))
        self.assertNotIn(ERROR_MESSAGE, check_output(MLGIT_ENTITY_INIT % DATASETS))
        self.assertNotIn(messages[98], check_output(MLGIT_CHECKOUT % (DATASETS, DATASET_TAG)))
>>>>>>> 9332ad91
        self.check_metadata()
        self.check_amount_of_files(DATASETS, 6)

    @pytest.mark.usefixtures('start_local_git_server', 'switch_to_tmp_dir')
    @mock.patch.dict(os.environ, {'HOME': GLOBAL_CONFIG_PATH})
    def test_03_checkout_with_otf_fail(self):
        self.set_up_checkout(DATASETS)
        self.assertIn(messages[98], check_output(MLGIT_CHECKOUT % (DATASETS, 'computer-vision__images__datasets-ex__2')))
        entity_dir = os.path.join(self.tmp_dir, DATASETS, 'computer-vision', 'images', DATASET_NAME)
        self.assertFalse(os.path.exists(entity_dir))

    @pytest.mark.usefixtures('start_local_git_server', 'switch_to_tmp_dir')
    @mock.patch.dict(os.environ, {'HOME': GLOBAL_CONFIG_PATH})
    def test_04_checkout_with_otf_without_global(self):
        self.set_up_checkout(DATASETS)
        delete_global_config()
        self.assertIn(messages[99], check_output(MLGIT_CHECKOUT % (DATASETS, 'computer-vision__images__datasets-ex__2')))
        entity_dir = os.path.join(self.tmp_dir, DATASETS, 'computer-vision', 'images', DATASET_NAME)
        self.assertFalse(os.path.exists(entity_dir))<|MERGE_RESOLUTION|>--- conflicted
+++ resolved
@@ -64,15 +64,9 @@
     def test_02_checkout_with_otf_in_already_initialized_repository(self):
         self.set_up_checkout(DATASETS)
         self.assertNotIn(ERROR_MESSAGE, check_output(MLGIT_INIT))
-<<<<<<< HEAD
         self.assertNotIn(ERROR_MESSAGE, check_output(MLGIT_STORAGE_ADD % (BUCKET_NAME, PROFILE)))
-        self.assertNotIn(ERROR_MESSAGE, check_output(MLGIT_ENTITY_INIT % 'dataset'))
-        self.assertNotIn(messages[98], check_output(MLGIT_CHECKOUT % ('dataset', 'computer-vision__images__dataset-ex__1')))
-=======
-        self.assertNotIn(ERROR_MESSAGE, check_output(MLGIT_STORE_ADD % (BUCKET_NAME, PROFILE)))
         self.assertNotIn(ERROR_MESSAGE, check_output(MLGIT_ENTITY_INIT % DATASETS))
         self.assertNotIn(messages[98], check_output(MLGIT_CHECKOUT % (DATASETS, DATASET_TAG)))
->>>>>>> 9332ad91
         self.check_metadata()
         self.check_amount_of_files(DATASETS, 6)
 
