--- conflicted
+++ resolved
@@ -32,17 +32,10 @@
         clear(workspace)
 
     def check_metadata(self):
-<<<<<<< HEAD
         objects = os.path.join(self.tmp_dir, ML_GIT_DIR, DATASETS, 'objects')
         refs = os.path.join(self.tmp_dir, ML_GIT_DIR, DATASETS, 'refs')
         cache = os.path.join(self.tmp_dir, ML_GIT_DIR, DATASETS, 'cache')
-        spec_file = os.path.join(self.tmp_dir, DATASETS, 'computer-vision', 'images', DATASET_NAME, 'datasets-ex.spec')
-=======
-        objects = os.path.join(self.tmp_dir, ML_GIT_DIR, 'dataset', 'objects')
-        refs = os.path.join(self.tmp_dir, ML_GIT_DIR, 'dataset', 'refs')
-        cache = os.path.join(self.tmp_dir, ML_GIT_DIR, 'dataset', 'cache')
-        spec_file = os.path.join(self.tmp_dir, 'dataset', 'dataset-ex', 'dataset-ex.spec')
->>>>>>> 96f2f4f8
+        spec_file = os.path.join(self.tmp_dir, DATASETS, DATASET_NAME, 'datasets-ex.spec')
 
         self.assertTrue(os.path.exists(objects))
         self.assertTrue(os.path.exists(refs))
@@ -80,15 +73,9 @@
     @pytest.mark.usefixtures('start_local_git_server', 'switch_to_tmp_dir')
     @mock.patch.dict(os.environ, {'HOME': GLOBAL_CONFIG_PATH})
     def test_03_checkout_with_otf_fail(self):
-<<<<<<< HEAD
         self.set_up_checkout(DATASETS)
         self.assertIn(messages[98], check_output(MLGIT_CHECKOUT % (DATASETS, 'computer-vision__images__datasets-ex__2')))
-        entity_dir = os.path.join(self.tmp_dir, DATASETS, 'computer-vision', 'images', DATASET_NAME)
-=======
-        self.set_up_checkout('dataset')
-        self.assertIn(messages[98], check_output(MLGIT_CHECKOUT % ('dataset', 'computer-vision__images__dataset-ex__2')))
-        entity_dir = os.path.join(self.tmp_dir, 'dataset', 'dataset-ex')
->>>>>>> 96f2f4f8
+        entity_dir = os.path.join(self.tmp_dir, DATASETS, DATASET_NAME)
         self.assertFalse(os.path.exists(entity_dir))
 
     @pytest.mark.usefixtures('start_local_git_server', 'switch_to_tmp_dir')
@@ -96,11 +83,6 @@
     def test_04_checkout_with_otf_without_global(self):
         self.set_up_checkout(DATASETS)
         delete_global_config()
-<<<<<<< HEAD
         self.assertIn(messages[99], check_output(MLGIT_CHECKOUT % (DATASETS, 'computer-vision__images__datasets-ex__2')))
-        entity_dir = os.path.join(self.tmp_dir, DATASETS, 'computer-vision', 'images', DATASET_NAME)
-=======
-        self.assertIn(messages[99], check_output(MLGIT_CHECKOUT % ('dataset', 'computer-vision__images__dataset-ex__2')))
-        entity_dir = os.path.join(self.tmp_dir, 'dataset', 'dataset-ex')
->>>>>>> 96f2f4f8
+        entity_dir = os.path.join(self.tmp_dir, DATASETS, DATASET_NAME)
         self.assertFalse(os.path.exists(entity_dir))