"""
© Copyright 2020 HP Development Company, L.P.
SPDX-License-Identifier: GPL-2.0-only
"""

import os
import pathlib
import unittest

import pytest

from ml_git.ml_git_message import output_messages
from tests.integration.commands import MLGIT_CHECKOUT, MLGIT_PUSH, MLGIT_COMMIT, MLGIT_ADD
from tests.integration.helper import ML_GIT_DIR, MLGIT_ENTITY_INIT, ERROR_MESSAGE, \
<<<<<<< HEAD
    add_file, GIT_PATH, check_output, clear, init_repository, DATASETS, DATASET_NAME, DATASET_TAG
=======
    add_file, GIT_PATH, check_output, clear, init_repository, create_file, move_entity_to_dir
>>>>>>> 96f2f4f8


@pytest.mark.usefixtures('tmp_dir', 'aws_session')
class CheckoutTagAcceptanceTests(unittest.TestCase):

    def set_up_checkout(self, entity):
        init_repository(entity, self)
        add_file(self, entity, '', 'new')
        metadata_path = os.path.join(self.tmp_dir, ML_GIT_DIR, entity, 'metadata')
        self.assertIn(output_messages['INFO_COMMIT_REPO'] % (metadata_path, entity + '-ex'),
                      check_output(MLGIT_COMMIT % (entity, entity + '-ex', '')))
        head_path = os.path.join(self.tmp_dir, ML_GIT_DIR, entity, 'refs', entity + '-ex', 'HEAD')
        self.assertTrue(os.path.exists(head_path))
        self.assertNotIn(ERROR_MESSAGE, check_output(MLGIT_PUSH % (entity, entity + '-ex')))
        self._clear_workspace(entity)

    def check_amount_of_files(self, entity_type, expected_files):
        entity_dir = os.path.join(self.tmp_dir, entity_type, entity_type+'-ex')
        self.assertTrue(os.path.exists(entity_dir))
        file_count = 0
        for path in pathlib.Path(entity_dir).iterdir():
            if path.is_file():
                file_count += 1
        self.assertEqual(file_count, expected_files)

<<<<<<< HEAD
    def check_metadata(self):
        objects = os.path.join(self.tmp_dir, ML_GIT_DIR, DATASETS, 'objects')
        refs = os.path.join(self.tmp_dir, ML_GIT_DIR, DATASETS, 'refs')
        cache = os.path.join(self.tmp_dir, ML_GIT_DIR, DATASETS, 'cache')
        spec_file = os.path.join(self.tmp_dir, DATASETS, 'computer-vision', 'images', DATASET_NAME, 'datasets-ex.spec')
=======
    def check_metadata(self, entity_dir=''):
        objects = os.path.join(self.tmp_dir, ML_GIT_DIR, 'dataset', 'objects')
        refs = os.path.join(self.tmp_dir, ML_GIT_DIR, 'dataset', 'refs')
        cache = os.path.join(self.tmp_dir, ML_GIT_DIR, 'dataset', 'cache')
        spec_file = os.path.join(self.tmp_dir, 'dataset', entity_dir, 'dataset-ex', 'dataset-ex.spec')
>>>>>>> 96f2f4f8

        self.assertTrue(os.path.exists(objects))
        self.assertTrue(os.path.exists(refs))
        self.assertTrue(os.path.exists(cache))
        self.assertTrue(os.path.exists(spec_file))

    def _create_new_tag(self, entity, file_name):
        add_file(self, entity, '', file_name)
        self.assertNotIn(ERROR_MESSAGE, check_output(MLGIT_COMMIT % (entity, entity + '-ex', '--version=2')))
        self.assertNotIn(ERROR_MESSAGE, check_output(MLGIT_PUSH % (entity, entity + '-ex')))

    def _clear_workspace(self, entity):
        workspace = os.path.join(self.tmp_dir, entity)
        clear(os.path.join(self.tmp_dir, ML_GIT_DIR, entity))
        clear(workspace)
        self.assertIn(output_messages['INFO_METADATA_INIT'] % (
            os.path.join(self.tmp_dir, GIT_PATH), os.path.join(self.tmp_dir, ML_GIT_DIR, entity, 'metadata')),
                      check_output(MLGIT_ENTITY_INIT % entity))

    def _create_entity(self, entity, category):
        init_repository(entity, self, category=category)
        self._create_new_tag(entity, 'new')
        self._clear_workspace(entity)

    @pytest.mark.usefixtures('start_local_git_server', 'switch_to_tmp_dir')
    def test_01_checkout_with_entity_name(self):
        entity = DATASETS
        init_repository(entity, self)
        self._create_new_tag(entity, 'new')
        self._clear_workspace(entity)
<<<<<<< HEAD
        self.assertIn(output_messages['INFO_CHECKOUT_LATEST_TAG'] % 'computer-vision__images__datasets-ex__2',
                      check_output(MLGIT_CHECKOUT % (DATASETS, DATASET_NAME)))
        file = os.path.join(self.tmp_dir, DATASETS, 'computer-vision', 'images', DATASET_NAME, 'newfile0')
=======
        self.assertIn(output_messages['INFO_CHECKOUT_LATEST_TAG'] % 'computer-vision__images__dataset-ex__2',
                      check_output(MLGIT_CHECKOUT % ('dataset', 'dataset-ex')))
        file = os.path.join(self.tmp_dir, 'dataset', 'dataset-ex', 'newfile0')
>>>>>>> 96f2f4f8
        self.check_metadata()
        self.check_amount_of_files(DATASETS, 6)
        self.assertTrue(os.path.exists(file))

    @pytest.mark.usefixtures('start_local_git_server', 'switch_to_tmp_dir')
    def test_02_checkout_with_wrong_entity_name(self):
        self.set_up_checkout(DATASETS)
        self.assertIn(output_messages['ERROR_WITHOUT_TAG_FOR_THIS_ENTITY'],
<<<<<<< HEAD
                      check_output(MLGIT_CHECKOUT % (DATASETS, 'dataset-wrong')))
        file = os.path.join(self.tmp_dir, DATASETS, 'computer-vision', 'images', DATASET_NAME, 'newfile0')
=======
                      check_output(MLGIT_CHECKOUT % ('dataset', 'dataset-wrong')))
        file = os.path.join(self.tmp_dir, 'dataset', 'dataset-ex', 'newfile0')
>>>>>>> 96f2f4f8
        self.assertFalse(os.path.exists(file))

    @pytest.mark.usefixtures('start_local_git_server', 'switch_to_tmp_dir')
    def test_03_checkout_with_two_entities_wit_same_name(self):
        entity = DATASETS
        self._create_entity(entity, 'images')
        clear(os.path.join(self.tmp_dir, '.ml-git'))
        self._create_entity(entity, 'video')
        self.assertIn(output_messages['INFO_METADATA_INIT'] % (
            os.path.join(self.tmp_dir, GIT_PATH), os.path.join(self.tmp_dir, ML_GIT_DIR, entity, 'metadata')),
                      check_output(MLGIT_ENTITY_INIT % entity))
        self.assertIn(output_messages['ERROR_MULTIPLES_ENTITIES_WITH_SAME_NAME'] +
                      '\tcomputer-vision__images__datasets-ex__2\n\tcomputer-vision__video__datasets-ex__2',
                      check_output(MLGIT_CHECKOUT % (DATASETS, DATASET_NAME)))

    @pytest.mark.usefixtures('start_local_git_server', 'switch_to_tmp_dir')
    def test_04_checkout_with_version_number(self):
<<<<<<< HEAD
        self.set_up_checkout(DATASETS)
        self.assertIn(output_messages['INFO_CHECKOUT_TAG'] % DATASET_TAG,
                      check_output(MLGIT_CHECKOUT % (DATASETS, 'datasets-ex --version=1')))
        file = os.path.join(self.tmp_dir, DATASETS, 'computer-vision', 'images', DATASET_NAME, 'newfile0')
=======
        self.set_up_checkout('dataset')
        self.assertIn(output_messages['INFO_CHECKOUT_TAG'] % 'computer-vision__images__dataset-ex__1',
                      check_output(MLGIT_CHECKOUT % ('dataset', 'dataset-ex --version=1')))
        file = os.path.join(self.tmp_dir, 'dataset', 'dataset-ex', 'newfile0')
>>>>>>> 96f2f4f8
        self.check_metadata()
        self.check_amount_of_files(DATASETS, 6)
        self.assertTrue(os.path.exists(file))

    @pytest.mark.usefixtures('start_local_git_server', 'switch_to_tmp_dir')
    def test_05_checkout_with_wrong_version_number(self):
<<<<<<< HEAD
        self.set_up_checkout(DATASETS)
        self.assertIn(output_messages['ERROR_WRONG_VERSION_NUMBER_TO_CHECKOUT'] % (DATASET_TAG),
                      check_output(MLGIT_CHECKOUT % (DATASETS, 'datasets-ex --version=10')))
        file = os.path.join(self.tmp_dir, DATASETS, 'computer-vision', 'images', DATASET_NAME, 'newfile0')
=======
        self.set_up_checkout('dataset')
        self.assertIn(output_messages['ERROR_WRONG_VERSION_NUMBER_TO_CHECKOUT'] % ('computer-vision__images__dataset-ex__1'),
                      check_output(MLGIT_CHECKOUT % ('dataset', 'dataset-ex --version=10')))
        file = os.path.join(self.tmp_dir, 'dataset', 'dataset-ex', 'newfile0')
>>>>>>> 96f2f4f8
        self.assertFalse(os.path.exists(file))

    @pytest.mark.usefixtures('start_local_git_server', 'switch_to_tmp_dir')
    def test_06_checkout_with_two_entities_wit_same_name_and_version(self):
        entity = DATASETS
        self._create_entity(entity, 'images')
        clear(os.path.join(self.tmp_dir, '.ml-git'))
        self._create_entity(entity, 'video')
        self.assertIn(output_messages['INFO_METADATA_INIT'] % (
            os.path.join(self.tmp_dir, GIT_PATH), os.path.join(self.tmp_dir, ML_GIT_DIR, entity, 'metadata')),
                      check_output(MLGIT_ENTITY_INIT % entity))
        self.assertIn(output_messages['ERROR_MULTIPLES_ENTITIES_WITH_SAME_NAME'] +
                      '\tcomputer-vision__images__datasets-ex__2\n\tcomputer-vision__video__datasets-ex__2',
                      check_output(MLGIT_CHECKOUT % (DATASETS, 'datasets-ex --version=2')))

    @pytest.mark.usefixtures('start_local_git_server', 'switch_to_tmp_dir')
    def test_07_checkout_without_clear_workspace(self):
        entity = DATASETS
        init_repository(entity, self)
        self._create_new_tag(entity, 'new')
        with open(os.path.join(self.tmp_dir, entity, entity+'-ex', 'newfile-tag2'), 'wt') as z:
            z.write('0' * 100)
        self.assertNotIn(ERROR_MESSAGE, check_output(MLGIT_ADD % (entity, entity + '-ex', '--bumpversion')))
        self.assertNotIn(ERROR_MESSAGE, check_output(MLGIT_COMMIT % (entity, entity + '-ex', '')))
        self.assertNotIn(ERROR_MESSAGE, check_output(MLGIT_PUSH % (entity, entity + '-ex')))
<<<<<<< HEAD
        self.assertNotIn(ERROR_MESSAGE, check_output(MLGIT_CHECKOUT % (entity, 'computer-vision__images__datasets-ex__2')))
        file = os.path.join(self.tmp_dir, entity, 'computer-vision', 'images', DATASET_NAME, 'newfile0')
=======
        self.assertNotIn(ERROR_MESSAGE, check_output(MLGIT_CHECKOUT % (entity, 'computer-vision__images__dataset-ex__2')))
        file = os.path.join(self.tmp_dir, entity, 'dataset-ex', 'newfile0')
>>>>>>> 96f2f4f8
        self.check_metadata()
        self.check_amount_of_files(entity, 6)
        self.assertTrue(os.path.exists(file))

    @pytest.mark.usefixtures('start_local_git_server', 'switch_to_tmp_dir')
    def test_08_checkout_entity_with_dir(self):
        entity_type = 'dataset'
        artifact_name = 'dataset-ex'
        init_repository(entity_type, self)
        entity_dir, workspace, workspace_with_dir = move_entity_to_dir(self.tmp_dir, artifact_name, entity_type)
        add_file(self, entity_type, '--bumpversion', 'new', entity_dir=entity_dir)
        self.assertNotIn(ERROR_MESSAGE, check_output(MLGIT_COMMIT % (entity_type, artifact_name, '')))
        self.assertNotIn(ERROR_MESSAGE, check_output(MLGIT_PUSH % (entity_type, artifact_name)))
        self._clear_workspace(entity_type)
        self.assertNotIn(ERROR_MESSAGE, check_output(MLGIT_CHECKOUT % (entity_type, artifact_name)))
        self.check_metadata(entity_dir)

    @pytest.mark.usefixtures('start_local_git_server', 'switch_to_tmp_dir')
    def test_09_checkout_entity_with_changed_dir(self):
        entity_type = 'dataset'
        artifact_name = 'dataset-ex'
        init_repository(entity_type, self)
        create_file(os.path.join(entity_type, artifact_name), 'file1', '0', '')
        self.assertNotIn(ERROR_MESSAGE, check_output(MLGIT_ADD % (entity_type, artifact_name, '')))
        self.assertNotIn(ERROR_MESSAGE, check_output(MLGIT_COMMIT % (entity_type, artifact_name, '')))
        self.assertNotIn(ERROR_MESSAGE, check_output(MLGIT_PUSH % (entity_type, artifact_name)))
        entity_dir, workspace, workspace_with_dir = move_entity_to_dir(self.tmp_dir, artifact_name, entity_type)
        add_file(self, entity_type, '--bumpversion', 'new', entity_dir=entity_dir)
        self.assertNotIn(ERROR_MESSAGE, check_output(MLGIT_COMMIT % (entity_type, artifact_name, '')))
        self.assertNotIn(ERROR_MESSAGE, check_output(MLGIT_PUSH % (entity_type, artifact_name)))

        self.assertTrue(os.path.exists(workspace_with_dir))
        self.assertFalse(os.path.exists(workspace))
        self.assertNotIn(ERROR_MESSAGE, check_output(MLGIT_CHECKOUT % (entity_type, artifact_name + '  --version=1')))
        self.check_metadata()
        self.assertFalse(os.path.exists(workspace_with_dir))
        self.assertTrue(os.path.exists(workspace))
        self.assertNotIn(ERROR_MESSAGE, check_output(MLGIT_CHECKOUT % (entity_type, artifact_name + '  --version=2')))
        self.check_metadata(entity_dir)
        self.assertTrue(os.path.exists(workspace_with_dir))
        self.assertFalse(os.path.exists(workspace))<|MERGE_RESOLUTION|>--- conflicted
+++ resolved
@@ -12,11 +12,7 @@
 from ml_git.ml_git_message import output_messages
 from tests.integration.commands import MLGIT_CHECKOUT, MLGIT_PUSH, MLGIT_COMMIT, MLGIT_ADD
 from tests.integration.helper import ML_GIT_DIR, MLGIT_ENTITY_INIT, ERROR_MESSAGE, \
-<<<<<<< HEAD
-    add_file, GIT_PATH, check_output, clear, init_repository, DATASETS, DATASET_NAME, DATASET_TAG
-=======
-    add_file, GIT_PATH, check_output, clear, init_repository, create_file, move_entity_to_dir
->>>>>>> 96f2f4f8
+    add_file, GIT_PATH, check_output, clear, init_repository, create_file, move_entity_to_dir, DATASETS, DATASET_NAME, DATASET_TAG
 
 
 @pytest.mark.usefixtures('tmp_dir', 'aws_session')
@@ -42,19 +38,11 @@
                 file_count += 1
         self.assertEqual(file_count, expected_files)
 
-<<<<<<< HEAD
-    def check_metadata(self):
+    def check_metadata(self, entity_dir=''):
         objects = os.path.join(self.tmp_dir, ML_GIT_DIR, DATASETS, 'objects')
         refs = os.path.join(self.tmp_dir, ML_GIT_DIR, DATASETS, 'refs')
         cache = os.path.join(self.tmp_dir, ML_GIT_DIR, DATASETS, 'cache')
-        spec_file = os.path.join(self.tmp_dir, DATASETS, 'computer-vision', 'images', DATASET_NAME, 'datasets-ex.spec')
-=======
-    def check_metadata(self, entity_dir=''):
-        objects = os.path.join(self.tmp_dir, ML_GIT_DIR, 'dataset', 'objects')
-        refs = os.path.join(self.tmp_dir, ML_GIT_DIR, 'dataset', 'refs')
-        cache = os.path.join(self.tmp_dir, ML_GIT_DIR, 'dataset', 'cache')
-        spec_file = os.path.join(self.tmp_dir, 'dataset', entity_dir, 'dataset-ex', 'dataset-ex.spec')
->>>>>>> 96f2f4f8
+        spec_file = os.path.join(self.tmp_dir, DATASETS, entity_dir, DATASET_NAME, 'datasets-ex.spec')
 
         self.assertTrue(os.path.exists(objects))
         self.assertTrue(os.path.exists(refs))
@@ -85,15 +73,9 @@
         init_repository(entity, self)
         self._create_new_tag(entity, 'new')
         self._clear_workspace(entity)
-<<<<<<< HEAD
         self.assertIn(output_messages['INFO_CHECKOUT_LATEST_TAG'] % 'computer-vision__images__datasets-ex__2',
                       check_output(MLGIT_CHECKOUT % (DATASETS, DATASET_NAME)))
-        file = os.path.join(self.tmp_dir, DATASETS, 'computer-vision', 'images', DATASET_NAME, 'newfile0')
-=======
-        self.assertIn(output_messages['INFO_CHECKOUT_LATEST_TAG'] % 'computer-vision__images__dataset-ex__2',
-                      check_output(MLGIT_CHECKOUT % ('dataset', 'dataset-ex')))
-        file = os.path.join(self.tmp_dir, 'dataset', 'dataset-ex', 'newfile0')
->>>>>>> 96f2f4f8
+        file = os.path.join(self.tmp_dir, DATASETS, DATASET_NAME, 'newfile0')
         self.check_metadata()
         self.check_amount_of_files(DATASETS, 6)
         self.assertTrue(os.path.exists(file))
@@ -102,13 +84,8 @@
     def test_02_checkout_with_wrong_entity_name(self):
         self.set_up_checkout(DATASETS)
         self.assertIn(output_messages['ERROR_WITHOUT_TAG_FOR_THIS_ENTITY'],
-<<<<<<< HEAD
                       check_output(MLGIT_CHECKOUT % (DATASETS, 'dataset-wrong')))
-        file = os.path.join(self.tmp_dir, DATASETS, 'computer-vision', 'images', DATASET_NAME, 'newfile0')
-=======
-                      check_output(MLGIT_CHECKOUT % ('dataset', 'dataset-wrong')))
-        file = os.path.join(self.tmp_dir, 'dataset', 'dataset-ex', 'newfile0')
->>>>>>> 96f2f4f8
+        file = os.path.join(self.tmp_dir, DATASETS, DATASET_NAME, 'newfile0')
         self.assertFalse(os.path.exists(file))
 
     @pytest.mark.usefixtures('start_local_git_server', 'switch_to_tmp_dir')
@@ -126,34 +103,20 @@
 
     @pytest.mark.usefixtures('start_local_git_server', 'switch_to_tmp_dir')
     def test_04_checkout_with_version_number(self):
-<<<<<<< HEAD
         self.set_up_checkout(DATASETS)
         self.assertIn(output_messages['INFO_CHECKOUT_TAG'] % DATASET_TAG,
                       check_output(MLGIT_CHECKOUT % (DATASETS, 'datasets-ex --version=1')))
-        file = os.path.join(self.tmp_dir, DATASETS, 'computer-vision', 'images', DATASET_NAME, 'newfile0')
-=======
-        self.set_up_checkout('dataset')
-        self.assertIn(output_messages['INFO_CHECKOUT_TAG'] % 'computer-vision__images__dataset-ex__1',
-                      check_output(MLGIT_CHECKOUT % ('dataset', 'dataset-ex --version=1')))
-        file = os.path.join(self.tmp_dir, 'dataset', 'dataset-ex', 'newfile0')
->>>>>>> 96f2f4f8
+        file = os.path.join(self.tmp_dir, DATASETS, DATASET_NAME, 'newfile0')
         self.check_metadata()
         self.check_amount_of_files(DATASETS, 6)
         self.assertTrue(os.path.exists(file))
 
     @pytest.mark.usefixtures('start_local_git_server', 'switch_to_tmp_dir')
     def test_05_checkout_with_wrong_version_number(self):
-<<<<<<< HEAD
         self.set_up_checkout(DATASETS)
         self.assertIn(output_messages['ERROR_WRONG_VERSION_NUMBER_TO_CHECKOUT'] % (DATASET_TAG),
                       check_output(MLGIT_CHECKOUT % (DATASETS, 'datasets-ex --version=10')))
-        file = os.path.join(self.tmp_dir, DATASETS, 'computer-vision', 'images', DATASET_NAME, 'newfile0')
-=======
-        self.set_up_checkout('dataset')
-        self.assertIn(output_messages['ERROR_WRONG_VERSION_NUMBER_TO_CHECKOUT'] % ('computer-vision__images__dataset-ex__1'),
-                      check_output(MLGIT_CHECKOUT % ('dataset', 'dataset-ex --version=10')))
-        file = os.path.join(self.tmp_dir, 'dataset', 'dataset-ex', 'newfile0')
->>>>>>> 96f2f4f8
+        file = os.path.join(self.tmp_dir, DATASETS, DATASET_NAME, 'newfile0')
         self.assertFalse(os.path.exists(file))
 
     @pytest.mark.usefixtures('start_local_git_server', 'switch_to_tmp_dir')
@@ -179,34 +142,27 @@
         self.assertNotIn(ERROR_MESSAGE, check_output(MLGIT_ADD % (entity, entity + '-ex', '--bumpversion')))
         self.assertNotIn(ERROR_MESSAGE, check_output(MLGIT_COMMIT % (entity, entity + '-ex', '')))
         self.assertNotIn(ERROR_MESSAGE, check_output(MLGIT_PUSH % (entity, entity + '-ex')))
-<<<<<<< HEAD
         self.assertNotIn(ERROR_MESSAGE, check_output(MLGIT_CHECKOUT % (entity, 'computer-vision__images__datasets-ex__2')))
-        file = os.path.join(self.tmp_dir, entity, 'computer-vision', 'images', DATASET_NAME, 'newfile0')
-=======
-        self.assertNotIn(ERROR_MESSAGE, check_output(MLGIT_CHECKOUT % (entity, 'computer-vision__images__dataset-ex__2')))
-        file = os.path.join(self.tmp_dir, entity, 'dataset-ex', 'newfile0')
->>>>>>> 96f2f4f8
+        file = os.path.join(self.tmp_dir, entity, DATASET_NAME, 'newfile0')
         self.check_metadata()
         self.check_amount_of_files(entity, 6)
         self.assertTrue(os.path.exists(file))
 
     @pytest.mark.usefixtures('start_local_git_server', 'switch_to_tmp_dir')
     def test_08_checkout_entity_with_dir(self):
-        entity_type = 'dataset'
-        artifact_name = 'dataset-ex'
-        init_repository(entity_type, self)
-        entity_dir, workspace, workspace_with_dir = move_entity_to_dir(self.tmp_dir, artifact_name, entity_type)
-        add_file(self, entity_type, '--bumpversion', 'new', entity_dir=entity_dir)
-        self.assertNotIn(ERROR_MESSAGE, check_output(MLGIT_COMMIT % (entity_type, artifact_name, '')))
-        self.assertNotIn(ERROR_MESSAGE, check_output(MLGIT_PUSH % (entity_type, artifact_name)))
-        self._clear_workspace(entity_type)
-        self.assertNotIn(ERROR_MESSAGE, check_output(MLGIT_CHECKOUT % (entity_type, artifact_name)))
+        init_repository(DATASETS, self)
+        entity_dir, workspace, workspace_with_dir = move_entity_to_dir(self.tmp_dir, DATASET_NAME, DATASETS)
+        add_file(self, DATASETS, '--bumpversion', 'new', entity_dir=entity_dir)
+        self.assertNotIn(ERROR_MESSAGE, check_output(MLGIT_COMMIT % (DATASETS, DATASET_NAME, '')))
+        self.assertNotIn(ERROR_MESSAGE, check_output(MLGIT_PUSH % (DATASETS, DATASET_NAME)))
+        self._clear_workspace(DATASETS)
+        self.assertNotIn(ERROR_MESSAGE, check_output(MLGIT_CHECKOUT % (DATASETS, DATASET_NAME)))
         self.check_metadata(entity_dir)
 
     @pytest.mark.usefixtures('start_local_git_server', 'switch_to_tmp_dir')
     def test_09_checkout_entity_with_changed_dir(self):
-        entity_type = 'dataset'
-        artifact_name = 'dataset-ex'
+        entity_type = DATASETS
+        artifact_name = DATASET_NAME
         init_repository(entity_type, self)
         create_file(os.path.join(entity_type, artifact_name), 'file1', '0', '')
         self.assertNotIn(ERROR_MESSAGE, check_output(MLGIT_ADD % (entity_type, artifact_name, '')))
