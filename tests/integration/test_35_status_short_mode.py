"""
© Copyright 2020 HP Development Company, L.P.
SPDX-License-Identifier: GPL-2.0-only
"""

import os
import unittest

import pytest

from tests.integration.commands import MLGIT_COMMIT, MLGIT_PUSH, MLGIT_ENTITY_INIT, MLGIT_STATUS_SHORT, MLGIT_ADD, \
    MLGIT_CHECKOUT
from tests.integration.helper import ML_GIT_DIR, GIT_PATH, ERROR_MESSAGE, DATASETS, DATASET_NAME, DATASET_TAG
from tests.integration.helper import check_output, clear, init_repository, create_file
from tests.integration.output_messages import messages


@pytest.mark.usefixtures('tmp_dir', 'aws_session')
class StatusShortModeAcceptanceTests(unittest.TestCase):

    def set_up_status(self, entity):
        init_repository(entity, self)

    def set_up_checkout(self, entity):
        metadata_path = os.path.join(self.tmp_dir, ML_GIT_DIR, entity, 'metadata')
        workspace = os.path.join(self.tmp_dir, entity)
        self.set_up_status(DATASETS)
        data_path = os.path.join(workspace, DATASET_NAME, 'data')
        os.makedirs(data_path, exist_ok=True)
        create_file(data_path, 'file', '0', '')
        create_file(data_path, 'file2', '0', '')
        self.assertIn(messages[13] % DATASETS, check_output(MLGIT_ADD % (DATASETS, DATASET_NAME, '')))
        self.assertIn(messages[17] % (metadata_path, entity + '-ex'),
                      check_output(MLGIT_COMMIT % (entity, entity + '-ex', '')))
        HEAD = os.path.join(self.tmp_dir, ML_GIT_DIR, entity, 'refs', entity + '-ex', 'HEAD')
        self.assertTrue(os.path.exists(HEAD))
        self.assertNotIn(ERROR_MESSAGE, check_output(MLGIT_PUSH % (entity, entity + '-ex')))
        clear(os.path.join(self.tmp_dir, ML_GIT_DIR, entity))
        clear(workspace)
        self.assertIn(messages[8] % (
            os.path.join(self.tmp_dir, GIT_PATH), os.path.join(self.tmp_dir, ML_GIT_DIR, entity, 'metadata')),
                      check_output(MLGIT_ENTITY_INIT % entity))

    @pytest.mark.usefixtures('start_local_git_server', 'switch_to_tmp_dir')
    def test_01_status_after_put_on_new_file_in_dataset(self):
        self.set_up_status(DATASETS)
        data_path = os.path.join(self.tmp_dir, DATASETS, DATASET_NAME, 'data')
        os.makedirs(data_path, exist_ok=True)
        create_file(data_path, 'file', '0', '')
<<<<<<< HEAD
        self.assertRegex(check_output(MLGIT_STATUS_SHORT % (DATASETS, DATASET_NAME)),
                         r'Changes to be committed:\s+Untracked files:(\s|.)*data/file(\s|.)*')
=======
        self.assertRegex(check_output(MLGIT_STATUS_SHORT % ('dataset', 'dataset-ex')),
                         r'Changes to be committed:\s+Untracked files:(\s|.)*data(\\|/)file(\s|.)*')
>>>>>>> 115e4566

    @pytest.mark.usefixtures('start_local_git_server', 'switch_to_tmp_dir')
    def test_02_status_after_put_more_than_one_file_in_dataset(self):
        self.set_up_status(DATASETS)
        data_path = os.path.join(self.tmp_dir, DATASETS, DATASET_NAME, 'data')
        os.makedirs(data_path, exist_ok=True)
        create_file(data_path, 'file', '0', '')
        create_file(data_path, 'file2', '0', '')
        self.assertRegex(check_output(MLGIT_STATUS_SHORT % (DATASETS, DATASET_NAME)),
                         r'Changes to be committed:\s+Untracked files:(\s|.)*data/\t->\t2 FILES(\s|.)*')

    @pytest.mark.usefixtures('start_local_git_server', 'switch_to_tmp_dir')
    def test_03_status_after_add_command_in_dataset(self):
        self.set_up_status(DATASETS)
        data_path = os.path.join(self.tmp_dir, DATASETS, DATASET_NAME, 'data')
        os.makedirs(data_path, exist_ok=True)
        create_file(data_path, 'file0', '0', '')
<<<<<<< HEAD
        self.assertIn(messages[13] % DATASETS, check_output(MLGIT_ADD % (DATASETS, DATASET_NAME, '--bumpversion')))
        self.assertRegex(check_output(MLGIT_STATUS_SHORT % (DATASETS, DATASET_NAME)),
                         r'Changes to be committed:(\s|.)*New file: data/file0(\s|.)*'
=======
        self.assertIn(messages[13] % 'dataset', check_output(MLGIT_ADD % ('dataset', 'dataset-ex', '--bumpversion')))
        self.assertRegex(check_output(MLGIT_STATUS_SHORT % ('dataset', 'dataset-ex')),
                         r'Changes to be committed:(\s|.)*New file: data(\\|/)file0(\s|.)*'
>>>>>>> 115e4566
                         r'Untracked files:\n\nCorrupted files:')

    @pytest.mark.usefixtures('start_local_git_server', 'switch_to_tmp_dir')
    def test_04_status_after_commit_command_in_dataset(self):
        self.set_up_status(DATASETS)
        data_path = os.path.join(self.tmp_dir, DATASETS, DATASET_NAME, 'data')
        os.makedirs(data_path, exist_ok=True)
        create_file(data_path, 'file0', '0', '')
        self.assertNotIn(ERROR_MESSAGE, check_output(MLGIT_ADD % (DATASETS, DATASET_NAME, '--bumpversion')))
        create_file(data_path, 'file2', '0', '')
        self.assertNotIn(ERROR_MESSAGE, check_output(MLGIT_ADD % (DATASETS, DATASET_NAME, '--bumpversion')))

        self.assertIn(messages[17] % (os.path.join(self.tmp_dir, ML_GIT_DIR, DATASETS, 'metadata'),  DATASET_NAME),
                      check_output(MLGIT_COMMIT % (DATASETS, DATASET_NAME, '')))
        self.assertRegex(check_output(MLGIT_STATUS_SHORT % (DATASETS, DATASET_NAME)),
                         r'Changes to be committed:\s+Untracked files:')

    @pytest.mark.usefixtures('start_local_git_server', 'switch_to_tmp_dir')
    def test_05_status_after_checkout_in_dataset(self):
        self.set_up_checkout(DATASETS)
        self.assertNotIn(ERROR_MESSAGE, check_output(MLGIT_CHECKOUT % (DATASETS, DATASET_TAG)))
        self.assertRegex(check_output(MLGIT_STATUS_SHORT % (DATASETS, DATASET_NAME)),
                         r'Changes to be committed:\s+Untracked files')

    @pytest.mark.usefixtures('start_local_git_server', 'switch_to_tmp_dir')
    def test_06_status_after_delete_file(self):
        self.set_up_checkout(DATASETS)
        self.assertNotIn(ERROR_MESSAGE, check_output(MLGIT_CHECKOUT % (DATASETS, DATASET_TAG)))
        data_path = os.path.join(self.tmp_dir, DATASETS, DATASET_NAME, 'data')
        file_to_be_deleted = os.path.join(data_path, 'file')
        file_to_be_deleted2 = os.path.join(data_path, 'file2')
        clear(file_to_be_deleted)
        clear(file_to_be_deleted2)
        self.assertRegex(check_output(MLGIT_STATUS_SHORT % (DATASETS, DATASET_NAME)),
                         r'Changes to be committed:\s+Deleted: (\s|.)*data/\t->\t2 FILES(\s|.)*')<|MERGE_RESOLUTION|>--- conflicted
+++ resolved
@@ -47,13 +47,8 @@
         data_path = os.path.join(self.tmp_dir, DATASETS, DATASET_NAME, 'data')
         os.makedirs(data_path, exist_ok=True)
         create_file(data_path, 'file', '0', '')
-<<<<<<< HEAD
         self.assertRegex(check_output(MLGIT_STATUS_SHORT % (DATASETS, DATASET_NAME)),
-                         r'Changes to be committed:\s+Untracked files:(\s|.)*data/file(\s|.)*')
-=======
-        self.assertRegex(check_output(MLGIT_STATUS_SHORT % ('dataset', 'dataset-ex')),
                          r'Changes to be committed:\s+Untracked files:(\s|.)*data(\\|/)file(\s|.)*')
->>>>>>> 115e4566
 
     @pytest.mark.usefixtures('start_local_git_server', 'switch_to_tmp_dir')
     def test_02_status_after_put_more_than_one_file_in_dataset(self):
@@ -71,15 +66,9 @@
         data_path = os.path.join(self.tmp_dir, DATASETS, DATASET_NAME, 'data')
         os.makedirs(data_path, exist_ok=True)
         create_file(data_path, 'file0', '0', '')
-<<<<<<< HEAD
         self.assertIn(messages[13] % DATASETS, check_output(MLGIT_ADD % (DATASETS, DATASET_NAME, '--bumpversion')))
         self.assertRegex(check_output(MLGIT_STATUS_SHORT % (DATASETS, DATASET_NAME)),
-                         r'Changes to be committed:(\s|.)*New file: data/file0(\s|.)*'
-=======
-        self.assertIn(messages[13] % 'dataset', check_output(MLGIT_ADD % ('dataset', 'dataset-ex', '--bumpversion')))
-        self.assertRegex(check_output(MLGIT_STATUS_SHORT % ('dataset', 'dataset-ex')),
                          r'Changes to be committed:(\s|.)*New file: data(\\|/)file0(\s|.)*'
->>>>>>> 115e4566
                          r'Untracked files:\n\nCorrupted files:')
 
     @pytest.mark.usefixtures('start_local_git_server', 'switch_to_tmp_dir')
