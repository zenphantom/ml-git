--- conflicted
+++ resolved
@@ -24,16 +24,10 @@
     def test_01_change_metadata(self):
         init_repository(DATASETS, self)
         self.assertRegex(check_output(MLGIT_STATUS % (DATASETS, DATASET_NAME)),
-<<<<<<< HEAD
                          DATASET_NO_COMMITS_INFO_REGEX +
-                         r'Changes to be committed:\s+'
                          r'Untracked files:\s+' +
                          DATASET_ADD_INFO_REGEX +
-                         r'datasets-ex.spec\s+'
-                         r'Corrupted files:')
-=======
-                         r'Untracked files:\n\tdatasets-ex.spec\n')
->>>>>>> c1ce39e5
+                         r'datasets-ex.spec')
 
         self.assertIn(output_messages['INFO_ADDING_PATH'] % DATASETS, check_output(MLGIT_ADD % (DATASETS, DATASET_NAME, '')))
 
@@ -43,17 +37,12 @@
             file.write('NEW')
 
         self.assertRegex(check_output(MLGIT_STATUS % (DATASETS, DATASET_NAME)),
-<<<<<<< HEAD
                          DATASET_NO_COMMITS_INFO_REGEX +
                          r'Changes to be committed:\s+'
                          r'New file: datasets-ex.spec\s+'
                          r'Untracked files:\s+' +
                          DATASET_ADD_INFO_REGEX +
-                         r'README.md\s+'
-                         r'Corrupted files:')
-=======
-                         r'Changes to be committed:\n\tNew file: datasets-ex.spec\n\nUntracked files:\n\tREADME.md\n')
->>>>>>> c1ce39e5
+                         r'README.md')
 
         self.assertIn(output_messages['INFO_ADDING_PATH'] % DATASETS, check_output(MLGIT_ADD % (DATASETS, DATASET_NAME, '')))
 
@@ -96,19 +85,8 @@
 
         self.assertIn('No blobs', check_output(MLGIT_PUSH % (DATASETS, DATASET_NAME)))
 
-<<<<<<< HEAD
         self.assertRegex(check_output(MLGIT_STATUS % (DATASETS, DATASET_NAME)),
-                         DATASET_NO_COMMITS_INFO_REGEX +
-                         r'Changes to be committed:\s+'
-                         r'Untracked files:\s+' +
-                         DATASET_ADD_INFO_REGEX +
-                         r'Corrupted files:')
-=======
-        status_output = check_output(MLGIT_STATUS % (DATASETS, DATASET_NAME))
-        self.assertNotIn('Changes to be committed', status_output)
-        self.assertNotIn('Untracked files', status_output)
-        self.assertNotIn('Corrupted files', status_output)
->>>>>>> c1ce39e5
+                         DATASET_NO_COMMITS_INFO_REGEX)
 
         clear(ML_GIT_DIR)
         clear(DATASETS)
