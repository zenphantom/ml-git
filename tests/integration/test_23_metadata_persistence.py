--- conflicted
+++ resolved
@@ -72,14 +72,8 @@
 
         self.assertIn(messages[13] % DATASETS, check_output(MLGIT_ADD % (DATASETS, DATASET_NAME, '')))
 
-<<<<<<< HEAD
-        self.assertIn(messages[17] % (os.path.join(self.tmp_dir, ML_GIT_DIR, DATASETS, 'metadata'),
-                                      os.path.join('computer-vision', 'images', DATASET_NAME)),
+        self.assertIn(messages[17] % (os.path.join(self.tmp_dir, ML_GIT_DIR, DATASETS, 'metadata'), DATASET_NAME),
                       check_output(MLGIT_COMMIT % (DATASETS, DATASET_NAME, '')))
-=======
-        self.assertIn(messages[17] % (os.path.join(self.tmp_dir, ML_GIT_DIR, 'dataset', 'metadata'), 'dataset-ex'),
-                      check_output(MLGIT_COMMIT % ('dataset', 'dataset-ex', '')))
->>>>>>> 96f2f4f8
 
         self.assertIn('No blobs', check_output(MLGIT_PUSH % (DATASETS, DATASET_NAME)))
 
@@ -98,13 +92,8 @@
 
         check_output(MLGIT_CHECKOUT % (DATASETS, 'computer-vision__images__datasets-ex__17'))
 
-<<<<<<< HEAD
-        spec_file = os.path.join(self.tmp_dir, DATASETS, 'computer-vision', 'images', DATASET_NAME, 'datasets-ex.spec')
-        readme = os.path.join(self.tmp_dir, DATASETS, 'computer-vision', 'images', DATASET_NAME, 'README.md')
-=======
-        spec_file = os.path.join(self.tmp_dir, 'dataset', 'dataset-ex', 'dataset-ex.spec')
-        readme = os.path.join(self.tmp_dir, 'dataset', 'dataset-ex', 'README.md')
->>>>>>> 96f2f4f8
+        spec_file = os.path.join(self.tmp_dir, DATASETS, DATASET_NAME, 'datasets-ex.spec')
+        readme = os.path.join(self.tmp_dir, DATASETS, DATASET_NAME, 'README.md')
 
         with open(spec_file, 'r') as f:
             spec = yaml_processor.load(f)
