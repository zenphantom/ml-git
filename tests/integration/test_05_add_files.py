"""
© Copyright 2020 HP Development Company, L.P.
SPDX-License-Identifier: GPL-2.0-only
"""

import os
import unittest
from stat import S_IWUSR, S_IREAD

import pytest

from tests.integration.helper import ML_GIT_DIR, create_spec, init_repository, ERROR_MESSAGE, MLGIT_ADD, \
    create_file, DATASETS, DATASET_NAME, MODELS, LABELS
from tests.integration.helper import clear, check_output, add_file, entity_init, yaml_processor
from tests.integration.output_messages import messages


@pytest.mark.usefixtures('tmp_dir')
class AddFilesAcceptanceTests(unittest.TestCase):

<<<<<<< HEAD
    def set_up_add(self):
        init_repository(DATASETS, self)
        workspace = os.path.join(self.tmp_dir, DATASETS, DATASET_NAME)
=======
    def set_up_add(self, repo_type='dataset'):
        init_repository(repo_type, self)
        workspace = os.path.join(self.tmp_dir, repo_type, '{}-ex'.format(repo_type))
>>>>>>> 96f2f4f8
        clear(workspace)
        os.makedirs(workspace)

    @pytest.mark.usefixtures('start_local_git_server', 'switch_to_tmp_dir')
    def test_01_add_files_to_dataset(self):
        entity_init(DATASETS, self)
        add_file(self, DATASETS, '', 'new')

    @pytest.mark.usefixtures('start_local_git_server', 'switch_to_tmp_dir')
    def test_02_add_files_to_model(self):
        entity_init(MODELS, self)
        add_file(self, MODELS, '', 'new')

    @pytest.mark.usefixtures('start_local_git_server', 'switch_to_tmp_dir')
    def test_03_add_files_to_labels(self):
        entity_init(LABELS, self)
        add_file(self, LABELS, '', 'new')

    @pytest.mark.usefixtures('start_local_git_server', 'switch_to_tmp_dir')
    def test_04_add_files_with_bumpversion(self):
        entity_init(DATASETS, self)
        add_file(self, DATASETS, '--bumpversion', 'new')

    @pytest.mark.usefixtures('start_local_git_server', 'switch_to_tmp_dir')
    def test_05_add_command_without_file_added(self):
        self.set_up_add()

        create_spec(self, DATASETS, self.tmp_dir)

        self.assertNotIn(ERROR_MESSAGE, check_output(MLGIT_ADD % (DATASETS, DATASET_NAME, '')))
        self.assertIn(messages[27], check_output(MLGIT_ADD % (DATASETS, DATASET_NAME, '--bumpversion')))

    def _check_index(self, index, files_in, files_not_in):
        with open(index, 'r') as file:
            added_file = yaml_processor.load(file)
            for file in files_in:
                self.assertIn(file, added_file)
            for file in files_not_in:
                self.assertNotIn(file, added_file)

    @pytest.mark.usefixtures('start_local_git_server', 'switch_to_tmp_dir')
    def test_06_add_command_with_corrupted_file_added(self):
        entity_init(DATASETS, self)

        add_file(self, DATASETS, '--bumpversion', 'new')
        corrupted_file = os.path.join(self.tmp_dir, DATASETS, DATASET_NAME, 'newfile0')

        os.chmod(corrupted_file, S_IWUSR | S_IREAD)
        with open(corrupted_file, 'wb') as z:
            z.write(b'0' * 0)

        self.assertIn(messages[67], check_output(MLGIT_ADD % (DATASETS, DATASET_NAME, '--bumpversion')))

    @pytest.mark.usefixtures('start_local_git_server', 'switch_to_tmp_dir')
    def test_07_add_command_with_multiple_files(self):
        self.set_up_add()

        create_spec(self, DATASETS, self.tmp_dir)
        workspace = os.path.join(self.tmp_dir, DATASETS, DATASET_NAME)

        os.makedirs(os.path.join(workspace, 'data'))

        create_file(workspace, 'file1', '0')
        create_file(workspace, 'file2', '1')
        create_file(workspace, 'file3', '1')

        self.assertIn(messages[13] % DATASETS, check_output(MLGIT_ADD % (DATASETS, DATASET_NAME,
                                                                         os.path.join('data', 'file1'))))
        index = os.path.join(ML_GIT_DIR, DATASETS, 'index', 'metadata', DATASET_NAME, 'INDEX.yaml')
        self._check_index(index, ['data/file1'], ['data/file2', 'data/file3'])
        self.assertIn(messages[13] % DATASETS, check_output(MLGIT_ADD % (DATASETS, DATASET_NAME, 'data')))
        self._check_index(index, ['data/file1', 'data/file2', 'data/file3'], [])
        create_file(workspace, 'file4', '0')
<<<<<<< HEAD
        self.assertIn(messages[13] % DATASETS, check_output(MLGIT_ADD % (DATASETS, DATASET_NAME, '')))
        self._check_index(index, ['data/file1', 'data/file2', 'data/file3', 'data/file4'], [])
=======
        self.assertIn(messages[13] % 'dataset', check_output(MLGIT_ADD % ('dataset', 'dataset-ex', '')))
        self._check_index(index, ['data/file1', 'data/file2', 'data/file3', 'data/file4'], [])

    @pytest.mark.usefixtures('start_local_git_server', 'switch_to_tmp_dir')
    def test_08_add_command_with_metric_option(self):
        repo_type = 'model'
        self.set_up_add(repo_type)

        create_spec(self, repo_type, self.tmp_dir)
        workspace = os.path.join(self.tmp_dir, repo_type, 'model-ex')

        os.makedirs(os.path.join(workspace, 'data'))

        create_file(workspace, 'file1', '0')

        metrics_options = '--metric Accuracy 1 --metric Recall 2'

        self.assertIn(messages[13] % repo_type, check_output(MLGIT_ADD % (repo_type, 'model-ex', metrics_options)))
        index = os.path.join(ML_GIT_DIR, repo_type, 'index', 'metadata', 'model-ex', 'INDEX.yaml')
        self._check_index(index, ['data/file1'], [])

        with open(os.path.join(workspace, 'model-ex.spec')) as spec:
            spec_file = yaml_processor.load(spec)
            metrics = spec_file[repo_type].get('metrics', {})
            self.assertFalse(metrics == {})
            self.assertTrue(metrics['Accuracy'] == 1)
            self.assertTrue(metrics['Recall'] == 2)

    @pytest.mark.usefixtures('start_local_git_server', 'switch_to_tmp_dir')
    def test_09_add_command_with_metric_for_wrong_entity(self):
        repo_type = 'dataset'
        self.set_up_add()

        create_spec(self, repo_type, self.tmp_dir)
        workspace = os.path.join(self.tmp_dir, repo_type, 'dataset-ex')

        os.makedirs(os.path.join(workspace, 'data'))

        create_file(workspace, 'file1', '0')

        metrics_options = '--metric Accuracy 1 --metric Recall 2'

        self.assertIn(messages[13] % repo_type, check_output(MLGIT_ADD % (repo_type, 'dataset-ex', metrics_options)))
        index = os.path.join(ML_GIT_DIR, repo_type, 'index', 'metadata', 'dataset-ex', 'INDEX.yaml')
        self._check_index(index, ['data/file1'], [])

        with open(os.path.join(workspace, 'dataset-ex.spec')) as spec:
            spec_file = yaml_processor.load(spec)
            metrics = spec_file[repo_type].get('metrics', {})
            self.assertTrue(metrics == {})

    @pytest.mark.usefixtures('start_local_git_server', 'switch_to_tmp_dir', 'create_csv_file')
    def test_10_add_command_with_metric_file(self):
        repo_type = 'model'
        self.set_up_add(repo_type)

        create_spec(self, repo_type, self.tmp_dir)
        workspace = os.path.join(self.tmp_dir, repo_type, 'model-ex')

        os.makedirs(os.path.join(workspace, 'data'))

        create_file(workspace, 'file1', '0')

        csv_file = os.path.join(self.tmp_dir, 'metrics.csv')

        self.create_csv_file(csv_file, {'Accuracy': 1, 'Recall': 2})

        metrics_options = '--metrics-file={}'.format(csv_file)

        self.assertIn(messages[13] % repo_type, check_output(MLGIT_ADD % (repo_type, 'model-ex', metrics_options)))
        index = os.path.join(ML_GIT_DIR, repo_type, 'index', 'metadata', 'model-ex', 'INDEX.yaml')
        self._check_index(index, ['data/file1'], [])

        with open(os.path.join(workspace, 'model-ex.spec')) as spec:
            spec_file = yaml_processor.load(spec)
            metrics = spec_file[repo_type].get('metrics', {})
            self.assertFalse(metrics == {})
            self.assertTrue(metrics['Accuracy'] == 1)
            self.assertTrue(metrics['Recall'] == 2)
>>>>>>> 96f2f4f8
<|MERGE_RESOLUTION|>--- conflicted
+++ resolved
@@ -18,15 +18,9 @@
 @pytest.mark.usefixtures('tmp_dir')
 class AddFilesAcceptanceTests(unittest.TestCase):
 
-<<<<<<< HEAD
-    def set_up_add(self):
-        init_repository(DATASETS, self)
-        workspace = os.path.join(self.tmp_dir, DATASETS, DATASET_NAME)
-=======
-    def set_up_add(self, repo_type='dataset'):
+    def set_up_add(self, repo_type=DATASETS):
         init_repository(repo_type, self)
         workspace = os.path.join(self.tmp_dir, repo_type, '{}-ex'.format(repo_type))
->>>>>>> 96f2f4f8
         clear(workspace)
         os.makedirs(workspace)
 
@@ -100,20 +94,17 @@
         self.assertIn(messages[13] % DATASETS, check_output(MLGIT_ADD % (DATASETS, DATASET_NAME, 'data')))
         self._check_index(index, ['data/file1', 'data/file2', 'data/file3'], [])
         create_file(workspace, 'file4', '0')
-<<<<<<< HEAD
         self.assertIn(messages[13] % DATASETS, check_output(MLGIT_ADD % (DATASETS, DATASET_NAME, '')))
-        self._check_index(index, ['data/file1', 'data/file2', 'data/file3', 'data/file4'], [])
-=======
-        self.assertIn(messages[13] % 'dataset', check_output(MLGIT_ADD % ('dataset', 'dataset-ex', '')))
         self._check_index(index, ['data/file1', 'data/file2', 'data/file3', 'data/file4'], [])
 
     @pytest.mark.usefixtures('start_local_git_server', 'switch_to_tmp_dir')
     def test_08_add_command_with_metric_option(self):
-        repo_type = 'model'
+        repo_type = MODELS
+        entity_name = '{}-ex'.format(repo_type)
         self.set_up_add(repo_type)
 
         create_spec(self, repo_type, self.tmp_dir)
-        workspace = os.path.join(self.tmp_dir, repo_type, 'model-ex')
+        workspace = os.path.join(self.tmp_dir, repo_type, entity_name)
 
         os.makedirs(os.path.join(workspace, 'data'))
 
@@ -121,11 +112,11 @@
 
         metrics_options = '--metric Accuracy 1 --metric Recall 2'
 
-        self.assertIn(messages[13] % repo_type, check_output(MLGIT_ADD % (repo_type, 'model-ex', metrics_options)))
-        index = os.path.join(ML_GIT_DIR, repo_type, 'index', 'metadata', 'model-ex', 'INDEX.yaml')
+        self.assertIn(messages[13] % repo_type, check_output(MLGIT_ADD % (repo_type, entity_name, metrics_options)))
+        index = os.path.join(ML_GIT_DIR, repo_type, 'index', 'metadata', entity_name, 'INDEX.yaml')
         self._check_index(index, ['data/file1'], [])
 
-        with open(os.path.join(workspace, 'model-ex.spec')) as spec:
+        with open(os.path.join(workspace, entity_name + '.spec')) as spec:
             spec_file = yaml_processor.load(spec)
             metrics = spec_file[repo_type].get('metrics', {})
             self.assertFalse(metrics == {})
@@ -134,11 +125,11 @@
 
     @pytest.mark.usefixtures('start_local_git_server', 'switch_to_tmp_dir')
     def test_09_add_command_with_metric_for_wrong_entity(self):
-        repo_type = 'dataset'
+        repo_type = DATASETS
         self.set_up_add()
 
         create_spec(self, repo_type, self.tmp_dir)
-        workspace = os.path.join(self.tmp_dir, repo_type, 'dataset-ex')
+        workspace = os.path.join(self.tmp_dir, repo_type, DATASET_NAME)
 
         os.makedirs(os.path.join(workspace, 'data'))
 
@@ -146,22 +137,23 @@
 
         metrics_options = '--metric Accuracy 1 --metric Recall 2'
 
-        self.assertIn(messages[13] % repo_type, check_output(MLGIT_ADD % (repo_type, 'dataset-ex', metrics_options)))
-        index = os.path.join(ML_GIT_DIR, repo_type, 'index', 'metadata', 'dataset-ex', 'INDEX.yaml')
+        self.assertIn(messages[13] % repo_type, check_output(MLGIT_ADD % (repo_type, DATASET_NAME, metrics_options)))
+        index = os.path.join(ML_GIT_DIR, repo_type, 'index', 'metadata', DATASET_NAME, 'INDEX.yaml')
         self._check_index(index, ['data/file1'], [])
 
-        with open(os.path.join(workspace, 'dataset-ex.spec')) as spec:
+        with open(os.path.join(workspace, DATASET_NAME+'.spec')) as spec:
             spec_file = yaml_processor.load(spec)
             metrics = spec_file[repo_type].get('metrics', {})
             self.assertTrue(metrics == {})
 
     @pytest.mark.usefixtures('start_local_git_server', 'switch_to_tmp_dir', 'create_csv_file')
     def test_10_add_command_with_metric_file(self):
-        repo_type = 'model'
+        repo_type = MODELS
+        entity_name = '{}-ex'.format(repo_type)
         self.set_up_add(repo_type)
 
         create_spec(self, repo_type, self.tmp_dir)
-        workspace = os.path.join(self.tmp_dir, repo_type, 'model-ex')
+        workspace = os.path.join(self.tmp_dir, repo_type, entity_name)
 
         os.makedirs(os.path.join(workspace, 'data'))
 
@@ -173,14 +165,13 @@
 
         metrics_options = '--metrics-file={}'.format(csv_file)
 
-        self.assertIn(messages[13] % repo_type, check_output(MLGIT_ADD % (repo_type, 'model-ex', metrics_options)))
-        index = os.path.join(ML_GIT_DIR, repo_type, 'index', 'metadata', 'model-ex', 'INDEX.yaml')
+        self.assertIn(messages[13] % repo_type, check_output(MLGIT_ADD % (repo_type, entity_name, metrics_options)))
+        index = os.path.join(ML_GIT_DIR, repo_type, 'index', 'metadata', entity_name, 'INDEX.yaml')
         self._check_index(index, ['data/file1'], [])
 
-        with open(os.path.join(workspace, 'model-ex.spec')) as spec:
+        with open(os.path.join(workspace, entity_name + '.spec')) as spec:
             spec_file = yaml_processor.load(spec)
             metrics = spec_file[repo_type].get('metrics', {})
             self.assertFalse(metrics == {})
             self.assertTrue(metrics['Accuracy'] == 1)
-            self.assertTrue(metrics['Recall'] == 2)
->>>>>>> 96f2f4f8
+            self.assertTrue(metrics['Recall'] == 2)