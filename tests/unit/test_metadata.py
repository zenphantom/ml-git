"""
© Copyright 2020 HP Development Company, L.P.
SPDX-License-Identifier: GPL-2.0-only
"""

import os
import shutil
import unittest
from copy import deepcopy
from unittest import mock

import pytest
from git import GitError, Repo
from prettytable import PrettyTable

from ml_git.constants import STORAGE_KEY
from ml_git.metadata import Metadata
from ml_git.repository import Repository
from ml_git.utils import clear, yaml_load_str, yaml_load
from ml_git.utils import yaml_save, ensure_path_exists
from tests.unit.conftest import MODELS, DATASETS, LABELS, S3

files_mock = {'zdj7Wm99FQsJ7a4udnx36ZQNTy7h4Pao3XmRSfjo4sAbt9g74': {'1.jpg'},
              'zdj7WnVtg7ZgwzNxwmmDatnEoM3vbuszr3xcVuBYrcFD6XzmW': {'2.jpg'},
              'zdj7Wi7qy2o3kgUC72q2aSqzXV8shrererADgd6NTP9NabpvB': {'3.jpg'},
              'zdj7We7FUbukkozcTtYgcsSnLWGqCm2PfkK53nwJWLHEtuef4': {'6.jpg'},
              'zdj7WZzR8Tw87Dx3dm76W5aehnT23GSbXbQ9qo73JgtwREGwB': {'7.jpg'},
              'zdj7WfQCZgACUxwmhVMBp4Z2x6zk7eCMUZfbRDrswQVUY1Fud': {'8.jpg'},
              'zdj7WdjnTVfz5AhTavcpsDT62WiQo4AeQy6s4UC1BSEZYx4NP': {'9.jpg'},
              'zdj7WXiB8QrNVQ2VABPvvfC3VW6wFRTWKvFhUW5QaDx6JMoma': {'10.jpg'}}

spec = 'dataset-ex'
spec_2 = 'dataset-ex-2'
index_path = './mdata'
config = {
    'mlgit_path': './mdata',
    'mlgit_conf': 'config.yaml',

    DATASETS: {
        'git': os.path.join(os.getcwd(), 'git_local_server.git'),
    },
    LABELS: {
        'git': os.path.join(os.getcwd(), 'git_local_server.git'),
    },
    MODELS: {
        'git': os.path.join(os.getcwd(), 'git_local_server.git'),
    },


    STORAGE_KEY: {
        S3: {
            'mlgit-datasets': {
                'region': 'us-east-1',
                'aws-credentials': {'profile': 'mlgit'}
            }
        }
    },

    'verbose': 'info',
}

metadata_config = {
    DATASETS: {
        'categories': 'images',
        'manifest': {
            'files': 'MANIFEST.yaml',
            STORAGE_KEY: 's3h://ml-git-datasets'
        },
        'name': 'dataset_ex',
        'version': 1
    }
}


@pytest.mark.usefixtures('test_dir')
class MetadataTestCases(unittest.TestCase):

    @pytest.mark.usefixtures('start_local_git_server', 'switch_to_test_dir')
    def test_init(self):
        m = Metadata(spec, self.test_dir, config, DATASETS)
        m.init()
        self.assertTrue(m.check_exists())
        clear(m.path)

    @pytest.mark.usefixtures('start_local_git_server', 'switch_to_test_dir')
    def test_metadata_tag(self):
        m = Metadata(spec, index_path, config, DATASETS)
        tag = m.metadata_tag(metadata_config)
        self.assertEqual(tag, 'images__dataset_ex__1')

    @pytest.mark.usefixtures('start_local_git_server', 'switch_to_test_dir')
    def test_tag_exist(self):
        mdpath = os.path.join(self.test_dir, 'metadata')
        ws_path = os.path.join(self.test_dir, DATASETS)
        specpath = 'dataset-ex'
        ensure_path_exists(os.path.join(mdpath, specpath))
        ensure_path_exists(os.path.join(ws_path, specpath))
        shutil.copy('hdata/dataset-ex.spec', os.path.join(mdpath, specpath) + '/dataset-ex.spec')
        shutil.copy('hdata/dataset-ex.spec', os.path.join(ws_path, specpath) + '/dataset-ex.spec')
        manifestpath = os.path.join(os.path.join(mdpath, specpath), 'MANIFEST.yaml')
        yaml_save(files_mock, manifestpath)

        config['mlgit_path'] = self.test_dir
        m = Metadata(specpath, mdpath, config, DATASETS)
        r = Repository(config, DATASETS)
        r.init()

        fullmetadatapath, categories_subpath, metadata = m.tag_exists(self.test_dir)
        self.assertFalse(metadata is None)

    @pytest.mark.usefixtures('start_local_git_server', 'switch_to_test_dir')
    def test_clone_config_repo(self):
        m = Metadata('', self.test_dir, config, DATASETS)
        m.clone_config_repo()
        self.assertTrue(m.check_exists())

    @pytest.mark.usefixtures('start_local_git_server', 'switch_to_test_dir')
    def test_get_tag(self):
        mdpath = os.path.join(self.test_dir, 'metadata')
        specpath = 'dataset-ex'
        ensure_path_exists(os.path.join(mdpath, specpath))
        shutil.copy('hdata/dataset-ex.spec', os.path.join(mdpath, specpath) + '/dataset-ex.spec')
        manifestpath = os.path.join(os.path.join(mdpath, specpath), 'MANIFEST.yaml')
        yaml_save(files_mock, manifestpath)

        config['mlgit_path'] = self.test_dir
        m = Metadata(specpath, mdpath, config, DATASETS)
        r = Repository(config, DATASETS)
        r.init()

        tag_list = ['computer__images__dataset-ex__1']
        with mock.patch('ml_git.metadata.Metadata.list_tags', return_value=tag_list):
            target_tag = m.get_tag(specpath, -1)
        self.assertEqual(target_tag, tag_list[0])
        clear(m.path)

    @pytest.mark.usefixtures('start_local_git_server', 'switch_to_test_dir')
    def test_get_target_tag(self):
        tags = ['computer__images__dataset-ex__1',
                'computer__images__dataset-ex__2',
                'computer__videos__dataset-ex__1']
        m = Metadata('', self.test_dir, config, DATASETS)
        self.assertRaises(RuntimeError, lambda: m._get_target_tag(tags, 'dataset-ex', -1))
        self.assertRaises(RuntimeError, lambda: m._get_target_tag(tags, 'dataset-ex', 1))
        self.assertRaises(RuntimeError, lambda: m._get_target_tag(tags, 'dataset-wrong', 1))
        self.assertEqual(m._get_target_tag(tags, 'dataset-ex', 2), 'computer__images__dataset-ex__2')
        clear(m.path)

    @pytest.mark.usefixtures('start_local_git_server', 'switch_to_test_dir')
    def test_clone_empty_config_repo(self):
        config = {
            'mlgit_path': './mdata',
            'mlgit_conf': 'config.yaml',
            'verbose': 'info',
            DATASETS: {'git': '', },
            LABELS: {'git': '', },
            MODELS: {'git': '', }, }

        m = Metadata('', self.test_dir, config, DATASETS)
        m.clone_config_repo()
        self.assertFalse(m.check_exists())

    @pytest.mark.usefixtures('start_local_git_server', 'switch_to_test_dir')
    def test_blank_remote_url(self):
        config_cp = deepcopy(config)
        config_cp[DATASETS]['git'] = ''
        m = Metadata(spec, self.test_dir, config_cp, DATASETS)
        self.assertRaises(GitError, m.validate_blank_remote_url)
        clear(m.path)

    @pytest.mark.usefixtures('start_local_git_server', 'switch_to_test_dir')
    def test_delete_git_reference(self):
        m = Metadata(spec, self.test_dir, config, DATASETS)
        m.init()

        for url in Repo(m.path).remote().urls:
            self.assertNotEqual(url, '')

        self.assertTrue(m.delete_git_reference())

        for url in Repo(m.path).remote().urls:
            self.assertEqual(url, '')

    @pytest.mark.usefixtures('start_local_git_server', 'switch_to_test_dir', 'change_branch_name')
    def test_default_branch(self):
        default_branch_for_empty_repo = 'master'
        new_branch = 'main'
        m = Metadata('', self.test_dir, config, DATASETS)
        m.init()
        self.assertTrue(m.check_exists())
        self.assertEqual(m.get_default_branch(), default_branch_for_empty_repo)
        self.change_branch(m.path, new_branch)
        self.assertNotEqual(m.get_default_branch(), default_branch_for_empty_repo)
        self.assertEqual(m.get_default_branch(), new_branch)
        clear(m.path)

    @pytest.mark.usefixtures('start_local_git_server', 'switch_to_test_dir')
    def test_get_spec_content_from_ref(self):
        mdpath = os.path.join(self.test_dir, 'mdata', DATASETS, 'metadata')
        specpath = 'dataset-ex'
        m = Metadata(specpath, self.test_dir, config, DATASETS)
        m.init()
        ensure_path_exists(os.path.join(mdpath, specpath))
        spec_metadata_path = os.path.join(mdpath, specpath) + '/dataset-ex.spec'
        shutil.copy('hdata/dataset-ex.spec', spec_metadata_path)

        sha = m.commit(spec_metadata_path, specpath)
        tag = m.tag_add(sha)
        path = 'dataset-ex/dataset-ex.spec'
        content = yaml_load_str(m._get_spec_content_from_ref(tag.commit, path))
        spec_file = yaml_load(spec_metadata_path)
        self.assertEqual(content, spec_file)

    @pytest.mark.usefixtures('start_local_git_server', 'switch_to_test_dir')
    def test_get_specs_to_compare(self):
        mdpath = os.path.join(self.test_dir, 'mdata', DATASETS, 'metadata')
        specpath = 'dataset-ex'
        m = Metadata(specpath, self.test_dir, config, DATASETS)
        m.init()
        ensure_path_exists(os.path.join(mdpath, specpath))
        spec_metadata_path = os.path.join(mdpath, specpath) + '/dataset-ex.spec'
        shutil.copy('hdata/dataset-ex.spec', spec_metadata_path)

        sha = m.commit(spec_metadata_path, specpath)
        m.tag_add(sha)
<<<<<<< HEAD
        specs = m.get_specs_to_compare(specpath)
=======
        specs = m.get_specs_to_compare(specpath, DATASETS)
>>>>>>> 213a77e0
        spec_file = yaml_load(spec_metadata_path)
        for c, v in specs:
            self.assertEqual(c, spec_file[DATASETS]['manifest'])
            self.assertIsNotNone(v, {DATASETS: {'manifest': {}}})

    @pytest.mark.usefixtures('start_local_git_server', 'switch_to_test_dir')
    def test_get_metrics(self):
        repo_type = MODELS
        mdpath = os.path.join(self.test_dir, 'mdata', repo_type, 'metadata')
        specpath = os.path.join('vision-computer', 'images')
        entity = 'model-ex'
        m = Metadata(entity, self.test_dir, config, repo_type)
        m.init()
        ensure_path_exists(os.path.join(mdpath, specpath, entity))
        spec_metadata_path = os.path.join(mdpath, specpath, entity, 'model-ex.spec')
        shutil.copy('hdata/dataset-ex.spec', spec_metadata_path)

        spec_file = yaml_load(spec_metadata_path)
        spec_file[repo_type] = deepcopy(spec_file[DATASETS])
        del spec_file[DATASETS]
        spec_file[repo_type]['metrics'] = {'metric_1': 0, 'metric_2': 1}
        yaml_save(spec_file, spec_metadata_path)

        tag = 'vision-computer__images__model-ex__1'
        sha = m.commit(spec_metadata_path, specpath)
        m.tag_add(tag)

        metrics = m._get_metrics(entity, sha)

        test_table = PrettyTable()
        test_table.field_names = ['Name', 'Value']
        test_table.align['Name'] = 'l'
        test_table.align['Value'] = 'l'
        test_table.add_row(['metric_1', 0])
        test_table.add_row(['metric_2', 1])
        test_metrics = '\nmetrics:\n{}'.format(test_table.get_string())

        self.assertEqual(metrics, test_metrics)

    @pytest.mark.usefixtures('start_local_git_server', 'switch_to_test_dir')
    def test_get_metrics_without_metrics(self):
        repo_type = MODELS
        mdpath = os.path.join(self.test_dir, 'mdata', repo_type, 'metadata')
        specpath = os.path.join('vision-computer', 'images')
        entity = 'model-ex'
        m = Metadata(entity, self.test_dir, config, repo_type)
        m.init()
        ensure_path_exists(os.path.join(mdpath, specpath, entity))
        spec_metadata_path = os.path.join(mdpath, specpath, entity) + '/model-ex.spec'
        shutil.copy('hdata/dataset-ex.spec', spec_metadata_path)

        spec_file = yaml_load(spec_metadata_path)
        spec_file[repo_type] = deepcopy(spec_file[DATASETS])
        del spec_file[DATASETS]
        yaml_save(spec_file,  spec_metadata_path)

        tag = 'vision-computer__images__model-ex__1'
        sha = m.commit(spec_metadata_path, specpath)
        m.tag_add(tag)

        metrics = m._get_metrics(entity, sha)

        self.assertEqual(metrics, '')<|MERGE_RESOLUTION|>--- conflicted
+++ resolved
@@ -223,11 +223,7 @@
 
         sha = m.commit(spec_metadata_path, specpath)
         m.tag_add(sha)
-<<<<<<< HEAD
         specs = m.get_specs_to_compare(specpath)
-=======
-        specs = m.get_specs_to_compare(specpath, DATASETS)
->>>>>>> 213a77e0
         spec_file = yaml_load(spec_metadata_path)
         for c, v in specs:
             self.assertEqual(c, spec_file[DATASETS]['manifest'])
