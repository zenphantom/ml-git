"""
© Copyright 2020 HP Development Company, L.P.
SPDX-License-Identifier: GPL-2.0-only
"""

import os
import shutil
import unittest
from unittest import mock

import pytest

from ml_git.metadata import Metadata
from ml_git.repository import Repository
from ml_git.utils import clear
from ml_git.utils import yaml_save, ensure_path_exists

files_mock = {'zdj7Wm99FQsJ7a4udnx36ZQNTy7h4Pao3XmRSfjo4sAbt9g74': {'1.jpg'},
              'zdj7WnVtg7ZgwzNxwmmDatnEoM3vbuszr3xcVuBYrcFD6XzmW': {'2.jpg'},
              'zdj7Wi7qy2o3kgUC72q2aSqzXV8shrererADgd6NTP9NabpvB': {'3.jpg'},
              'zdj7We7FUbukkozcTtYgcsSnLWGqCm2PfkK53nwJWLHEtuef4': {'6.jpg'},
              'zdj7WZzR8Tw87Dx3dm76W5aehnT23GSbXbQ9qo73JgtwREGwB': {'7.jpg'},
              'zdj7WfQCZgACUxwmhVMBp4Z2x6zk7eCMUZfbRDrswQVUY1Fud': {'8.jpg'},
              'zdj7WdjnTVfz5AhTavcpsDT62WiQo4AeQy6s4UC1BSEZYx4NP': {'9.jpg'},
              'zdj7WXiB8QrNVQ2VABPvvfC3VW6wFRTWKvFhUW5QaDx6JMoma': {'10.jpg'}}

spec = 'dataset-ex'
spec_2 = 'dataset-ex-2'
index_path = './mdata'
config = {
    'mlgit_path': './mdata',
    'mlgit_conf': 'config.yaml',

    'dataset': {
        'git': os.path.join(os.getcwd(), 'git_local_server.git'),
    },

    'store': {
        's3': {
            'mlgit-datasets': {
                'region': 'us-east-1',
                'aws-credentials': {'profile': 'mlgit'}
            }
        }
    },

    'verbose': 'info',
}

repotype = 'dataset'

metadata_config = {
    'dataset': {
        'categories': 'images',
        'manifest': {
            'files': 'MANIFEST.yaml',
            'store': 's3h://ml-git-datasets'
        },
        'name': 'dataset_ex',
        'version': 1
    }
}


@pytest.mark.usefixtures('test_dir')
class MetadataTestCases(unittest.TestCase):

    @pytest.mark.usefixtures('start_local_git_server', 'switch_to_test_dir')
    def test_init(self):
        m = Metadata(spec, self.test_dir, config, repotype)
        m.init()
        self.assertTrue(m.check_exists())
        clear(m.path)

    @pytest.mark.usefixtures('start_local_git_server', 'switch_to_test_dir')
    def test_metadata_tag(self):
        m = Metadata(spec, index_path, config, repotype)
        tag = m.metadata_tag(metadata_config)
        self.assertEqual(tag, 'images__dataset_ex__1')

    @pytest.mark.usefixtures('start_local_git_server', 'switch_to_test_dir')
    def test_tag_exist(self):
        mdpath = os.path.join(self.test_dir, 'metadata')
        specpath = 'dataset-ex'
        ensure_path_exists(os.path.join(mdpath, specpath))
        shutil.copy('hdata/dataset-ex.spec', os.path.join(mdpath, specpath) + '/dataset-ex.spec')
        manifestpath = os.path.join(os.path.join(mdpath, specpath), 'MANIFEST.yaml')
        yaml_save(files_mock, manifestpath)

        config['mlgit_path'] = self.test_dir
        m = Metadata(specpath, mdpath, config, repotype)
        r = Repository(config, repotype)
        r.init()

        fullmetadatapath, categories_subpath, metadata = m.tag_exists(self.test_dir)
        self.assertFalse(metadata is None)

    @pytest.mark.usefixtures('start_local_git_server', 'switch_to_test_dir')
    def test_clone_config_repo(self):
        m = Metadata('', self.test_dir, config, repotype)
        m.clone_config_repo()
<<<<<<< HEAD
        self.assertTrue(m.check_exists())
=======
        self.assertTrue(m.check_exists())

    @pytest.mark.usefixtures('start_local_git_server', 'switch_to_test_dir')
    def test_get_tag(self):
        mdpath = os.path.join(self.test_dir, 'metadata')
        specpath = 'dataset-ex'
        ensure_path_exists(os.path.join(mdpath, specpath))
        shutil.copy('hdata/dataset-ex.spec', os.path.join(mdpath, specpath) + '/dataset-ex.spec')
        manifestpath = os.path.join(os.path.join(mdpath, specpath), 'MANIFEST.yaml')
        yaml_save(files_mock, manifestpath)

        config['mlgit_path'] = self.test_dir
        m = Metadata(specpath, mdpath, config, repotype)
        r = Repository(config, repotype)
        r.init()

        tag_list = ['computer__images__dataset-ex__1']
        with mock.patch('ml_git.metadata.Metadata.list_tags', return_value=tag_list):
            target_tag = m.get_tag(specpath, -1)
        self.assertEqual(target_tag, tag_list[0])
        clear(m.path)

    @pytest.mark.usefixtures('start_local_git_server', 'switch_to_test_dir')
    def test_get_target_tag(self):
        tags = ['computer__images__dataset-ex__1',
                'computer__images__dataset-ex__2',
                'computer__videos__dataset-ex__1']
        m = Metadata('', self.test_dir, config, repotype)
        self.assertRaises(RuntimeError, lambda: m._get_target_tag(tags, 'dataset-ex', -1))
        self.assertRaises(RuntimeError, lambda: m._get_target_tag(tags, 'dataset-ex', 1))
        self.assertRaises(RuntimeError, lambda: m._get_target_tag(tags, 'dataset-wrong', 1))
        self.assertEqual(m._get_target_tag(tags, 'dataset-ex', 2), 'computer__images__dataset-ex__2')
        clear(m.path)


if __name__ == '__main__':
    unittest.main()
>>>>>>> 1c8bfd42
<|MERGE_RESOLUTION|>--- conflicted
+++ resolved
@@ -99,9 +99,6 @@
     def test_clone_config_repo(self):
         m = Metadata('', self.test_dir, config, repotype)
         m.clone_config_repo()
-<<<<<<< HEAD
-        self.assertTrue(m.check_exists())
-=======
         self.assertTrue(m.check_exists())
 
     @pytest.mark.usefixtures('start_local_git_server', 'switch_to_test_dir')
@@ -134,9 +131,4 @@
         self.assertRaises(RuntimeError, lambda: m._get_target_tag(tags, 'dataset-ex', 1))
         self.assertRaises(RuntimeError, lambda: m._get_target_tag(tags, 'dataset-wrong', 1))
         self.assertEqual(m._get_target_tag(tags, 'dataset-ex', 2), 'computer__images__dataset-ex__2')
-        clear(m.path)
-
-
-if __name__ == '__main__':
-    unittest.main()
->>>>>>> 1c8bfd42
+        clear(m.path)