"""
© Copyright 2020 HP Development Company, L.P.
SPDX-License-Identifier: GPL-2.0-only
"""

import os
import shutil
import unittest
from unittest import mock

import pytest

from ml_git.metadata import Metadata
from ml_git.repository import Repository
from ml_git.utils import clear
from ml_git.utils import yaml_save, ensure_path_exists

files_mock = {'zdj7Wm99FQsJ7a4udnx36ZQNTy7h4Pao3XmRSfjo4sAbt9g74': {'1.jpg'},
              'zdj7WnVtg7ZgwzNxwmmDatnEoM3vbuszr3xcVuBYrcFD6XzmW': {'2.jpg'},
              'zdj7Wi7qy2o3kgUC72q2aSqzXV8shrererADgd6NTP9NabpvB': {'3.jpg'},
              'zdj7We7FUbukkozcTtYgcsSnLWGqCm2PfkK53nwJWLHEtuef4': {'6.jpg'},
              'zdj7WZzR8Tw87Dx3dm76W5aehnT23GSbXbQ9qo73JgtwREGwB': {'7.jpg'},
              'zdj7WfQCZgACUxwmhVMBp4Z2x6zk7eCMUZfbRDrswQVUY1Fud': {'8.jpg'},
              'zdj7WdjnTVfz5AhTavcpsDT62WiQo4AeQy6s4UC1BSEZYx4NP': {'9.jpg'},
              'zdj7WXiB8QrNVQ2VABPvvfC3VW6wFRTWKvFhUW5QaDx6JMoma': {'10.jpg'}}

spec = 'dataset-ex'
spec_2 = 'dataset-ex-2'
index_path = './mdata'
config = {
    'mlgit_path': './mdata',
    'mlgit_conf': 'config.yaml',

    'dataset': {
        'git': os.path.join(os.getcwd(), 'git_local_server.git'),
    },
    'labels': {
        'git': os.path.join(os.getcwd(), 'git_local_server.git'),
    },
    'model': {
        'git': os.path.join(os.getcwd(), 'git_local_server.git'),
    },


    'store': {
        's3': {
            'mlgit-datasets': {
                'region': 'us-east-1',
                'aws-credentials': {'profile': 'mlgit'}
            }
        }
    },

    'verbose': 'info',
}

repotype = 'dataset'

metadata_config = {
    'dataset': {
        'categories': 'images',
        'manifest': {
            'files': 'MANIFEST.yaml',
            'store': 's3h://ml-git-datasets'
        },
        'name': 'dataset_ex',
        'version': 1
    }
}


@pytest.mark.usefixtures('test_dir')
class MetadataTestCases(unittest.TestCase):

    @pytest.mark.usefixtures('start_local_git_server', 'switch_to_test_dir')
    def test_init(self):
        m = Metadata(spec, self.test_dir, config, repotype)
        m.init()
        self.assertTrue(m.check_exists())
        clear(m.path)

    @pytest.mark.usefixtures('start_local_git_server', 'switch_to_test_dir')
    def test_metadata_tag(self):
        m = Metadata(spec, index_path, config, repotype)
        tag = m.metadata_tag(metadata_config)
        self.assertEqual(tag, 'images__dataset_ex__1')

    @pytest.mark.usefixtures('start_local_git_server', 'switch_to_test_dir')
    def test_tag_exist(self):
        mdpath = os.path.join(self.test_dir, 'metadata')
        specpath = 'dataset-ex'
        ensure_path_exists(os.path.join(mdpath, specpath))
        shutil.copy('hdata/dataset-ex.spec', os.path.join(mdpath, specpath) + '/dataset-ex.spec')
        manifestpath = os.path.join(os.path.join(mdpath, specpath), 'MANIFEST.yaml')
        yaml_save(files_mock, manifestpath)

        config['mlgit_path'] = self.test_dir
        m = Metadata(specpath, mdpath, config, repotype)
        r = Repository(config, repotype)
        r.init()

        fullmetadatapath, categories_subpath, metadata = m.tag_exists(self.test_dir)
        self.assertFalse(metadata is None)

    @pytest.mark.usefixtures('start_local_git_server', 'switch_to_test_dir')
    def test_clone_config_repo(self):
        m = Metadata('', self.test_dir, config, repotype)
        m.clone_config_repo()
        self.assertTrue(m.check_exists())

    @pytest.mark.usefixtures('start_local_git_server', 'switch_to_test_dir')
    def test_get_tag(self):
        mdpath = os.path.join(self.test_dir, 'metadata')
        specpath = 'dataset-ex'
        ensure_path_exists(os.path.join(mdpath, specpath))
        shutil.copy('hdata/dataset-ex.spec', os.path.join(mdpath, specpath) + '/dataset-ex.spec')
        manifestpath = os.path.join(os.path.join(mdpath, specpath), 'MANIFEST.yaml')
        yaml_save(files_mock, manifestpath)

        config['mlgit_path'] = self.test_dir
        m = Metadata(specpath, mdpath, config, repotype)
        r = Repository(config, repotype)
        r.init()

        tag_list = ['computer__images__dataset-ex__1']
        with mock.patch('ml_git.metadata.Metadata.list_tags', return_value=tag_list):
            target_tag = m.get_tag(specpath, -1)
        self.assertEqual(target_tag, tag_list[0])
        clear(m.path)

    @pytest.mark.usefixtures('start_local_git_server', 'switch_to_test_dir')
    def test_get_target_tag(self):
        tags = ['computer__images__dataset-ex__1',
                'computer__images__dataset-ex__2',
                'computer__videos__dataset-ex__1']
        m = Metadata('', self.test_dir, config, repotype)
        self.assertRaises(RuntimeError, lambda: m._get_target_tag(tags, 'dataset-ex', -1))
        self.assertRaises(RuntimeError, lambda: m._get_target_tag(tags, 'dataset-ex', 1))
        self.assertRaises(RuntimeError, lambda: m._get_target_tag(tags, 'dataset-wrong', 1))
        self.assertEqual(m._get_target_tag(tags, 'dataset-ex', 2), 'computer__images__dataset-ex__2')
<<<<<<< HEAD
        clear(m.path)

    @pytest.mark.usefixtures('start_local_git_server', 'switch_to_test_dir')
    def test_clone_empty_config_repo(self):
        config = {
            'mlgit_path': './mdata',
            'mlgit_conf': 'config.yaml',
            'verbose': 'info',
            'dataset': {'git': '', },
            'labels': {'git': '', },
            'model': {'git': '', }, }

        m = Metadata('', self.test_dir, config, repotype)
        m.clone_config_repo()
        self.assertFalse(m.check_exists())


if __name__ == '__main__':
    unittest.main()
=======
        clear(m.path)
>>>>>>> 40f61ed8
<|MERGE_RESOLUTION|>--- conflicted
+++ resolved
@@ -138,7 +138,6 @@
         self.assertRaises(RuntimeError, lambda: m._get_target_tag(tags, 'dataset-ex', 1))
         self.assertRaises(RuntimeError, lambda: m._get_target_tag(tags, 'dataset-wrong', 1))
         self.assertEqual(m._get_target_tag(tags, 'dataset-ex', 2), 'computer__images__dataset-ex__2')
-<<<<<<< HEAD
         clear(m.path)
 
     @pytest.mark.usefixtures('start_local_git_server', 'switch_to_test_dir')
@@ -153,11 +152,4 @@
 
         m = Metadata('', self.test_dir, config, repotype)
         m.clone_config_repo()
-        self.assertFalse(m.check_exists())
-
-
-if __name__ == '__main__':
-    unittest.main()
-=======
-        clear(m.path)
->>>>>>> 40f61ed8
+        self.assertFalse(m.check_exists())