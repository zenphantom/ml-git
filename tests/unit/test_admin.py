"""
© Copyright 2020 HP Development Company, L.P.
SPDX-License-Identifier: GPL-2.0-only
"""

import io
import os
import unittest
from contextlib import redirect_stdout
from unittest import mock

import pytest

<<<<<<< HEAD
from ml_git.admin import init_mlgit, remote_add, storage_add, clone_config_repository, storage_del, remote_del
from ml_git.constants import STORAGE_KEY
=======
from ml_git.admin import init_mlgit, remote_add, store_add, clone_config_repository, store_del, remote_del
from ml_git.constants import EntityType
>>>>>>> 9332ad91
from ml_git.utils import yaml_load


@pytest.mark.usefixtures('tmp_dir')
class AdminTestCases(unittest.TestCase):

    @pytest.mark.usefixtures('switch_to_tmp_dir')
    def test_mlgit_init(self):
        init_mlgit()
        self.assertTrue(os.path.isdir('.ml-git'))

    @pytest.mark.usefixtures('switch_to_tmp_dir')
    def test_mlgit_init_without_permission(self):
        output = io.StringIO()
        with mock.patch('os.mkdir', side_effect=PermissionError()):
            with redirect_stdout(output):
                init_mlgit()

        self.assertIn('Permission denied.', output.getvalue())

    @pytest.mark.usefixtures('switch_to_tmp_dir')
    def test_remote_add(self):
        remote_default = 'git_local_server.git'
        new_remote = 'git_local_server2.git'
        dataset = EntityType.DATASETS.value
        init_mlgit()
        remote_add(dataset, new_remote)
        self.assertTrue(os.path.isdir('.ml-git'))
        config = yaml_load('.ml-git/config.yaml')
        self.assertEqual(config[dataset]['git'], new_remote)
        self.assertNotEqual(remote_default, new_remote)
        remote_add(dataset, '')
        config_ = yaml_load('.ml-git/config.yaml')
        self.assertEqual(config_[dataset]['git'], '')
        remote_add(dataset, new_remote)
        self.assertTrue(os.path.isdir('.ml-git'))
        config__ = yaml_load('.ml-git/config.yaml')
        self.assertEqual(config__[dataset]['git'], new_remote)

    @pytest.mark.usefixtures('switch_to_tmp_dir')
    def test_storage_add(self):
        init_mlgit()
        storage_add('s3', 'bucket_test', 'personal')
        config_edit = yaml_load('.ml-git/config.yaml')
        self.assertEqual(config_edit[STORAGE_KEY]['s3']['bucket_test']['aws-credentials']['profile'], 'personal')
        self.assertEqual(config_edit[STORAGE_KEY]['s3']['bucket_test']['region'], None)
        s = storage_add('s4', 'bucket_test', 'personal')
        self.assertEqual(s, None)
        config = yaml_load('.ml-git/config.yaml')
        self.assertTrue('s3' in config[STORAGE_KEY])

    @pytest.mark.usefixtures('switch_to_tmp_dir')
    def test_storage_del(self):
        init_mlgit()
        storage_add('s3', 'bucket_test', 'personal')
        config_edit = yaml_load('.ml-git/config.yaml')
        self.assertEqual(config_edit[STORAGE_KEY]['s3']['bucket_test']['aws-credentials']['profile'], 'personal')
        storage_del('s3', 'bucket_test')
        config = yaml_load('.ml-git/config.yaml')
        self.assertFalse('s3' in config[STORAGE_KEY] and 'bucket_test' in config[STORAGE_KEY]['s3'])

    @pytest.mark.usefixtures('switch_to_tmp_dir')
    def test_storage_add_check_type_azureblobh(self):
        init_mlgit()
        storage_type = 'azureblobh'
        container = 'azure'
        self.check_storage(container, storage_type, self.tmp_dir)

    def check_storage(self, container, storage_type, tmpdir):
        storage_add(storage_type, container, 'personal')
        config_edit = yaml_load(os.path.join(tmpdir, '.ml-git/config.yaml'))
        self.assertIn(storage_type, config_edit[STORAGE_KEY])
        self.assertIn(container, config_edit[STORAGE_KEY][storage_type])

    @pytest.mark.usefixtures('switch_to_tmp_dir', 'start_clone_local_git_server')
    def test_clone_config_repository(self):
        folder_name = 'test'
        self.assertTrue(clone_config_repository(os.path.join(self.tmp_dir, 'git_local_server.git'), folder_name, False))

    @pytest.mark.usefixtures('switch_to_tmp_dir')
    def test_remote_add_global_config(self):
        remote_default = 'git_local_server.git'
        new_remote = 'git_local_server2.git'
        datasets = EntityType.DATASETS.value
        init_mlgit()
        with mock.patch('pathlib.Path.home', return_value=self.tmp_dir):
            remote_add(datasets, new_remote, global_conf=True)

        self.assertTrue(os.path.exists('.mlgitconfig'))
        config = yaml_load('.ml-git/config.yaml')
        config_global = yaml_load('.mlgitconfig')
        self.assertEqual(config_global[datasets]['git'], new_remote)
        self.assertNotEqual(config[datasets]['git'], remote_default)

        with mock.patch('pathlib.Path.home', return_value=self.tmp_dir):
            remote_add(datasets, '', global_conf=True)

        config_ = yaml_load('.mlgitconfig')
        self.assertEqual(config_[datasets]['git'], '')

        with mock.patch('pathlib.Path.home', return_value=self.tmp_dir):
            remote_add(datasets, new_remote, global_conf=True)

        config__ = yaml_load('.mlgitconfig')
        self.assertEqual(config__[datasets]['git'], new_remote)

    @pytest.mark.usefixtures('switch_to_tmp_dir')
    def test_storage_add_global_config(self):
        init_mlgit()
        with mock.patch('pathlib.Path.home', return_value=self.tmp_dir):
            storage_add('s3', 'bucket_test', 'personal', global_conf=True)

        config_edit = yaml_load('.mlgitconfig')
        self.assertEqual(config_edit[STORAGE_KEY]['s3']['bucket_test']['aws-credentials']['profile'], 'personal')
        self.assertEqual(config_edit[STORAGE_KEY]['s3']['bucket_test']['region'], None)

        with mock.patch('pathlib.Path.home', return_value=self.tmp_dir):
            s = storage_add('s4', 'bucket_test', 'personal', global_conf=True)

        self.assertEqual(s, None)
        config = yaml_load('.mlgitconfig')
        self.assertTrue('s3' in config[STORAGE_KEY])

    @pytest.mark.usefixtures('switch_to_tmp_dir')
    def test_storage_del_global_config(self):
        with mock.patch('pathlib.Path.home', return_value=self.tmp_dir):
            init_mlgit()
            storage_add('s3', 'bucket_test', 'personal', global_conf=True)

        config_edit = yaml_load('.mlgitconfig')
        self.assertEqual(config_edit[STORAGE_KEY]['s3']['bucket_test']['aws-credentials']['profile'], 'personal')

        with mock.patch('pathlib.Path.home', return_value=self.tmp_dir):
            storage_del('s3', 'bucket_test', global_conf=True)

        config = yaml_load('.mlgitconfig')
        self.assertFalse('s3' in config[STORAGE_KEY] and 'bucket_test' in config[STORAGE_KEY]['s3'])

    @pytest.mark.usefixtures('switch_to_tmp_dir')
    def test_storage_add_without_credentials(self):
        init_mlgit()
        storage_add('s3', 'bucket_test', None)
        config_edit = yaml_load('.ml-git/config.yaml')
        self.assertEqual(config_edit[STORAGE_KEY]['s3']['bucket_test']['aws-credentials']['profile'], None)
        self.assertEqual(config_edit[STORAGE_KEY]['s3']['bucket_test']['region'], None)
        s = storage_add('s4', 'bucket_test', 'personal')
        self.assertEqual(s, None)
        config = yaml_load('.ml-git/config.yaml')
        self.assertTrue('s3' in config[STORAGE_KEY])

    @pytest.mark.usefixtures('switch_to_tmp_dir')
    def test_remote_del(self):
        remote_default = 'git_local_server.git'
        datasets = EntityType.DATASETS.value
        init_mlgit()
        config = yaml_load('.ml-git/config.yaml')
        self.assertEqual(config[datasets]['git'], '')
        remote_add(datasets, remote_default)
        config = yaml_load('.ml-git/config.yaml')
        self.assertEqual(config[datasets]['git'], remote_default)
        remote_del(datasets)
        config_ = yaml_load('.ml-git/config.yaml')
        self.assertEqual(config_[datasets]['git'], '')<|MERGE_RESOLUTION|>--- conflicted
+++ resolved
@@ -11,13 +11,8 @@
 
 import pytest
 
-<<<<<<< HEAD
 from ml_git.admin import init_mlgit, remote_add, storage_add, clone_config_repository, storage_del, remote_del
-from ml_git.constants import STORAGE_KEY
-=======
-from ml_git.admin import init_mlgit, remote_add, store_add, clone_config_repository, store_del, remote_del
-from ml_git.constants import EntityType
->>>>>>> 9332ad91
+from ml_git.constants import STORAGE_KEY, EntityType
 from ml_git.utils import yaml_load
 
 
