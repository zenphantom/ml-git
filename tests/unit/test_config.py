--- conflicted
+++ resolved
@@ -15,13 +15,8 @@
     validate_spec_hash, config_verbose, get_refs_path, config_load, mlgit_config_load, list_repos, \
     get_index_path, get_objects_path, get_cache_path, get_metadata_path, import_dir, \
     extract_store_info_from_list, create_workspace_tree_structure, get_batch_size, merge_conf, \
-<<<<<<< HEAD
     merge_local_with_global_config, mlgit_config, save_global_config_in_local, start_wizard_questions
-from ml_git.constants import BATCH_SIZE_VALUE, BATCH_SIZE
-=======
-    merge_local_with_global_config, mlgit_config, save_global_config_in_local
 from ml_git.constants import BATCH_SIZE_VALUE, BATCH_SIZE, Mutability
->>>>>>> 40f61ed8
 from ml_git.utils import get_root_path, yaml_load
 
 
@@ -195,7 +190,6 @@
             save_global_config_in_local()
 
         config = yaml_load('.ml-git/config.yaml')
-<<<<<<< HEAD
         self.assertEqual(config['labels']['git'], new_remote)
 
     @pytest.mark.usefixtures('switch_to_test_dir')
@@ -233,11 +227,4 @@
             self.assertEqual(profile, '.credentials')
             self.assertIsNone(endpoint_url)
             self.assertEqual(git_repo, 'git_repo')
-            self.assertTrue(has_new_store)
-
-
-if __name__ == '__main__':
-    unittest.main()
-=======
-        self.assertEqual(config['labels']['git'], new_remote)
->>>>>>> 40f61ed8
+            self.assertTrue(has_new_store)