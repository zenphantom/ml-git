"""
© Copyright 2020 HP Development Company, L.P.
SPDX-License-Identifier: GPL-2.0-only
"""

import os
import shutil
import unittest
from unittest import mock

import pytest

from ml_git.admin import init_mlgit
from ml_git.config import validate_config_spec_hash, get_sample_config_spec, get_sample_spec, \
    validate_spec_hash, config_verbose, get_refs_path, config_load, mlgit_config_load, list_repos, \
    get_index_path, get_objects_path, get_cache_path, get_metadata_path, import_dir, \
    extract_store_info_from_list, create_workspace_tree_structure, get_batch_size, merge_conf, \
<<<<<<< HEAD
    merge_local_with_global_config, mlgit_config, start_wizard_questions
=======
    merge_local_with_global_config, mlgit_config, save_global_config_in_local
>>>>>>> 28681abe
from ml_git.constants import BATCH_SIZE_VALUE, BATCH_SIZE
from ml_git.utils import get_root_path, yaml_load


class ConfigTestCases(unittest.TestCase):

    def test_validate_config_spec_hash(self):
        # Success case
        spec = get_sample_config_spec('somebucket', 'someprofile', 'someregion')
        self.assertTrue(validate_config_spec_hash(spec))

        # Same but with s3 instead of s3h
        spec = get_sample_config_spec('somebucket', 'someprofile', 'someregion')
        spec['store']['s3'] = spec['store'].pop('s3h')
        self.assertTrue(validate_config_spec_hash(spec))

        # None or empty cases
        self.assertFalse(validate_config_spec_hash(None))
        self.assertFalse(validate_config_spec_hash({}))

        # Missing elements
        spec = get_sample_config_spec('somebucket', 'someprofile', 'someregion')
        spec['store'].pop('s3h')
        self.assertFalse(validate_config_spec_hash(spec))
        spec = get_sample_config_spec('somebucket', 'someprofile', 'someregion')
        spec.pop('store')
        self.assertFalse(validate_config_spec_hash(spec))

    def test_validate_dataset_spec_hash(self):
        # Success case
        spec = get_sample_spec('somebucket')
        self.assertTrue(validate_spec_hash(spec))

        # None or empty cases
        self.assertFalse(validate_spec_hash(None))
        self.assertFalse(validate_spec_hash({}))

        # Non-integer version
        spec['dataset']['version'] = 'string'
        self.assertFalse(validate_spec_hash(spec))

        # Missing version
        spec['dataset'].pop('version')
        self.assertFalse(validate_spec_hash(spec))

        # Missing dataset
        spec.pop('dataset')
        self.assertFalse(validate_spec_hash(spec))

        # Empty category list
        spec = get_sample_spec('somebucket')
        spec['dataset']['categories'] = {}
        self.assertFalse(validate_spec_hash(spec))

        # Missing categories
        spec['dataset'].pop('categories')
        self.assertFalse(validate_spec_hash(spec))

        # Missing store
        spec = get_sample_spec('somebucket')
        spec['dataset']['manifest'].pop('store')
        self.assertFalse(validate_spec_hash(spec))

        # Missing manifest
        spec['dataset'].pop('manifest')

        # Bad bucket URL format
        spec = get_sample_spec('somebucket')
        spec['dataset']['manifest']['store'] = 'invalid'
        self.assertFalse(validate_spec_hash(spec))

        # Missing and empty dataset name
        spec = get_sample_spec('somebucket')
        spec['dataset']['name'] = ''
        self.assertFalse(validate_spec_hash(spec))
        spec['dataset'].pop('name')
        self.assertFalse(validate_spec_hash(spec))

    def test_config_verbose(self):
        self.assertFalse(config_verbose() is None)

    def test_config_load(self):
        mlgit_config_load()

    @pytest.mark.usefixtures('switch_to_test_dir')
    def test_paths(self):
        config = config_load()
        self.assertTrue(len(get_index_path(config)) > 0)
        self.assertTrue(len(get_objects_path(config)) > 0)
        self.assertTrue(len(get_cache_path(config)) > 0)
        self.assertTrue(len(get_metadata_path(config)) > 0)
        self.assertTrue('.ml-git' in get_refs_path(config))

    def test_list_repos(self):
        self.assertTrue(list_repos() is None)

    @pytest.mark.usefixtures('switch_to_test_dir')
    def test_import_dir(self):
        root_path = get_root_path()
        src = os.path.join(root_path, 'hdata')
        dst = os.path.join(root_path, 'dst_dir')
        import_dir(src, dst)
        self.assertTrue(len(os.listdir(dst)) > 0)
        self.assertTrue(len(os.listdir(src)) > 0)
        shutil.rmtree(dst)

    def test_extract_store_info_from_list(self):
        array = ['s3h', 'fakestore']
        self.assertEqual(extract_store_info_from_list(array), ('s3h', 'fakestore'))

    @pytest.mark.usefixtures('switch_to_test_dir')
    def test_create_workspace_tree_structure(self):
        root_path = get_root_path()
        IMPORT_PATH = os.path.join(os.getcwd(), 'test', 'src')
        os.makedirs(IMPORT_PATH)
        self.assertTrue(create_workspace_tree_structure('repotype', 'artefact_name',
                                                        ['imgs', 'old', 'blue'], 's3h', 'minio', 2, IMPORT_PATH))

        spec_path = os.path.join(os.getcwd(), os.sep.join(['repotype', 'artefact_name', 'artefact_name.spec']))
        spec1 = yaml_load(spec_path)
        self.assertEqual(spec1['repotype']['manifest']['store'], 's3h://minio')
        self.assertEqual(spec1['repotype']['name'], 'artefact_name')
        self.assertEqual(spec1['repotype']['version'], 2)

        shutil.rmtree(IMPORT_PATH)
        shutil.rmtree(os.path.join(root_path, 'repotype'))

    @pytest.mark.usefixtures('restore_config')
    def test_get_batch_size(self):
        config = config_load()
        batch_size = get_batch_size(config)
        self.assertEqual(batch_size, BATCH_SIZE_VALUE)
        config[BATCH_SIZE] = 0
        self.assertRaises(Exception, lambda: get_batch_size(config))
        config[BATCH_SIZE] = 'string'
        self.assertRaises(Exception, lambda: get_batch_size(config))
        del config[BATCH_SIZE]
        batch_size = get_batch_size(config)
        self.assertEqual(batch_size, BATCH_SIZE_VALUE)

    def test_merge_conf(self):
        local_conf = {'dataset': {'git': ''}}
        global_conf = {'dataset': {'git': 'url'}, 'model': {'git': 'url'}, 'store': {}}
        merge_conf(local_conf, global_conf)
        self.assertEqual(local_conf['dataset']['git'], 'url')
        self.assertEqual(local_conf['model']['git'], 'url')
        self.assertTrue('store' in local_conf)

    @pytest.mark.usefixtures('restore_config')
    def test_merge_local_with_global_config(self):
        global_conf = {'dataset': {'git': 'url'}, 'model': {'git': 'url'}, 'store': {}}

        with mock.patch('ml_git.config.global_config_load', return_value=global_conf):
            merge_local_with_global_config()

        self.assertEqual(mlgit_config['dataset']['git'], 'url')
        self.assertEqual(mlgit_config['model']['git'], 'url')
        self.assertNotEqual(mlgit_config['store'], {})

<<<<<<< HEAD
    @pytest.mark.usefixtures('switch_to_test_dir')
    def test_start_wizard_questions(self):

        new_s3_store_options = ['git_repo', 'endpoint', 'default', 'mlgit', 's3h', 'X']
        invalid_store_options = ['invalid_store', 'X']
        new_gdrive_store_options = ['git_repo', '.credentials', 'mlgit', 'gdriveh', 'X']

        with mock.patch('builtins.input', return_value='1'):
            has_new_store, store_type, bucket, profile, endpoint_url, git_repo = start_wizard_questions('dataset')
            self.assertEqual(store_type, 's3')
            self.assertEqual(bucket, 'mlgit-datasets')
            self.assertIsNone(profile)
            self.assertIsNone(endpoint_url)
            self.assertEqual(git_repo, 'git_local_server.git')
            self.assertFalse(has_new_store)

        with mock.patch('builtins.input', new=lambda *args, **kwargs: invalid_store_options.pop()):
            self.assertRaises(Exception, lambda: start_wizard_questions('dataset'))

        with mock.patch('builtins.input', new=lambda *args, **kwargs: new_s3_store_options.pop()):
            has_new_store, store_type, bucket, profile, endpoint_url, git_repo = start_wizard_questions('dataset')
            self.assertEqual(store_type, 's3h')
            self.assertEqual(bucket, 'mlgit')
            self.assertEqual(profile, 'default')
            self.assertEqual(endpoint_url, 'endpoint')
            self.assertEqual(git_repo, 'git_repo')
            self.assertTrue(has_new_store)

        with mock.patch('builtins.input', new=lambda *args, **kwargs: new_gdrive_store_options.pop()):
            has_new_store, store_type, bucket, profile, endpoint_url, git_repo = start_wizard_questions('dataset')
            self.assertEqual(store_type, 'gdriveh')
            self.assertEqual(bucket, 'mlgit')
            self.assertEqual(profile, '.credentials')
            self.assertIsNone(endpoint_url)
            self.assertEqual(git_repo, 'git_repo')
            self.assertTrue(has_new_store)
=======
    @pytest.mark.usefixtures('restore_config', 'switch_to_tmp_dir')
    def test_save_global_config_in_local(self):
        remote_default = 'git_local_server.git'
        new_remote = 'git_local_server2.git'
        init_mlgit()
        self.assertTrue(os.path.isdir('.ml-git'))
        config = yaml_load('.ml-git/config.yaml')
        self.assertEqual(config['dataset']['git'], remote_default)
        global_conf = {'dataset': {'git': 'url'}, 'model': {'git': 'url'}, 'labels': {'git': new_remote}, 'store': {}}

        with mock.patch('ml_git.config.global_config_load', return_value=global_conf):
            save_global_config_in_local()

        config = yaml_load('.ml-git/config.yaml')
        self.assertEqual(config['labels']['git'], new_remote)

>>>>>>> 28681abe


if __name__ == '__main__':
    unittest.main()<|MERGE_RESOLUTION|>--- conflicted
+++ resolved
@@ -15,11 +15,7 @@
     validate_spec_hash, config_verbose, get_refs_path, config_load, mlgit_config_load, list_repos, \
     get_index_path, get_objects_path, get_cache_path, get_metadata_path, import_dir, \
     extract_store_info_from_list, create_workspace_tree_structure, get_batch_size, merge_conf, \
-<<<<<<< HEAD
-    merge_local_with_global_config, mlgit_config, start_wizard_questions
-=======
-    merge_local_with_global_config, mlgit_config, save_global_config_in_local
->>>>>>> 28681abe
+    merge_local_with_global_config, mlgit_config, save_global_config_in_local, start_wizard_questions
 from ml_git.constants import BATCH_SIZE_VALUE, BATCH_SIZE
 from ml_git.utils import get_root_path, yaml_load
 
@@ -179,44 +175,6 @@
         self.assertEqual(mlgit_config['model']['git'], 'url')
         self.assertNotEqual(mlgit_config['store'], {})
 
-<<<<<<< HEAD
-    @pytest.mark.usefixtures('switch_to_test_dir')
-    def test_start_wizard_questions(self):
-
-        new_s3_store_options = ['git_repo', 'endpoint', 'default', 'mlgit', 's3h', 'X']
-        invalid_store_options = ['invalid_store', 'X']
-        new_gdrive_store_options = ['git_repo', '.credentials', 'mlgit', 'gdriveh', 'X']
-
-        with mock.patch('builtins.input', return_value='1'):
-            has_new_store, store_type, bucket, profile, endpoint_url, git_repo = start_wizard_questions('dataset')
-            self.assertEqual(store_type, 's3')
-            self.assertEqual(bucket, 'mlgit-datasets')
-            self.assertIsNone(profile)
-            self.assertIsNone(endpoint_url)
-            self.assertEqual(git_repo, 'git_local_server.git')
-            self.assertFalse(has_new_store)
-
-        with mock.patch('builtins.input', new=lambda *args, **kwargs: invalid_store_options.pop()):
-            self.assertRaises(Exception, lambda: start_wizard_questions('dataset'))
-
-        with mock.patch('builtins.input', new=lambda *args, **kwargs: new_s3_store_options.pop()):
-            has_new_store, store_type, bucket, profile, endpoint_url, git_repo = start_wizard_questions('dataset')
-            self.assertEqual(store_type, 's3h')
-            self.assertEqual(bucket, 'mlgit')
-            self.assertEqual(profile, 'default')
-            self.assertEqual(endpoint_url, 'endpoint')
-            self.assertEqual(git_repo, 'git_repo')
-            self.assertTrue(has_new_store)
-
-        with mock.patch('builtins.input', new=lambda *args, **kwargs: new_gdrive_store_options.pop()):
-            has_new_store, store_type, bucket, profile, endpoint_url, git_repo = start_wizard_questions('dataset')
-            self.assertEqual(store_type, 'gdriveh')
-            self.assertEqual(bucket, 'mlgit')
-            self.assertEqual(profile, '.credentials')
-            self.assertIsNone(endpoint_url)
-            self.assertEqual(git_repo, 'git_repo')
-            self.assertTrue(has_new_store)
-=======
     @pytest.mark.usefixtures('restore_config', 'switch_to_tmp_dir')
     def test_save_global_config_in_local(self):
         remote_default = 'git_local_server.git'
@@ -233,7 +191,42 @@
         config = yaml_load('.ml-git/config.yaml')
         self.assertEqual(config['labels']['git'], new_remote)
 
->>>>>>> 28681abe
+    @pytest.mark.usefixtures('switch_to_test_dir')
+    def test_start_wizard_questions(self):
+
+        new_s3_store_options = ['git_repo', 'endpoint', 'default', 'mlgit', 's3h', 'X']
+        invalid_store_options = ['invalid_store', 'X']
+        new_gdrive_store_options = ['git_repo', '.credentials', 'mlgit', 'gdriveh', 'X']
+
+        with mock.patch('builtins.input', return_value='1'):
+            has_new_store, store_type, bucket, profile, endpoint_url, git_repo = start_wizard_questions('dataset')
+            self.assertEqual(store_type, 's3')
+            self.assertEqual(bucket, 'mlgit-datasets')
+            self.assertIsNone(profile)
+            self.assertIsNone(endpoint_url)
+            self.assertEqual(git_repo, 'git_local_server.git')
+            self.assertFalse(has_new_store)
+
+        with mock.patch('builtins.input', new=lambda *args, **kwargs: invalid_store_options.pop()):
+            self.assertRaises(Exception, lambda: start_wizard_questions('dataset'))
+
+        with mock.patch('builtins.input', new=lambda *args, **kwargs: new_s3_store_options.pop()):
+            has_new_store, store_type, bucket, profile, endpoint_url, git_repo = start_wizard_questions('dataset')
+            self.assertEqual(store_type, 's3h')
+            self.assertEqual(bucket, 'mlgit')
+            self.assertEqual(profile, 'default')
+            self.assertEqual(endpoint_url, 'endpoint')
+            self.assertEqual(git_repo, 'git_repo')
+            self.assertTrue(has_new_store)
+
+        with mock.patch('builtins.input', new=lambda *args, **kwargs: new_gdrive_store_options.pop()):
+            has_new_store, store_type, bucket, profile, endpoint_url, git_repo = start_wizard_questions('dataset')
+            self.assertEqual(store_type, 'gdriveh')
+            self.assertEqual(bucket, 'mlgit')
+            self.assertEqual(profile, '.credentials')
+            self.assertIsNone(endpoint_url)
+            self.assertEqual(git_repo, 'git_repo')
+            self.assertTrue(has_new_store)
 
 
 if __name__ == '__main__':
