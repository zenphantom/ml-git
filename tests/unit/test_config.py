"""
© Copyright 2020 HP Development Company, L.P.
SPDX-License-Identifier: GPL-2.0-only
"""

import os
import shutil
import unittest
from unittest import mock

import pytest

from ml_git.admin import init_mlgit
from ml_git.config import validate_config_spec_hash, get_sample_config_spec, get_sample_spec, \
    validate_spec_hash, config_verbose, get_refs_path, config_load, mlgit_config_load, list_repos, \
    get_index_path, get_objects_path, get_cache_path, get_metadata_path, import_dir, \
    extract_storage_info_from_list, create_workspace_tree_structure, get_batch_size, merge_conf, \
    merge_local_with_global_config, mlgit_config, save_global_config_in_local, start_wizard_questions
<<<<<<< HEAD
from ml_git.constants import BATCH_SIZE_VALUE, BATCH_SIZE, Mutability, STORAGE_KEY
=======
from ml_git.constants import BATCH_SIZE_VALUE, BATCH_SIZE, Mutability, EntityType
>>>>>>> 9332ad91
from ml_git.utils import get_root_path, yaml_load

DATASETS = EntityType.DATASETS.value


class ConfigTestCases(unittest.TestCase):

    def test_validate_config_spec_hash(self):
        # Success case
        spec = get_sample_config_spec('somebucket', 'someprofile', 'someregion')
        self.assertTrue(validate_config_spec_hash(spec))

        # Same but with s3 instead of s3h
        spec = get_sample_config_spec('somebucket', 'someprofile', 'someregion')
        spec[STORAGE_KEY]['s3'] = spec[STORAGE_KEY].pop('s3h')
        self.assertTrue(validate_config_spec_hash(spec))

        # None or empty cases
        self.assertFalse(validate_config_spec_hash(None))
        self.assertFalse(validate_config_spec_hash({}))

        # Missing elements
        spec = get_sample_config_spec('somebucket', 'someprofile', 'someregion')
        spec[STORAGE_KEY].pop('s3h')
        self.assertFalse(validate_config_spec_hash(spec))
        spec = get_sample_config_spec('somebucket', 'someprofile', 'someregion')
        spec.pop(STORAGE_KEY)
        self.assertFalse(validate_config_spec_hash(spec))

    def test_validate_dataset_spec_hash(self):
        # Success case
        spec = get_sample_spec('somebucket')
        self.assertTrue(validate_spec_hash(spec))

        # None or empty cases
        self.assertFalse(validate_spec_hash(None))
        self.assertFalse(validate_spec_hash({}))

        # Non-integer version
        spec[DATASETS]['version'] = 'string'
        self.assertFalse(validate_spec_hash(spec))

        # Missing version
        spec[DATASETS].pop('version')
        self.assertFalse(validate_spec_hash(spec))

        # Missing dataset
        spec.pop(DATASETS)
        self.assertFalse(validate_spec_hash(spec))

        # Empty category list
        spec = get_sample_spec('somebucket')
        spec[DATASETS]['categories'] = {}
        self.assertFalse(validate_spec_hash(spec))

        # Missing categories
        spec[DATASETS].pop('categories')
        self.assertFalse(validate_spec_hash(spec))

        # Missing storage
        spec = get_sample_spec('somebucket')
<<<<<<< HEAD
        spec['dataset']['manifest'].pop(STORAGE_KEY)
=======
        spec[DATASETS]['manifest'].pop('store')
>>>>>>> 9332ad91
        self.assertFalse(validate_spec_hash(spec))

        # Missing manifest
        spec[DATASETS].pop('manifest')

        # Bad bucket URL format
        spec = get_sample_spec('somebucket')
<<<<<<< HEAD
        spec['dataset']['manifest'][STORAGE_KEY] = 'invalid'
=======
        spec[DATASETS]['manifest']['store'] = 'invalid'
>>>>>>> 9332ad91
        self.assertFalse(validate_spec_hash(spec))

        # Missing and empty dataset name
        spec = get_sample_spec('somebucket')
        spec[DATASETS]['name'] = ''
        self.assertFalse(validate_spec_hash(spec))
        spec[DATASETS].pop('name')
        self.assertFalse(validate_spec_hash(spec))

    def test_config_verbose(self):
        self.assertFalse(config_verbose() is None)

    def test_config_load(self):
        mlgit_config_load()

    @pytest.mark.usefixtures('switch_to_test_dir')
    def test_paths(self):
        config = config_load()
        self.assertTrue(len(get_index_path(config)) > 0)
        self.assertTrue(len(get_objects_path(config)) > 0)
        self.assertTrue(len(get_cache_path(config)) > 0)
        self.assertTrue(len(get_metadata_path(config)) > 0)
        self.assertTrue('.ml-git' in get_refs_path(config))

    def test_list_repos(self):
        self.assertTrue(list_repos() is None)

    @pytest.mark.usefixtures('switch_to_test_dir')
    def test_import_dir(self):
        root_path = get_root_path()
        src = os.path.join(root_path, 'hdata')
        dst = os.path.join(root_path, 'dst_dir')
        import_dir(src, dst)
        self.assertTrue(len(os.listdir(dst)) > 0)
        self.assertTrue(len(os.listdir(src)) > 0)
        shutil.rmtree(dst)

    def test_extract_storage_info_from_list(self):
        array = ['s3h', 'fakestorage']
        self.assertEqual(extract_storage_info_from_list(array), ('s3h', 'fakestorage'))

    @pytest.mark.usefixtures('switch_to_test_dir')
    def test_create_workspace_tree_structure(self):
        root_path = get_root_path()
        IMPORT_PATH = os.path.join(os.getcwd(), 'test', 'src')
        os.makedirs(IMPORT_PATH)
        self.assertTrue(create_workspace_tree_structure('repotype', 'artefact_name',
                                                        ['imgs', 'old', 'blue'], 's3h', 'minio', 2, IMPORT_PATH, Mutability.STRICT.value))

        spec_path = os.path.join(os.getcwd(), os.sep.join(['repotype', 'artefact_name', 'artefact_name.spec']))
        spec1 = yaml_load(spec_path)
        self.assertEqual(spec1['repotype']['manifest'][STORAGE_KEY], 's3h://minio')
        self.assertEqual(spec1['repotype']['name'], 'artefact_name')
        self.assertEqual(spec1['repotype']['mutability'], 'strict')
        self.assertEqual(spec1['repotype']['version'], 2)

        shutil.rmtree(IMPORT_PATH)
        shutil.rmtree(os.path.join(root_path, 'repotype'))

    @pytest.mark.usefixtures('restore_config')
    def test_get_batch_size(self):
        config = config_load()
        batch_size = get_batch_size(config)
        self.assertEqual(batch_size, BATCH_SIZE_VALUE)
        config[BATCH_SIZE] = 0
        self.assertRaises(Exception, lambda: get_batch_size(config))
        config[BATCH_SIZE] = 'string'
        self.assertRaises(Exception, lambda: get_batch_size(config))
        del config[BATCH_SIZE]
        batch_size = get_batch_size(config)
        self.assertEqual(batch_size, BATCH_SIZE_VALUE)

    def test_merge_conf(self):
<<<<<<< HEAD
        local_conf = {'dataset': {'git': ''}}
        global_conf = {'dataset': {'git': 'url'}, 'model': {'git': 'url'}, STORAGE_KEY: {}}
        merge_conf(local_conf, global_conf)
        self.assertEqual(local_conf['dataset']['git'], 'url')
        self.assertEqual(local_conf['model']['git'], 'url')
        self.assertTrue(STORAGE_KEY in local_conf)

    @pytest.mark.usefixtures('restore_config')
    def test_merge_local_with_global_config(self):
        global_conf = {'dataset': {'git': 'url'}, 'model': {'git': 'url'}, STORAGE_KEY: {}}
=======
        local_conf = {DATASETS: {'git': ''}}
        global_conf = {DATASETS: {'git': 'url'}, 'models': {'git': 'url'}, 'store': {}}
        merge_conf(local_conf, global_conf)
        self.assertEqual(local_conf[DATASETS]['git'], 'url')
        self.assertEqual(local_conf[EntityType.MODELS.value]['git'], 'url')
        self.assertTrue('store' in local_conf)

    @pytest.mark.usefixtures('restore_config')
    def test_merge_local_with_global_config(self):
        global_conf = {DATASETS: {'git': 'url'}, 'models': {'git': 'url'}, 'store': {}}
>>>>>>> 9332ad91

        with mock.patch('ml_git.config.global_config_load', return_value=global_conf):
            merge_local_with_global_config()

<<<<<<< HEAD
        self.assertEqual(mlgit_config['dataset']['git'], 'url')
        self.assertEqual(mlgit_config['model']['git'], 'url')
        self.assertNotEqual(mlgit_config[STORAGE_KEY], {})
=======
        self.assertEqual(mlgit_config[DATASETS]['git'], 'url')
        self.assertEqual(mlgit_config[EntityType.MODELS.value]['git'], 'url')
        self.assertNotEqual(mlgit_config['store'], {})
>>>>>>> 9332ad91

    @pytest.mark.usefixtures('restore_config', 'switch_to_tmp_dir')
    def test_save_global_config_in_local(self):
        remote_default = 'git_local_server.git'
        new_remote = 'git_local_server2.git'
        init_mlgit()
        self.assertTrue(os.path.isdir('.ml-git'))
        config = yaml_load('.ml-git/config.yaml')
<<<<<<< HEAD
        self.assertEqual(config['dataset']['git'], remote_default)
        global_conf = {'dataset': {'git': 'url'}, 'model': {'git': 'url'}, 'labels': {'git': new_remote}, STORAGE_KEY: {}}
=======
        self.assertEqual(config[DATASETS]['git'], remote_default)
        global_conf = {DATASETS: {'git': 'url'}, 'models': {'git': 'url'}, EntityType.LABELS.value: {'git': new_remote}, 'store': {}}
>>>>>>> 9332ad91

        with mock.patch('ml_git.config.global_config_load', return_value=global_conf):
            save_global_config_in_local()

        config = yaml_load('.ml-git/config.yaml')
        self.assertEqual(config['labels']['git'], new_remote)

    @pytest.mark.usefixtures('switch_to_test_dir')
    def test_start_wizard_questions(self):

        new_s3_storage_options = ['git_repo', 'endpoint', 'default', 'mlgit', 's3h', 'X']
        invalid_storage_options = ['invalid_storage', 'X']
        new_gdrive_storage_options = ['git_repo', '.credentials', 'mlgit', 'gdriveh', 'X']

        with mock.patch('builtins.input', return_value='1'):
<<<<<<< HEAD
            has_new_storage, storage_type, bucket, profile, endpoint_url, git_repo = start_wizard_questions('dataset')
            self.assertEqual(storage_type, 's3')
=======
            has_new_store, store_type, bucket, profile, endpoint_url, git_repo = start_wizard_questions(DATASETS)
            self.assertEqual(store_type, 's3')
>>>>>>> 9332ad91
            self.assertEqual(bucket, 'mlgit-datasets')
            self.assertIsNone(profile)
            self.assertIsNone(endpoint_url)
            self.assertEqual(git_repo, 'git_local_server.git')
            self.assertFalse(has_new_storage)

<<<<<<< HEAD
        with mock.patch('builtins.input', new=lambda *args, **kwargs: invalid_storage_options.pop()):
            self.assertRaises(Exception, lambda: start_wizard_questions('dataset'))

        with mock.patch('builtins.input', new=lambda *args, **kwargs: new_s3_storage_options.pop()):
            has_new_storage, storage_type, bucket, profile, endpoint_url, git_repo = start_wizard_questions('dataset')
            self.assertEqual(storage_type, 's3h')
=======
        with mock.patch('builtins.input', new=lambda *args, **kwargs: invalid_store_options.pop()):
            self.assertRaises(Exception, lambda: start_wizard_questions(DATASETS))

        with mock.patch('builtins.input', new=lambda *args, **kwargs: new_s3_store_options.pop()):
            has_new_store, store_type, bucket, profile, endpoint_url, git_repo = start_wizard_questions(DATASETS)
            self.assertEqual(store_type, 's3h')
>>>>>>> 9332ad91
            self.assertEqual(bucket, 'mlgit')
            self.assertEqual(profile, 'default')
            self.assertEqual(endpoint_url, 'endpoint')
            self.assertEqual(git_repo, 'git_repo')
            self.assertTrue(has_new_storage)

<<<<<<< HEAD
        with mock.patch('builtins.input', new=lambda *args, **kwargs: new_gdrive_storage_options.pop()):
            has_new_storage, storage_type, bucket, profile, endpoint_url, git_repo = start_wizard_questions('dataset')
            self.assertEqual(storage_type, 'gdriveh')
=======
        with mock.patch('builtins.input', new=lambda *args, **kwargs: new_gdrive_store_options.pop()):
            has_new_store, store_type, bucket, profile, endpoint_url, git_repo = start_wizard_questions(DATASETS)
            self.assertEqual(store_type, 'gdriveh')
>>>>>>> 9332ad91
            self.assertEqual(bucket, 'mlgit')
            self.assertEqual(profile, '.credentials')
            self.assertIsNone(endpoint_url)
            self.assertEqual(git_repo, 'git_repo')
            self.assertTrue(has_new_storage)<|MERGE_RESOLUTION|>--- conflicted
+++ resolved
@@ -16,11 +16,7 @@
     get_index_path, get_objects_path, get_cache_path, get_metadata_path, import_dir, \
     extract_storage_info_from_list, create_workspace_tree_structure, get_batch_size, merge_conf, \
     merge_local_with_global_config, mlgit_config, save_global_config_in_local, start_wizard_questions
-<<<<<<< HEAD
-from ml_git.constants import BATCH_SIZE_VALUE, BATCH_SIZE, Mutability, STORAGE_KEY
-=======
-from ml_git.constants import BATCH_SIZE_VALUE, BATCH_SIZE, Mutability, EntityType
->>>>>>> 9332ad91
+from ml_git.constants import BATCH_SIZE_VALUE, BATCH_SIZE, Mutability, STORAGE_KEY, EntityType
 from ml_git.utils import get_root_path, yaml_load
 
 DATASETS = EntityType.DATASETS.value
@@ -82,11 +78,7 @@
 
         # Missing storage
         spec = get_sample_spec('somebucket')
-<<<<<<< HEAD
-        spec['dataset']['manifest'].pop(STORAGE_KEY)
-=======
-        spec[DATASETS]['manifest'].pop('store')
->>>>>>> 9332ad91
+        spec[DATASETS]['manifest'].pop(STORAGE_KEY)
         self.assertFalse(validate_spec_hash(spec))
 
         # Missing manifest
@@ -94,11 +86,7 @@
 
         # Bad bucket URL format
         spec = get_sample_spec('somebucket')
-<<<<<<< HEAD
-        spec['dataset']['manifest'][STORAGE_KEY] = 'invalid'
-=======
-        spec[DATASETS]['manifest']['store'] = 'invalid'
->>>>>>> 9332ad91
+        spec[DATASETS]['manifest'][STORAGE_KEY] = 'invalid'
         self.assertFalse(validate_spec_hash(spec))
 
         # Missing and empty dataset name
@@ -172,42 +160,23 @@
         self.assertEqual(batch_size, BATCH_SIZE_VALUE)
 
     def test_merge_conf(self):
-<<<<<<< HEAD
-        local_conf = {'dataset': {'git': ''}}
-        global_conf = {'dataset': {'git': 'url'}, 'model': {'git': 'url'}, STORAGE_KEY: {}}
-        merge_conf(local_conf, global_conf)
-        self.assertEqual(local_conf['dataset']['git'], 'url')
-        self.assertEqual(local_conf['model']['git'], 'url')
-        self.assertTrue(STORAGE_KEY in local_conf)
-
-    @pytest.mark.usefixtures('restore_config')
-    def test_merge_local_with_global_config(self):
-        global_conf = {'dataset': {'git': 'url'}, 'model': {'git': 'url'}, STORAGE_KEY: {}}
-=======
         local_conf = {DATASETS: {'git': ''}}
-        global_conf = {DATASETS: {'git': 'url'}, 'models': {'git': 'url'}, 'store': {}}
+        global_conf = {DATASETS: {'git': 'url'}, 'models': {'git': 'url'}, STORAGE_KEY: {}}
         merge_conf(local_conf, global_conf)
         self.assertEqual(local_conf[DATASETS]['git'], 'url')
         self.assertEqual(local_conf[EntityType.MODELS.value]['git'], 'url')
-        self.assertTrue('store' in local_conf)
+        self.assertTrue(STORAGE_KEY in local_conf)
 
     @pytest.mark.usefixtures('restore_config')
     def test_merge_local_with_global_config(self):
-        global_conf = {DATASETS: {'git': 'url'}, 'models': {'git': 'url'}, 'store': {}}
->>>>>>> 9332ad91
+        global_conf = {DATASETS: {'git': 'url'}, 'models': {'git': 'url'}, STORAGE_KEY: {}}
 
         with mock.patch('ml_git.config.global_config_load', return_value=global_conf):
             merge_local_with_global_config()
 
-<<<<<<< HEAD
-        self.assertEqual(mlgit_config['dataset']['git'], 'url')
-        self.assertEqual(mlgit_config['model']['git'], 'url')
-        self.assertNotEqual(mlgit_config[STORAGE_KEY], {})
-=======
         self.assertEqual(mlgit_config[DATASETS]['git'], 'url')
         self.assertEqual(mlgit_config[EntityType.MODELS.value]['git'], 'url')
-        self.assertNotEqual(mlgit_config['store'], {})
->>>>>>> 9332ad91
+        self.assertNotEqual(mlgit_config[STORAGE_KEY], {})
 
     @pytest.mark.usefixtures('restore_config', 'switch_to_tmp_dir')
     def test_save_global_config_in_local(self):
@@ -216,13 +185,8 @@
         init_mlgit()
         self.assertTrue(os.path.isdir('.ml-git'))
         config = yaml_load('.ml-git/config.yaml')
-<<<<<<< HEAD
-        self.assertEqual(config['dataset']['git'], remote_default)
-        global_conf = {'dataset': {'git': 'url'}, 'model': {'git': 'url'}, 'labels': {'git': new_remote}, STORAGE_KEY: {}}
-=======
         self.assertEqual(config[DATASETS]['git'], remote_default)
-        global_conf = {DATASETS: {'git': 'url'}, 'models': {'git': 'url'}, EntityType.LABELS.value: {'git': new_remote}, 'store': {}}
->>>>>>> 9332ad91
+        global_conf = {DATASETS: {'git': 'url'}, 'models': {'git': 'url'}, EntityType.LABELS.value: {'git': new_remote}, STORAGE_KEY: {}}
 
         with mock.patch('ml_git.config.global_config_load', return_value=global_conf):
             save_global_config_in_local()
@@ -238,49 +202,29 @@
         new_gdrive_storage_options = ['git_repo', '.credentials', 'mlgit', 'gdriveh', 'X']
 
         with mock.patch('builtins.input', return_value='1'):
-<<<<<<< HEAD
-            has_new_storage, storage_type, bucket, profile, endpoint_url, git_repo = start_wizard_questions('dataset')
+            has_new_storage, storage_type, bucket, profile, endpoint_url, git_repo = start_wizard_questions(DATASETS)
             self.assertEqual(storage_type, 's3')
-=======
-            has_new_store, store_type, bucket, profile, endpoint_url, git_repo = start_wizard_questions(DATASETS)
-            self.assertEqual(store_type, 's3')
->>>>>>> 9332ad91
             self.assertEqual(bucket, 'mlgit-datasets')
             self.assertIsNone(profile)
             self.assertIsNone(endpoint_url)
             self.assertEqual(git_repo, 'git_local_server.git')
             self.assertFalse(has_new_storage)
 
-<<<<<<< HEAD
         with mock.patch('builtins.input', new=lambda *args, **kwargs: invalid_storage_options.pop()):
-            self.assertRaises(Exception, lambda: start_wizard_questions('dataset'))
+            self.assertRaises(Exception, lambda: start_wizard_questions(DATASETS))
 
         with mock.patch('builtins.input', new=lambda *args, **kwargs: new_s3_storage_options.pop()):
-            has_new_storage, storage_type, bucket, profile, endpoint_url, git_repo = start_wizard_questions('dataset')
+            has_new_storage, storage_type, bucket, profile, endpoint_url, git_repo = start_wizard_questions(DATASETS)
             self.assertEqual(storage_type, 's3h')
-=======
-        with mock.patch('builtins.input', new=lambda *args, **kwargs: invalid_store_options.pop()):
-            self.assertRaises(Exception, lambda: start_wizard_questions(DATASETS))
-
-        with mock.patch('builtins.input', new=lambda *args, **kwargs: new_s3_store_options.pop()):
-            has_new_store, store_type, bucket, profile, endpoint_url, git_repo = start_wizard_questions(DATASETS)
-            self.assertEqual(store_type, 's3h')
->>>>>>> 9332ad91
             self.assertEqual(bucket, 'mlgit')
             self.assertEqual(profile, 'default')
             self.assertEqual(endpoint_url, 'endpoint')
             self.assertEqual(git_repo, 'git_repo')
             self.assertTrue(has_new_storage)
 
-<<<<<<< HEAD
         with mock.patch('builtins.input', new=lambda *args, **kwargs: new_gdrive_storage_options.pop()):
-            has_new_storage, storage_type, bucket, profile, endpoint_url, git_repo = start_wizard_questions('dataset')
+            has_new_storage, storage_type, bucket, profile, endpoint_url, git_repo = start_wizard_questions(DATASETS)
             self.assertEqual(storage_type, 'gdriveh')
-=======
-        with mock.patch('builtins.input', new=lambda *args, **kwargs: new_gdrive_store_options.pop()):
-            has_new_store, store_type, bucket, profile, endpoint_url, git_repo = start_wizard_questions(DATASETS)
-            self.assertEqual(store_type, 'gdriveh')
->>>>>>> 9332ad91
             self.assertEqual(bucket, 'mlgit')
             self.assertEqual(profile, '.credentials')
             self.assertIsNone(endpoint_url)
