--- conflicted
+++ resolved
@@ -173,9 +173,6 @@
 
         self.assertEqual(mlgit_config['dataset']['git'], 'url')
         self.assertEqual(mlgit_config['model']['git'], 'url')
-<<<<<<< HEAD
-        self.assertNotEqual(mlgit_config['store'], {})
-=======
         self.assertNotEqual(mlgit_config['store'], {})
 
     @pytest.mark.usefixtures('restore_config', 'switch_to_tmp_dir')
@@ -192,10 +189,4 @@
             save_global_config_in_local()
 
         config = yaml_load('.ml-git/config.yaml')
-        self.assertEqual(config['labels']['git'], new_remote)
-
-
-if __name__ == '__main__':
-
-    unittest.main()
->>>>>>> 28681abe
+        self.assertEqual(config['labels']['git'], new_remote)