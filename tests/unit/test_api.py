"""
© Copyright 2021 HP Development Company, L.P.
SPDX-License-Identifier: GPL-2.0-only
"""
import base64
import json
import os
import unittest

import pytest

from ml_git.constants import EntityType, STORAGE_CONFIG_KEY, StorageType, MutabilityType
from ml_git.spec import get_spec_key
from ml_git.utils import yaml_save

dummy_api_github_url = 'https://api.github.com:443'
dummy_git_repo = 'https://github.com/dummy/dummy_{}_repo.git'

dummy_config = {
    EntityType.DATASETS.value: {'git': dummy_git_repo.format(EntityType.DATASETS.value)},
    EntityType.MODELS.value: {'git': dummy_git_repo.format(EntityType.MODELS.value)},
    EntityType.LABELS.value: {'git': dummy_git_repo.format(EntityType.LABELS.value)},

    STORAGE_CONFIG_KEY: {
        StorageType.S3.value: {
            'mlgit-bucket': {
                'region': 'us-east-1',
                'aws-credentials': {'profile': 'default'}
            }
        }
    },
}

search_repo_url = '{}/search/repositories?q=dummy%2Fdummy_{}_repo'  # dummy_api_github_url
search_code_url = '{}/search/code?q=repo%3Adummy_{}+extension%3A.spec'  # dummy_api_github_url
entity_content_url = '{}/repos/dummy_{}_repo/contents/{}-ex/{}-ex.spec'
get_repo_url = '{}/dummy_{}_repo'  # dummy_api_github_url.replace("api.","")
get_tags_from_repo_url = '{}/repos/dummy_{}_repo/tags'
get_spec_content_url = '{}/repos/dummy/dummy_{}_repo/contents/{}-ex/{}-ex.spec?ref=test__{}-ex__1'

dummy_config_remote_url = f'{dummy_api_github_url}/search/repositories?q=dummy%2Fdummy_config'
dummy_config_content_url = f'{dummy_api_github_url}/repos/dummy/dummy_config/contents//.ml-git/config.yaml'


def get_search_repo_response(entity_type):
    return {
        'items': [
            {
                'id': 310705171,
                'name': 'dummy_{}'.format(entity_type),
                'full_name': 'dummy_{}'.format(entity_type),
                'private': False,
                'owner': {
                    'login': 'dummy',
                    'id': 24386872,
                    'url': 'https://github.com/dummy_{}_repo'.format(entity_type),
                    'html_url': 'https://github.com/dummy_{}_repo'.format(entity_type),
                    'type': 'User',
                    'site_admin': False
                },
                'html_url': 'https://github.com/dummy_{}_repo'.format(entity_type),
                'url': 'https://api.github.com/repos/dummy_{}_repo'.format(entity_type),
                'git_url': 'git://github.com/dummy_{}.git'.format(entity_type),
                'ssh_url': 'git@github.com:dummy/dummy_{}.git'.format(entity_type),
            }
        ]
    }


def get_search_code_response(entity_type):
    return {
        'total_count': 1,
        'incomplete_results': False,
        'items': [
            {
                'name': '{}-ex.spec'.format(entity_type),
                'path': '{}-ex/{}-ex.spec'.format(entity_type, entity_type),
            }
        ]
    }


def encode_content(content):
    return base64.b64encode(json.dumps(content).encode('ascii')).decode('utf-8')


def get_sample_spec(entity_type):
    spec_test = {
        get_spec_key(entity_type): {
            'categories': ['test'],
            'manifest': {
                'amount': 2,
                'files': 'MANIFEST.yaml',
                'size': '7.2 kB',
                'storage': 's3h://mlgit-bucket'
            },
            'mutability': 'mutable',
            'name': '{}-ex'.format(entity_type),
            'version': 1
        }
    }

    if entity_type == EntityType.MODELS.value:
        spec_test[get_spec_key(entity_type)][get_spec_key(EntityType.DATASETS.value)] = {'tag': 'test__datasets-ex__1'}
        spec_test[get_spec_key(entity_type)][get_spec_key(EntityType.LABELS.value)] = {'tag': 'test__labels-ex__1'}

    return spec_test


def get_spec_entity_content(entity_type):
    return {
        'name': '{}-ex.spec'.format(entity_type),
        'path': '{}-ex/{}-ex.spec'.format(entity_type, entity_type),
        'sha': '4997e46c183cbbe23bbeecbb9a336555e24a16e8',
        'size': 191,
        'type': 'file',
        'content': encode_content(get_sample_spec(entity_type)),
        'encoding': 'base64',
    }


repo = {
    'login': 'dummy',
    'id': 24386872,
    'type': 'User',
    'site_admin': False,
    'name': 'dummy',
}


def get_repo_tags(entity_type):
    return [
        {
            'name': 'test__{}-ex__1'.format(entity_type),
        }
    ]


def get_content_from_tag(entity_type):
    return {
        'name': '{}-ex.spec'.format(entity_type),
        'path': '{}-ex/{}-ex.spec'.format(entity_type, entity_type),
        'sha': '73c20aceff15b737b37b674e84e321b6d4a461e5',
        'size': 203,
        'type': 'file',
        'content': encode_content(get_sample_spec(entity_type)),
        'encoding': 'base64',
    }


config_repo_response = {
    'items': [
        {
            'id': 310705171,
            'name': 'dummy_config',
            'full_name': 'dummy_config',
            'private': False,
            'owner': {
                'login': 'dummy',
                'id': 24386872,
                'url': 'https://github.com/dummy/dummy_config',
                'html_url': 'https://github.com/dummy/dummy_config',
                'type': 'User',
                'site_admin': False
            },
            'html_url': 'https://github.com/dummy/dummy_config',
            'url': 'https://api.github.com/repos/dummy/dummy_config',
            'git_url': 'git://github.com/dummy/dummy_config.git',
            'ssh_url': 'git@github.com:dummy/dummy/dummy_config.git',
        }
    ]
}

config_content_response = {
    'name': 'config.yaml',
    'path': '.ml-git/config.yaml',
    'sha': 'ebd3e03e034e3bde8799083e7ab76e058581c4a7',
    'size': 379,
    'type': 'file',
    'content': encode_content(dummy_config),
    'encoding': 'base64',
}

HEADERS = {
    'access-control-allow-origin': '*',
    'access-control-expose-headers': 'ETag, Link, Location, Retry-After, X-GitHub-OTP, X-RateLimit-Limit,'
                                     ' X-RateLimit-Remaining, X-RateLimit-Used, X-RateLimit-Reset, X-OAuth-Scopes,'
                                     ' X-Accepted-OAuth-Scopes, X-Poll-Interval, X-GitHub-Media-Type,'
                                     ' Deprecation, Sunset',
    'cache-control': 'private, max-age=60, s-maxage=60',
    'content-security-policy': 'default-src \'none\'',
    'content-type': 'application/json; charset=utf-8',
    'vary': 'Accept, Authorization, Cookie, X-GitHub-OTP, Accept-Encoding, Accept, X-Requested-With',
    'x-github-media-type': 'github.v3; format=json',
    'x-oauth-scopes': 'public_repo, repo:status, repo_deployment',
    'transfer-encoding': 'chunked'
}


@pytest.mark.usefixtures('tmp_dir')
class ApiTestCases(unittest.TestCase):

    @pytest.fixture(autouse=True)
    def requests_mock(self, requests_mock):
        self.requests_mock = requests_mock

    def setUp_mock(self, entity_type):
        self.requests_mock.get(search_repo_url.format(dummy_api_github_url, entity_type), status_code=200,
                               headers=HEADERS, json=get_search_repo_response(entity_type))
        self.requests_mock.get(search_code_url.format(dummy_api_github_url, entity_type), status_code=200,
                               headers=HEADERS, json=get_search_code_response(entity_type))
        self.requests_mock.get(
            entity_content_url.format(dummy_api_github_url, entity_type, entity_type, entity_type, entity_type),
            status_code=200, headers=HEADERS, json=get_spec_entity_content(entity_type))
        self.requests_mock.get(get_repo_url.format(dummy_api_github_url.replace("api.", ""), entity_type),
                               status_code=200, headers=HEADERS, json=repo)
        self.requests_mock.get(get_tags_from_repo_url.format(dummy_api_github_url, entity_type), status_code=200,
                               headers=HEADERS, json=get_repo_tags(entity_type))
        self.requests_mock.get(
            get_spec_content_url.format(dummy_api_github_url, entity_type, entity_type, entity_type, entity_type),
            status_code=200, headers=HEADERS, json=get_content_from_tag(entity_type))

    def setUp(self):
        from ml_git import api
        self.manager = api.init_entity_manager('github_token', 'https://api.github.com')
        self.config_path = os.path.join(self.tmp_dir, 'config.yaml')
        yaml_save(dummy_config, self.config_path)
        self.setUp_mock(EntityType.DATASETS.value)
        self.setUp_mock(EntityType.LABELS.value)
        self.setUp_mock(EntityType.MODELS.value)

    def test_init_entity_manager(self):
        self.assertIsNotNone(self.manager)

    @pytest.mark.usefixtures('switch_to_tmp_dir')
    def test_get_entities_from_config_path(self):
        entities = self.manager.get_entities(config_path=self.config_path)
        self.assertEqual(3, len(entities))
        self.assertEqual(entities[0].name, 'datasets-ex')
        self.assertEqual(entities[1].name, 'labels-ex')
        self.assertEqual(entities[2].name, 'models-ex')

    @pytest.mark.usefixtures('switch_to_tmp_dir')
    def test_get_entities_from_repo_name(self):
        self.requests_mock.get(dummy_config_remote_url, status_code=200, headers=HEADERS, json=config_repo_response)
        self.requests_mock.get(dummy_config_content_url, status_code=200, headers=HEADERS, json=config_content_response)
<<<<<<< HEAD
        entities = self.manager.get_entities(repo_name='dummy/dummy_config')
        self.assertEqual(3, len(entities))
        self.assertEqual(entities[0].name, 'datasets-ex')
        self.assertEqual(entities[1].name, 'labels-ex')
        self.assertEqual(entities[2].name, 'models-ex')
=======
        entities = self.manager.get_entities(config_repo_name='dummy/dummy_config')
        self.assertTrue(len(entities) == 1)
        self.assertEqual(entities[0].name, 'dataset-ex')
>>>>>>> 5f8df7ac

    @pytest.mark.usefixtures('switch_to_tmp_dir')
    def test_get_entity_spec_path(self):
        self.requests_mock.get(dummy_config_remote_url, status_code=200, headers=HEADERS, json=config_repo_response)
        repository = self.manager._manager.find_repository('dummy/dummy_datasets_repo')
        spec_path = self.manager._get_entity_spec_path(repository, 'datasets-ex')
        self.assertEqual('datasets-ex/datasets-ex.spec', spec_path)
        with self.assertRaises(Exception):
            self.manager._get_entity_spec_path(repository, 'worng-dataset-name')

    @pytest.mark.usefixtures('switch_to_tmp_dir')
    def test_get_entity_versions(self):
        self.requests_mock.get(dummy_config_remote_url, status_code=200, headers=HEADERS, json=config_repo_response)
        entity_versions = self.manager.get_entity_versions('datasets-ex', 'dummy/dummy_datasets_repo')
        self.assertTrue(len(entity_versions) == 1)
        self.assertEqual(entity_versions[0].version, 1)
        self.assertEqual(entity_versions[0].tag, 'test__datasets-ex__1')
        self.assertEqual(entity_versions[0].mutability, MutabilityType.MUTABLE.value)
        self.assertEqual(entity_versions[0].categories, ['test'])
        self.assertEqual(entity_versions[0].storage.type, StorageType.S3H.value)
<<<<<<< HEAD
        self.assertEqual(entity_versions[0].storage.bucket, 'mlgit-bucket')
=======
        self.assertEqual(entity_versions[0].storage.bucket, 'mlgit')
>>>>>>> 5f8df7ac
        self.assertEqual(entity_versions[0].amount, 2)
        self.assertEqual(entity_versions[0].size, '7.2 kB')

    @pytest.mark.usefixtures('switch_to_tmp_dir')
    def test_get_linked_entities(self):
        self.requests_mock.get(dummy_config_remote_url, status_code=200, headers=HEADERS, json=config_repo_response)
        self.requests_mock.get(dummy_config_content_url, status_code=200, headers=HEADERS, json=config_content_response)
        related_entities = self.manager.get_linked_entities('models-ex', 1, 'dummy/dummy_models_repo')
        self.assertEqual(2, len(related_entities))
        self.assertEqual(related_entities[0].tag, 'test__datasets-ex__1')
        self.assertEqual(related_entities[1].tag, 'test__labels-ex__1')<|MERGE_RESOLUTION|>--- conflicted
+++ resolved
@@ -244,17 +244,11 @@
     def test_get_entities_from_repo_name(self):
         self.requests_mock.get(dummy_config_remote_url, status_code=200, headers=HEADERS, json=config_repo_response)
         self.requests_mock.get(dummy_config_content_url, status_code=200, headers=HEADERS, json=config_content_response)
-<<<<<<< HEAD
-        entities = self.manager.get_entities(repo_name='dummy/dummy_config')
+        entities = self.manager.get_entities(config_repo_name='dummy/dummy_config')
         self.assertEqual(3, len(entities))
         self.assertEqual(entities[0].name, 'datasets-ex')
         self.assertEqual(entities[1].name, 'labels-ex')
         self.assertEqual(entities[2].name, 'models-ex')
-=======
-        entities = self.manager.get_entities(config_repo_name='dummy/dummy_config')
-        self.assertTrue(len(entities) == 1)
-        self.assertEqual(entities[0].name, 'dataset-ex')
->>>>>>> 5f8df7ac
 
     @pytest.mark.usefixtures('switch_to_tmp_dir')
     def test_get_entity_spec_path(self):
@@ -275,11 +269,7 @@
         self.assertEqual(entity_versions[0].mutability, MutabilityType.MUTABLE.value)
         self.assertEqual(entity_versions[0].categories, ['test'])
         self.assertEqual(entity_versions[0].storage.type, StorageType.S3H.value)
-<<<<<<< HEAD
         self.assertEqual(entity_versions[0].storage.bucket, 'mlgit-bucket')
-=======
-        self.assertEqual(entity_versions[0].storage.bucket, 'mlgit')
->>>>>>> 5f8df7ac
         self.assertEqual(entity_versions[0].amount, 2)
         self.assertEqual(entity_versions[0].size, '7.2 kB')
 
