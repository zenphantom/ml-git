"""
© Copyright 2021 HP Development Company, L.P.
SPDX-License-Identifier: GPL-2.0-only
"""
import base64
import csv
import json
import os
import unittest

import pytest

from ml_git.constants import EntityType, STORAGE_CONFIG_KEY, StorageType, MutabilityType, FileType
from ml_git.spec import get_spec_key
from ml_git.utils import yaml_save

dummy_api_github_url = 'https://api.github.com:443'
dummy_git_repo = 'https://github.com/dummy/dummy_{}_repo.git'

dummy_config = {
    EntityType.DATASETS.value: {'git': dummy_git_repo.format(EntityType.DATASETS.value)},
    EntityType.MODELS.value: {'git': dummy_git_repo.format(EntityType.MODELS.value)},
    EntityType.LABELS.value: {'git': dummy_git_repo.format(EntityType.LABELS.value)},

    STORAGE_CONFIG_KEY: {
        StorageType.S3.value: {
            'mlgit-bucket': {
                'region': 'us-east-1',
                'aws-credentials': {'profile': 'default'}
            }
        }
    },
}

search_repo_url = '{}/search/repositories?q=dummy%2Fdummy_{}_repo'  # dummy_api_github_url
search_code_url = '{}/search/code?q=repo%3Adummy_{}+extension%3A.spec'  # dummy_api_github_url
entity_content_url = '{}/repos/dummy_{}_repo/contents/{}-ex/{}-ex.spec'
get_repo_url = '{}/dummy_{}_repo'  # dummy_api_github_url.replace("api.","")
get_tags_from_repo_url = '{}/repos/dummy_{}_repo/tags'
get_spec_content_url = '{}/repos/dummy/dummy_{}_repo/contents/{}-ex/{}-ex.spec?ref=test__{}-ex__1'

dummy_config_remote_url = f'{dummy_api_github_url}/search/repositories?q=dummy%2Fdummy_config'
dummy_config_content_url = f'{dummy_api_github_url}/repos/dummy/dummy_config/contents//.ml-git/config.yaml'


def get_search_repo_response(entity_type):
    return {
        'items': [
            {
                'id': 310705171,
                'name': 'dummy_{}'.format(entity_type),
                'full_name': 'dummy_{}'.format(entity_type),
                'private': False,
                'owner': {
                    'login': 'dummy',
                    'id': 24386872,
                    'url': 'https://github.com/dummy_{}_repo'.format(entity_type),
                    'html_url': 'https://github.com/dummy_{}_repo'.format(entity_type),
                    'type': 'User',
                    'site_admin': False
                },
                'html_url': 'https://github.com/dummy_{}_repo'.format(entity_type),
                'url': 'https://api.github.com/repos/dummy_{}_repo'.format(entity_type),
                'git_url': 'git://github.com/dummy_{}.git'.format(entity_type),
                'ssh_url': 'git@github.com:dummy/dummy_{}.git'.format(entity_type),
            }
        ]
    }


def get_search_code_response(entity_type):
    return {
        'total_count': 1,
        'incomplete_results': False,
        'items': [
            {
                'name': '{}-ex.spec'.format(entity_type),
                'path': '{}-ex/{}-ex.spec'.format(entity_type, entity_type),
            }
        ]
    }


def encode_content(content):
    return base64.b64encode(json.dumps(content).encode('ascii')).decode('utf-8')


def get_sample_spec(entity_type):
    spec_test = {
        get_spec_key(entity_type): {
            'categories': ['test'],
            'manifest': {
                'amount': 2,
                'files': 'MANIFEST.yaml',
                'size': '7.2 kB',
                'storage': 's3h://mlgit-bucket'
            },
            'mutability': 'mutable',
            'name': '{}-ex'.format(entity_type),
            'version': 1
        }
    }

    if entity_type == EntityType.MODELS.value:
        spec_test[get_spec_key(entity_type)][get_spec_key(EntityType.DATASETS.value)] = {'tag': 'test__datasets-ex__1'}
        spec_test[get_spec_key(entity_type)][get_spec_key(EntityType.LABELS.value)] = {'tag': 'test__labels-ex__1'}

    return spec_test


def get_spec_entity_content(entity_type):
    return {
        'name': '{}-ex.spec'.format(entity_type),
        'path': '{}-ex/{}-ex.spec'.format(entity_type, entity_type),
        'sha': '4997e46c183cbbe23bbeecbb9a336555e24a16e8',
        'size': 191,
        'type': 'file',
        'content': encode_content(get_sample_spec(entity_type)),
        'encoding': 'base64',
    }


repo = {
    'login': 'dummy',
    'id': 24386872,
    'type': 'User',
    'site_admin': False,
    'name': 'dummy',
}


def get_repo_tags(entity_type):
    return [
        {
            'name': 'test__{}-ex__1'.format(entity_type),
        }
    ]


def get_content_from_tag(entity_type):
    return {
        'name': '{}-ex.spec'.format(entity_type),
        'path': '{}-ex/{}-ex.spec'.format(entity_type, entity_type),
        'sha': '73c20aceff15b737b37b674e84e321b6d4a461e5',
        'size': 203,
        'type': 'file',
        'content': encode_content(get_sample_spec(entity_type)),
        'encoding': 'base64',
    }


config_repo_response = {
    'items': [
        {
            'id': 310705171,
            'name': 'dummy_config',
            'full_name': 'dummy_config',
            'private': False,
            'owner': {
                'login': 'dummy',
                'id': 24386872,
                'url': 'https://github.com/dummy/dummy_config',
                'html_url': 'https://github.com/dummy/dummy_config',
                'type': 'User',
                'site_admin': False
            },
            'html_url': 'https://github.com/dummy/dummy_config',
            'url': 'https://api.github.com/repos/dummy/dummy_config',
            'git_url': 'git://github.com/dummy/dummy_config.git',
            'ssh_url': 'git@github.com:dummy/dummy/dummy_config.git',
        }
    ]
}

config_content_response = {
    'name': 'config.yaml',
    'path': '.ml-git/config.yaml',
    'sha': 'ebd3e03e034e3bde8799083e7ab76e058581c4a7',
    'size': 379,
    'type': 'file',
    'content': encode_content(dummy_config),
    'encoding': 'base64',
}

HEADERS = {
    'access-control-allow-origin': '*',
    'access-control-expose-headers': 'ETag, Link, Location, Retry-After, X-GitHub-OTP, X-RateLimit-Limit,'
                                     ' X-RateLimit-Remaining, X-RateLimit-Used, X-RateLimit-Reset, X-OAuth-Scopes,'
                                     ' X-Accepted-OAuth-Scopes, X-Poll-Interval, X-GitHub-Media-Type,'
                                     ' Deprecation, Sunset',
    'cache-control': 'private, max-age=60, s-maxage=60',
    'content-security-policy': 'default-src \'none\'',
    'content-type': 'application/json; charset=utf-8',
    'vary': 'Accept, Authorization, Cookie, X-GitHub-OTP, Accept-Encoding, Accept, X-Requested-With',
    'x-github-media-type': 'github.v3; format=json',
    'x-oauth-scopes': 'public_repo, repo:status, repo_deployment',
    'transfer-encoding': 'chunked'
}


@pytest.mark.usefixtures('tmp_dir')
class ApiTestCases(unittest.TestCase):

    @pytest.fixture(autouse=True)
    def requests_mock(self, requests_mock):
        self.requests_mock = requests_mock

    def setUp_mock(self, entity_type):
        self.requests_mock.get(search_repo_url.format(dummy_api_github_url, entity_type), status_code=200,
                               headers=HEADERS, json=get_search_repo_response(entity_type))
        self.requests_mock.get(search_code_url.format(dummy_api_github_url, entity_type), status_code=200,
                               headers=HEADERS, json=get_search_code_response(entity_type))
        self.requests_mock.get(
            entity_content_url.format(dummy_api_github_url, entity_type, entity_type, entity_type, entity_type),
            status_code=200, headers=HEADERS, json=get_spec_entity_content(entity_type))
        self.requests_mock.get(get_repo_url.format(dummy_api_github_url.replace("api.", ""), entity_type),
                               status_code=200, headers=HEADERS, json=repo)
        self.requests_mock.get(get_tags_from_repo_url.format(dummy_api_github_url, entity_type), status_code=200,
                               headers=HEADERS, json=get_repo_tags(entity_type))
        self.requests_mock.get(
            get_spec_content_url.format(dummy_api_github_url, entity_type, entity_type, entity_type, entity_type),
            status_code=200, headers=HEADERS, json=get_content_from_tag(entity_type))

    def setUp(self):
        from ml_git import api
        self.manager = api.init_entity_manager('github_token', 'https://api.github.com')
        self.config_path = os.path.join(self.tmp_dir, 'config.yaml')
        yaml_save(dummy_config, self.config_path)
        self.setUp_mock(EntityType.DATASETS.value)
        self.setUp_mock(EntityType.LABELS.value)
        self.setUp_mock(EntityType.MODELS.value)

    def test_init_entity_manager(self):
        self.assertIsNotNone(self.manager)

    @pytest.mark.usefixtures('switch_to_tmp_dir')
    def test_get_entities_from_config_path(self):
        entities = self.manager.get_entities(config_path=self.config_path)
        self.assertEqual(3, len(entities))
        self.assertEqual(entities[0].name, 'datasets-ex')
        self.assertEqual(entities[1].name, 'labels-ex')
        self.assertEqual(entities[2].name, 'models-ex')

    @pytest.mark.usefixtures('switch_to_tmp_dir')
    def test_get_entities_from_repo_name(self):
        self.requests_mock.get(dummy_config_remote_url, status_code=200, headers=HEADERS, json=config_repo_response)
        self.requests_mock.get(dummy_config_content_url, status_code=200, headers=HEADERS, json=config_content_response)
        entities = self.manager.get_entities(repo_name='dummy/dummy_config')
        self.assertEqual(3, len(entities))
        self.assertEqual(entities[0].name, 'datasets-ex')
        self.assertEqual(entities[1].name, 'labels-ex')
        self.assertEqual(entities[2].name, 'models-ex')

    @pytest.mark.usefixtures('switch_to_tmp_dir')
    def test_get_entity_spec_path(self):
        self.requests_mock.get(dummy_config_remote_url, status_code=200, headers=HEADERS, json=config_repo_response)
        repository = self.manager._manager.find_repository('dummy/dummy_datasets_repo')
        spec_path = self.manager._get_entity_spec_path(repository, 'datasets-ex')
        self.assertEqual('datasets-ex/datasets-ex.spec', spec_path)
        with self.assertRaises(Exception):
            self.manager._get_entity_spec_path(repository, 'worng-dataset-name')

    @pytest.mark.usefixtures('switch_to_tmp_dir')
    def test_get_entity_versions(self):
        self.requests_mock.get(dummy_config_remote_url, status_code=200, headers=HEADERS, json=config_repo_response)
        entity_versions = self.manager.get_entity_versions('datasets-ex', 'dummy/dummy_datasets_repo')
        self.assertTrue(len(entity_versions) == 1)
        self.assertEqual(entity_versions[0].version, 1)
        self.assertEqual(entity_versions[0].tag, 'test__datasets-ex__1')
        self.assertEqual(entity_versions[0].mutability, MutabilityType.MUTABLE.value)
        self.assertEqual(entity_versions[0].categories, ['test'])
        self.assertEqual(entity_versions[0].storage.type, StorageType.S3H.value)
        self.assertEqual(entity_versions[0].storage.bucket, 'mlgit-bucket')
        self.assertEqual(entity_versions[0].amount, 2)
        self.assertEqual(entity_versions[0].size, '7.2 kB')

    @pytest.mark.usefixtures('switch_to_tmp_dir')
    def test_get_linked_entities(self):
        self.requests_mock.get(dummy_config_remote_url, status_code=200, headers=HEADERS, json=config_repo_response)
        self.requests_mock.get(dummy_config_content_url, status_code=200, headers=HEADERS, json=config_content_response)
        related_entities = self.manager.get_linked_entities('models-ex', 1, 'dummy/dummy_models_repo')
<<<<<<< HEAD
        self.assertEquals(2, len(related_entities))
        self.assertEquals(related_entities[0].tag, 'test__datasets-ex__1')
        self.assertEquals(related_entities[1].tag, 'test__labels-ex__1')

    @pytest.mark.usefixtures('switch_to_tmp_dir')
    def test_get_entity_relationships(self):
        entity_name = 'models-ex'
        output = self.manager.get_entity_relationships(entity_name, 'dummy/dummy_models_repo')
        self.assertEqual('test__models-ex__1', output[entity_name][0].tag)
        self.assertEqual(1, output[entity_name][0].version)
        entity_relationships = output[entity_name][0].relationships
        self.assertEqual(2, len(entity_relationships))
        self.assertEqual('test__datasets-ex__1', entity_relationships[0].tag)
        self.assertEqual('test__labels-ex__1', entity_relationships[1].tag)

        with self.assertRaises(Exception):
            self.manager.get_entity_relationships('worng-model-name', 'dummy/dummy_models_repo')

        unlinked_entity = self.manager.get_entity_relationships('datasets-ex', 'dummy/dummy_datasets_repo')
        self.assertEqual([], unlinked_entity['datasets-ex'][0].relationships)

    @pytest.mark.usefixtures('switch_to_tmp_dir')
    def test_get_entity_relationships_export_to_csv(self):
        self.manager.get_entity_relationships('models-ex', 'dummy/dummy_models_repo', export_type=FileType.CSV.value, export_path='.')
        file_path = os.path.join(self.tmp_dir, 'models-ex_relationships.csv')
        self.assertTrue(os.path.exists(file_path))
        with open(file_path) as csv_file:
            csv_reader = csv.reader(csv_file, delimiter=',')
            line_count = 0
            for row in csv_reader:
                if line_count == 0:
                    expected_data = 'from_tag,from_name,from_version,from_type,to_tag,to_name,to_version,to_type'
                elif line_count == 1:
                    expected_data = 'test__models-ex__1,models-ex,1,model,test__datasets-ex__1,datasets-ex,1,dataset'
                else:
                    expected_data = 'test__models-ex__1,models-ex,1,model,test__labels-ex__1,labels-ex,1,labels'
                line_count += 1
                self.assertEquals(expected_data, ','.join(row))
        self.manager.get_entity_relationships('models-ex', 'dummy/dummy_models_repo', export_type=FileType.CSV.value)
=======
        self.assertEqual(2, len(related_entities))
        self.assertEqual(related_entities[0].tag, 'test__datasets-ex__1')
        self.assertEqual(related_entities[1].tag, 'test__labels-ex__1')
>>>>>>> 201b4d3b
<|MERGE_RESOLUTION|>--- conflicted
+++ resolved
@@ -279,10 +279,9 @@
         self.requests_mock.get(dummy_config_remote_url, status_code=200, headers=HEADERS, json=config_repo_response)
         self.requests_mock.get(dummy_config_content_url, status_code=200, headers=HEADERS, json=config_content_response)
         related_entities = self.manager.get_linked_entities('models-ex', 1, 'dummy/dummy_models_repo')
-<<<<<<< HEAD
-        self.assertEquals(2, len(related_entities))
-        self.assertEquals(related_entities[0].tag, 'test__datasets-ex__1')
-        self.assertEquals(related_entities[1].tag, 'test__labels-ex__1')
+        self.assertEqual(2, len(related_entities))
+        self.assertEqual(related_entities[0].tag, 'test__datasets-ex__1')
+        self.assertEqual(related_entities[1].tag, 'test__labels-ex__1')
 
     @pytest.mark.usefixtures('switch_to_tmp_dir')
     def test_get_entity_relationships(self):
@@ -317,10 +316,5 @@
                 else:
                     expected_data = 'test__models-ex__1,models-ex,1,model,test__labels-ex__1,labels-ex,1,labels'
                 line_count += 1
-                self.assertEquals(expected_data, ','.join(row))
-        self.manager.get_entity_relationships('models-ex', 'dummy/dummy_models_repo', export_type=FileType.CSV.value)
-=======
-        self.assertEqual(2, len(related_entities))
-        self.assertEqual(related_entities[0].tag, 'test__datasets-ex__1')
-        self.assertEqual(related_entities[1].tag, 'test__labels-ex__1')
->>>>>>> 201b4d3b
+                self.assertEqual(expected_data, ','.join(row))
+        self.manager.get_entity_relationships('models-ex', 'dummy/dummy_models_repo', export_type=FileType.CSV.value)