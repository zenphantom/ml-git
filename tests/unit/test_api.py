"""
© Copyright 2021 HP Development Company, L.P.
SPDX-License-Identifier: GPL-2.0-only
"""
import base64
import csv
import json
import os
import unittest

import pytest

from ml_git.constants import EntityType, STORAGE_CONFIG_KEY, StorageType, MutabilityType, FileType
from ml_git.spec import get_spec_key
from ml_git.utils import yaml_save

dummy_api_github_url = 'https://api.github.com:443'
dummy_git_repo = 'https://github.com/dummy/dummy_{}_repo.git'

dummy_config = {
    EntityType.DATASETS.value: {'git': dummy_git_repo.format(EntityType.DATASETS.value)},
    EntityType.MODELS.value: {'git': dummy_git_repo.format(EntityType.MODELS.value)},
    EntityType.LABELS.value: {'git': dummy_git_repo.format(EntityType.LABELS.value)},

    STORAGE_CONFIG_KEY: {
        StorageType.S3.value: {
            'mlgit-bucket': {
                'region': 'us-east-1',
                'aws-credentials': {'profile': 'default'}
            }
        }
    },
}

search_repo_url = '{}/search/repositories?q=dummy%2Fdummy_{}_repo'  # dummy_api_github_url
search_code_url = '{}/search/code?q=repo%3Adummy_{}+extension%3A.spec'  # dummy_api_github_url
entity_content_url = '{}/repos/dummy_{}_repo/contents/{}-ex/{}-ex.spec'
get_repo_url = '{}/dummy_{}_repo'  # dummy_api_github_url.replace("api.","")
get_tags_from_repo_url = '{}/repos/dummy_{}_repo/tags'
get_spec_content_url = '{}/repos/dummy/dummy_{}_repo/contents/{}-ex/{}-ex.spec?ref=test__{}-ex__1'

dummy_config_remote_url = f'{dummy_api_github_url}/search/repositories?q=dummy%2Fdummy_config'
dummy_config_content_url = f'{dummy_api_github_url}/repos/dummy/dummy_config/contents//.ml-git/config.yaml'


def get_search_repo_response(type):
    return {
        'items': [
            {
                'id': 310705171,
                'name': 'dummy_{}'.format(type),
                'full_name': 'dummy_{}'.format(type),
                'private': False,
                'owner': {
                    'login': 'dummy',
                    'id': 24386872,
                    'url': 'https://github.com/dummy_{}_repo'.format(type),
                    'html_url': 'https://github.com/dummy_{}_repo'.format(type),
                    'type': 'User',
                    'site_admin': False
                },
                'html_url': 'https://github.com/dummy_{}_repo'.format(type),
                'url': 'https://api.github.com/repos/dummy_{}_repo'.format(type),
                'git_url': 'git://github.com/dummy_{}.git'.format(type),
                'ssh_url': 'git@github.com:dummy/dummy_{}.git'.format(type),
            }
        ]
    }


def get_search_code_response(type):
    return {
        'total_count': 1,
        'incomplete_results': False,
        'items': [
            {
                'name': '{}-ex.spec'.format(type),
                'path': '{}-ex/{}-ex.spec'.format(type, type),
            }
        ]
    }


def encode_content(content):
    return base64.b64encode(json.dumps(content).encode('ascii')).decode('utf-8')


def get_sample_spec(type):
    spec_test = {
        get_spec_key(type): {
            'categories': ['test'],
            'manifest': {
                'amount': 2,
                'files': 'MANIFEST.yaml',
                'size': '7.2 kB',
                'storage': 's3h://mlgit-bucket'
            },
            'mutability': 'mutable',
            'name': '{}-ex'.format(type),
            'version': 1
        }
    }

<<<<<<< HEAD
    if entity_type == EntityType.MODELS.value:
        spec_test[get_spec_key(entity_type)][get_spec_key(EntityType.DATASETS.value)] = {'tag': 'test__datasets-ex__1'}
        spec_test[get_spec_key(entity_type)][get_spec_key(EntityType.LABELS.value)] = {'tag': 'test__labels-ex__1'}
    elif entity_type == EntityType.LABELS.value:
        spec_test[get_spec_key(entity_type)][get_spec_key(EntityType.DATASETS.value)] = {'tag': 'test__datasets-ex__1'}
=======
    if type == EntityType.MODELS.value:
        spec_test[get_spec_key(type)][get_spec_key(EntityType.DATASETS.value)] = {'tag': 'test__datasets-ex__1'}
        spec_test[get_spec_key(type)][get_spec_key(EntityType.LABELS.value)] = {'tag': 'test__labels-ex__1'}

>>>>>>> 8fc1524d
    return spec_test


def get_spec_entity_content(type):
    return {
        'name': '{}-ex.spec'.format(type),
        'path': '{}-ex/{}-ex.spec'.format(type, type),
        'sha': '4997e46c183cbbe23bbeecbb9a336555e24a16e8',
        'size': 191,
        'type': 'file',
        'content': encode_content(get_sample_spec(type)),
        'encoding': 'base64',
    }


repo = {
    'login': 'dummy',
    'id': 24386872,
    'type': 'User',
    'site_admin': False,
    'name': 'dummy',
}


def get_repo_tags(type):
    return [
        {
            'name': 'test__{}-ex__1'.format(type),
        }
    ]


def get_content_from_tag(type):
    return {
        'name': '{}-ex.spec'.format(type),
        'path': '{}-ex/{}-ex.spec'.format(type, type),
        'sha': '73c20aceff15b737b37b674e84e321b6d4a461e5',
        'size': 203,
        'type': 'file',
        'content': encode_content(get_sample_spec(type)),
        'encoding': 'base64',
    }


config_repo_response = {
    'items': [
        {
            'id': 310705171,
            'name': 'dummy_config',
            'full_name': 'dummy_config',
            'private': False,
            'owner': {
                'login': 'dummy',
                'id': 24386872,
                'url': 'https://github.com/dummy/dummy_config',
                'html_url': 'https://github.com/dummy/dummy_config',
                'type': 'User',
                'site_admin': False
            },
            'html_url': 'https://github.com/dummy/dummy_config',
            'url': 'https://api.github.com/repos/dummy/dummy_config',
            'git_url': 'git://github.com/dummy/dummy_config.git',
            'ssh_url': 'git@github.com:dummy/dummy/dummy_config.git',
        }
    ]
}

config_content_response = {
    'name': 'config.yaml',
    'path': '.ml-git/config.yaml',
    'sha': 'ebd3e03e034e3bde8799083e7ab76e058581c4a7',
    'size': 379,
    'type': 'file',
    'content': encode_content(dummy_config),
    'encoding': 'base64',
}

HEADERS = {
    'access-control-allow-origin': '*',
    'access-control-expose-headers': 'ETag, Link, Location, Retry-After, X-GitHub-OTP, X-RateLimit-Limit,'
                                     ' X-RateLimit-Remaining, X-RateLimit-Used, X-RateLimit-Reset, X-OAuth-Scopes,'
                                     ' X-Accepted-OAuth-Scopes, X-Poll-Interval, X-GitHub-Media-Type,'
                                     ' Deprecation, Sunset',
    'cache-control': 'private, max-age=60, s-maxage=60',
    'content-security-policy': 'default-src \'none\'',
    'content-type': 'application/json; charset=utf-8',
    'vary': 'Accept, Authorization, Cookie, X-GitHub-OTP, Accept-Encoding, Accept, X-Requested-With',
    'x-github-media-type': 'github.v3; format=json',
    'x-oauth-scopes': 'public_repo, repo:status, repo_deployment',
    'transfer-encoding': 'chunked'
}


@pytest.mark.usefixtures('tmp_dir')
class ApiTestCases(unittest.TestCase):

    @pytest.fixture(autouse=True)
    def requests_mock(self, requests_mock):
        self.requests_mock = requests_mock

    def setUp_mock(self, type):
        self.requests_mock.get(search_repo_url.format(dummy_api_github_url, type), status_code=200,
                               headers=HEADERS, json=get_search_repo_response(type))
        self.requests_mock.get(search_code_url.format(dummy_api_github_url, type), status_code=200,
                               headers=HEADERS, json=get_search_code_response(type))
        self.requests_mock.get(
            entity_content_url.format(dummy_api_github_url, type, type, type, type),
            status_code=200, headers=HEADERS, json=get_spec_entity_content(type))
        self.requests_mock.get(get_repo_url.format(dummy_api_github_url.replace("api.", ""), type),
                               status_code=200, headers=HEADERS, json=repo)
        self.requests_mock.get(get_tags_from_repo_url.format(dummy_api_github_url, type), status_code=200,
                               headers=HEADERS, json=get_repo_tags(type))
        self.requests_mock.get(
            get_spec_content_url.format(dummy_api_github_url, type, type, type, type),
            status_code=200, headers=HEADERS, json=get_content_from_tag(type))

    def setUp(self):
        from ml_git import api
        self.manager = api.init_entity_manager('github_token', 'https://api.github.com')
        self.config_path = os.path.join(self.tmp_dir, 'config.yaml')
        yaml_save(dummy_config, self.config_path)
        self.setUp_mock(EntityType.DATASETS.value)
        self.setUp_mock(EntityType.LABELS.value)
        self.setUp_mock(EntityType.MODELS.value)

    def test_init_entity_manager(self):
        self.assertIsNotNone(self.manager)

    @pytest.mark.usefixtures('switch_to_tmp_dir')
    def test_get_entities_from_config_path(self):
        entities = self.manager.get_entities(config_path=self.config_path)
        self.assertEqual(3, len(entities))
        self.assertEqual(entities[0].name, 'datasets-ex')
        self.assertEqual(entities[1].name, 'labels-ex')
        self.assertEqual(entities[2].name, 'models-ex')

    @pytest.mark.usefixtures('switch_to_tmp_dir')
    def test_get_entities_from_repo_name(self):
        self.requests_mock.get(dummy_config_remote_url, status_code=200, headers=HEADERS, json=config_repo_response)
        self.requests_mock.get(dummy_config_content_url, status_code=200, headers=HEADERS, json=config_content_response)
        entities = self.manager.get_entities(config_repo_name='dummy/dummy_config')
        self.assertEqual(3, len(entities))
        self.assertEqual(entities[0].name, 'datasets-ex')
        self.assertEqual(entities[1].name, 'labels-ex')
        self.assertEqual(entities[2].name, 'models-ex')

    @pytest.mark.usefixtures('switch_to_tmp_dir')
    def test_get_entity_spec_path(self):
        self.requests_mock.get(dummy_config_remote_url, status_code=200, headers=HEADERS, json=config_repo_response)
        repository = self.manager._manager.find_repository('dummy/dummy_datasets_repo')
        spec_path = self.manager._get_entity_spec_path(repository, 'datasets-ex')
        self.assertEqual('datasets-ex/datasets-ex.spec', spec_path)
        with self.assertRaises(Exception):
            self.manager._get_entity_spec_path(repository, 'worng-dataset-name')

    @pytest.mark.usefixtures('switch_to_tmp_dir')
    def test_get_entity_versions(self):
        self.requests_mock.get(dummy_config_remote_url, status_code=200, headers=HEADERS, json=config_repo_response)
        entity_versions = self.manager.get_entity_versions('datasets-ex', 'dummy/dummy_datasets_repo')
        self.assertTrue(len(entity_versions) == 1)
        self.assertEqual(entity_versions[0].version, 1)
        self.assertEqual(entity_versions[0].tag, 'test__datasets-ex__1')
        self.assertEqual(entity_versions[0].mutability, MutabilityType.MUTABLE.value)
        self.assertEqual(entity_versions[0].categories, ['test'])
        self.assertEqual(entity_versions[0].storage.type, StorageType.S3H.value)
        self.assertEqual(entity_versions[0].storage.bucket, 'mlgit-bucket')
        self.assertEqual(entity_versions[0].total_versioned_files, 2)
        self.assertEqual(entity_versions[0].size, '7.2 kB')

    @pytest.mark.usefixtures('switch_to_tmp_dir')
    def test_get_linked_entities(self):
        self.requests_mock.get(dummy_config_remote_url, status_code=200, headers=HEADERS, json=config_repo_response)
        self.requests_mock.get(dummy_config_content_url, status_code=200, headers=HEADERS, json=config_content_response)
        related_entities = self.manager.get_linked_entities('models-ex', 1, 'dummy/dummy_models_repo')
        self.assertEqual(2, len(related_entities))
        self.assertEqual(related_entities[0].tag, 'test__datasets-ex__1')
        self.assertEqual(related_entities[1].tag, 'test__labels-ex__1')

    @pytest.mark.usefixtures('switch_to_tmp_dir')
    def test_get_entity_relationships(self):
        entity_name = 'models-ex'
        output = self.manager.get_entity_relationships(entity_name, 'dummy/dummy_models_repo')
        self.assertEqual('test__models-ex__1', output[entity_name][0].tag)
        self.assertEqual(1, output[entity_name][0].version)
        entity_relationships = output[entity_name][0].relationships
        self.assertEqual(2, len(entity_relationships))
        self.assertEqual('test__datasets-ex__1', entity_relationships[0].tag)
        self.assertEqual('test__labels-ex__1', entity_relationships[1].tag)

        with self.assertRaises(Exception):
            self.manager.get_entity_relationships('worng-model-name', 'dummy/dummy_models_repo')

        unlinked_entity = self.manager.get_entity_relationships('datasets-ex', 'dummy/dummy_datasets_repo')
        self.assertEqual([], unlinked_entity['datasets-ex'][0].relationships)

    @pytest.mark.usefixtures('switch_to_tmp_dir')
    def test_get_entity_relationships_export_to_csv(self):
        self.manager.get_entity_relationships('models-ex', 'dummy/dummy_models_repo', export_type=FileType.CSV.value, export_path='.')
        file_path = os.path.join(self.tmp_dir, 'models-ex_relationships.csv')
        self.assertTrue(os.path.exists(file_path))
        with open(file_path) as csv_file:
            csv_reader = csv.reader(csv_file, delimiter=',')
            line_count = 0
            for row in csv_reader:
                if line_count == 0:
                    expected_data = 'from_tag,from_name,from_version,from_type,to_tag,to_name,to_version,to_type'
                elif line_count == 1:
                    expected_data = 'test__models-ex__1,models-ex,1,model,test__datasets-ex__1,datasets-ex,1,dataset'
                else:
                    expected_data = 'test__models-ex__1,models-ex,1,model,test__labels-ex__1,labels-ex,1,labels'
                line_count += 1
                self.assertEqual(expected_data, ','.join(row))
        self.manager.get_entity_relationships('models-ex', 'dummy/dummy_models_repo', export_type=FileType.CSV.value)

    @pytest.mark.usefixtures('switch_to_tmp_dir')
    def test_get_project_entities_relationships(self):
        self.requests_mock.get(dummy_config_remote_url, status_code=200, headers=HEADERS, json=config_repo_response)
        self.requests_mock.get(dummy_config_content_url, status_code=200, headers=HEADERS, json=config_content_response)
        entities_relationships = self.manager.get_project_entities_relationships('dummy/dummy_config')
        self.assertEqual(3, len(entities_relationships))
        entity_name = 'models-ex'
        self.assertEqual('test__models-ex__1', entities_relationships[entity_name][0].tag)
        self.assertEqual(1, entities_relationships[entity_name][0].version)
        entity_relationships = entities_relationships[entity_name][0].relationships
        self.assertEqual(2, len(entity_relationships))
        self.assertEqual('test__datasets-ex__1', entity_relationships[0].tag)
        self.assertEqual('test__labels-ex__1', entity_relationships[1].tag)

    @pytest.mark.usefixtures('switch_to_tmp_dir')
    def test_get_project_entities_relationships_export_to_csv(self):
        self.requests_mock.get(dummy_config_remote_url, status_code=200, headers=HEADERS, json=config_repo_response)
        self.requests_mock.get(dummy_config_content_url, status_code=200, headers=HEADERS, json=config_content_response)
        self.manager.get_project_entities_relationships('dummy/dummy_config', export_type=FileType.CSV.value, export_path='.')
        file_path = os.path.join(self.tmp_dir, 'project_relationships.csv')
        self.assertTrue(os.path.exists(file_path))
        with open(file_path) as csv_file:
            csv_reader = csv.reader(csv_file, delimiter=',')
            line_count = 0
            for row in csv_reader:
                if line_count == 0:
                    expected_data = 'from_tag,from_name,from_version,from_type,to_tag,to_name,to_version,to_type'
                elif line_count == 1:
                    expected_data = 'test__labels-ex__1,labels-ex,1,labels,test__datasets-ex__1,datasets-ex,1,dataset'
                elif line_count == 2:
                    expected_data = 'test__models-ex__1,models-ex,1,model,test__datasets-ex__1,datasets-ex,1,dataset'
                else:
                    expected_data = 'test__models-ex__1,models-ex,1,model,test__labels-ex__1,labels-ex,1,labels'
                line_count += 1
                self.assertEqual(expected_data, ','.join(row))<|MERGE_RESOLUTION|>--- conflicted
+++ resolved
@@ -101,18 +101,11 @@
         }
     }
 
-<<<<<<< HEAD
-    if entity_type == EntityType.MODELS.value:
-        spec_test[get_spec_key(entity_type)][get_spec_key(EntityType.DATASETS.value)] = {'tag': 'test__datasets-ex__1'}
-        spec_test[get_spec_key(entity_type)][get_spec_key(EntityType.LABELS.value)] = {'tag': 'test__labels-ex__1'}
-    elif entity_type == EntityType.LABELS.value:
-        spec_test[get_spec_key(entity_type)][get_spec_key(EntityType.DATASETS.value)] = {'tag': 'test__datasets-ex__1'}
-=======
     if type == EntityType.MODELS.value:
         spec_test[get_spec_key(type)][get_spec_key(EntityType.DATASETS.value)] = {'tag': 'test__datasets-ex__1'}
         spec_test[get_spec_key(type)][get_spec_key(EntityType.LABELS.value)] = {'tag': 'test__labels-ex__1'}
-
->>>>>>> 8fc1524d
+    elif type == EntityType.LABELS.value:
+        spec_test[get_spec_key(type)][get_spec_key(EntityType.DATASETS.value)] = {'tag': 'test__datasets-ex__1'}
     return spec_test
 
 
