--- conflicted
+++ resolved
@@ -9,11 +9,7 @@
 import pytest
 import os
 
-<<<<<<< HEAD
-from ml_git.constants import STORAGE_KEY, EntityType
-=======
-from ml_git.constants import EntityType, StoreType, SPEC_EXTENSION
->>>>>>> 115e4566
+from ml_git.constants import EntityType, StorageType, STORAGE_KEY, SPEC_EXTENSION
 from ml_git.spec import yaml_load, incr_version, is_valid_version, search_spec_file, SearchSpecException, spec_parse, \
     get_spec_file_dir, increment_version_in_spec, get_root_path, get_version, update_storage_spec, validate_bucket_name, \
     set_version_in_spec, get_entity_dir
@@ -161,12 +157,9 @@
         yaml_save(spec_hash, tmpfile)
         set_version_in_spec(3, tmpfile, EntityType.DATASETS.value)
         spec_hash = yaml_load(tmpfile)
-<<<<<<< HEAD
         self.assertEqual(spec_hash[EntityType.DATASETS.value]['version'], 3)
-=======
-        self.assertEqual(spec_hash['dataset']['version'], 3)
 
-    def test_update_store_spec_with_entity_dir(self):
+    def test_update_storage_spec_with_entity_dir(self):
         entity_name = 'dataex'
         entity_type = EntityType.DATASET.value
         dataset_without_dir_path = os.path.join(os.getcwd(), os.sep.join([entity_type, entity_name]))
@@ -176,11 +169,10 @@
         spec_path = os.path.join(dataset_path, entity_name, entity_name + SPEC_EXTENSION)
         entity_dir = os.sep.join(['folderA', 'folderB'])
 
-        update_store_spec(entity_type, entity_name, StoreType.S3H.value, 'fakestore', entity_dir)
+        update_storage_spec(entity_type, entity_name, StorageType.S3H.value, 'fakestorage', entity_dir)
         spec = yaml_load(spec_path)
-        self.assertEqual(spec[entity_type]['manifest']['store'], 's3h://fakestore')
+        self.assertEqual(spec[entity_type]['manifest'][STORAGE_KEY], 's3h://fakestorage')
 
-        update_store_spec(entity_type, entity_name, StoreType.S3H.value, 'some-bucket-name', entity_dir)
+        update_storage_spec(entity_type, entity_name, StorageType.S3H.value, 'some-bucket-name', entity_dir)
         spec = yaml_load(spec_path)
-        self.assertEqual(spec[entity_type]['manifest']['store'], 's3h://some-bucket-name')
->>>>>>> 115e4566
+        self.assertEqual(spec[entity_type]['manifest'][STORAGE_KEY], 's3h://some-bucket-name')