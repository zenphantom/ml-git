"""
© Copyright 2020 HP Development Company, L.P.
SPDX-License-Identifier: GPL-2.0-only
"""

import shutil
import unittest

import pytest
import os

from ml_git.constants import STORAGE_KEY, EntityType
from ml_git.spec import yaml_load, incr_version, is_valid_version, search_spec_file, SearchSpecException, spec_parse, \
<<<<<<< HEAD
    get_spec_file_dir, increment_version_in_spec, get_root_path, get_version, update_storage_spec, validate_bucket_name, \
    set_version_in_spec
=======
    get_spec_file_dir, increment_version_in_spec, get_root_path, get_version, update_store_spec, validate_bucket_name, \
    set_version_in_spec, get_entity_dir
>>>>>>> 96f2f4f8
from ml_git.utils import yaml_save

testdir = 'specdata'


@pytest.mark.usefixtures('tmp_dir', 'switch_to_test_dir')
class SpecTestCases(unittest.TestCase):
    def test_incr_version(self):
        tmpfile = os.path.join(self.tmp_dir, 'sample.spec')
        file = os.path.join(testdir, 'sample.spec')
        spec_hash = yaml_load(file)
        yaml_save(spec_hash, tmpfile)
        version = spec_hash[EntityType.DATASETS.value]['version']
        incr_version(tmpfile)
        incremented_hash = yaml_load(tmpfile)
        self.assertEqual(incremented_hash[EntityType.DATASETS.value]['version'], version + 1)

        incr_version('non-existent-file')

    def test_is_valid_version(self):
        self.assertFalse(is_valid_version(None))
        self.assertFalse(is_valid_version({}))

        file = os.path.join(testdir, 'valid.spec')
        spec_hash = yaml_load(file)
        self.assertTrue(is_valid_version(spec_hash))

        file = os.path.join(testdir, 'invalid1.spec')
        spec_hash = yaml_load(file)
        self.assertFalse(is_valid_version(spec_hash))

        file = os.path.join(testdir, 'invalid2.spec')
        spec_hash = yaml_load(file)
        self.assertFalse(is_valid_version(spec_hash))

        file = os.path.join(testdir, 'invalid3.spec')
        spec_hash = yaml_load(file)
        self.assertFalse(is_valid_version(spec_hash))

    def test_search_spec_file(self):
<<<<<<< HEAD
        categories_path = ''
        specpath = 'dataset-ex'
        spec_dir = os.path.join(self.tmp_dir, EntityType.DATASETS.value)
        spec_dir_c = os.path.join(spec_dir, categories_path, specpath)

        os.mkdir(spec_dir)
        os.mkdir(spec_dir_c)
        os.mkdir(os.path.join(spec_dir_c, 'data'))

        spec_file = specpath + '.spec'

        f = open(os.path.join(spec_dir_c, spec_file), 'w')
=======
        spec_name = 'dataset-ex'
        entity_dir = os.path.join(self.tmp_dir, 'dataset')
        spec_path = os.path.join(entity_dir, spec_name)
        os.mkdir(entity_dir)
        os.mkdir(spec_path)
        os.mkdir(os.path.join(spec_path, 'data'))
        spec_file = spec_name + '.spec'
        f = open(os.path.join(spec_path, spec_file), 'w')
>>>>>>> 96f2f4f8
        f.close()
        dir, spec = search_spec_file('dataset', spec_name, entity_dir)
        self.assertEqual(dir, spec_path)
        self.assertEqual(spec, spec_file)
        os.remove(os.path.join(spec_path, spec_file))
        self.assertRaises(SearchSpecException, lambda:  search_spec_file('dataset', spec_name, entity_dir))
        shutil.rmtree(entity_dir)
        self.assertRaises(Exception, lambda:  search_spec_file('dataset', spec_name, entity_dir))

    def test_get_entity_dir(self):
        spec_name = 'dataset-ex'
        dir_folders = os.path.join('folderA', 'folderB', spec_name)
        entity_path = os.path.join(self.tmp_dir, 'dataset', dir_folders)
        os.makedirs(entity_path)
        spec_file = spec_name + '.spec'
        f = open(os.path.join(entity_path, spec_file), 'w')
        f.close()
        entity_dir = get_entity_dir('dataset', spec_name, os.path.join(self.tmp_dir, 'dataset'))
        self.assertEquals(dir_folders, entity_dir)

    def test_spec_parse(self):

        tag = 'computer-vision__images__imagenet8__1'
        spec = 'imagenet8'
        categories = ['computer-vision', 'images', spec]
        version = '1'

        self.assertEqual((os.sep.join(categories), spec, version), spec_parse(tag))
        self.assertRaises(SearchSpecException, lambda: spec_parse(''))

    def test_increment_version_in_dataset_spec(self):
        dataset = 'test_dataset'
        dir1 = get_spec_file_dir(dataset)
        dir2 = os.path.join('.ml-git', EntityType.DATASETS.value, 'index', 'metadata', dataset)  # Linked path to the original
        os.makedirs(os.path.join(self.tmp_dir, dir1))
        os.makedirs(os.path.join(self.tmp_dir, dir2))
        file1 = os.path.join(self.tmp_dir, dir1, '%s.spec' % dataset)
        file2 = os.path.join(self.tmp_dir, dir2, '%s.spec' % dataset)

        self.assertFalse(increment_version_in_spec(None))

        self.assertFalse(increment_version_in_spec(os.path.join(get_root_path(), dataset)))

        spec = yaml_load(os.path.join(testdir, 'invalid2.spec'))
        yaml_save(spec, file1)
        self.assertFalse(increment_version_in_spec(os.path.join(get_root_path(), dataset)))

        spec = yaml_load(os.path.join(testdir, 'valid.spec'))
        yaml_save(spec, file1)
        os.link(file1, file2)
        self.assertTrue(increment_version_in_spec(
            os.path.join(get_root_path(), self.tmp_dir, EntityType.DATASETS.value, dataset, dataset + '.spec')))

    def test_get_version(self):
        file = os.path.join(testdir, 'valid.spec')
        self.assertTrue(get_version(file) > 0)
        file = os.path.join(testdir, 'invalid2.spec')
        self.assertTrue(get_version(file) < 0)

    def test_update_store_spec(self):
        DATASETS = EntityType.DATASETS.value
        spec_path = os.path.join(os.getcwd(), os.sep.join([DATASETS, 'dataex', 'dataex.spec']))

        update_storage_spec(DATASETS, 'dataex', 's3h', 'fakestorage')
        spec1 = yaml_load(spec_path)
        self.assertEqual(spec1[DATASETS]['manifest'][STORAGE_KEY], 's3h://fakestorage')

        update_storage_spec(DATASETS, 'dataex', 's3h', 'some-bucket-name')
        spec2 = yaml_load(spec_path)
        self.assertEqual(spec2[DATASETS]['manifest'][STORAGE_KEY], 's3h://some-bucket-name')

    def test_validate_bucket_name(self):
        repo_type = EntityType.DATASETS.value
        config = yaml_load(os.path.join(os.getcwd(), '.ml-git', 'config.yaml'))
        spec_with_wrong_bucket_name = yaml_load(os.path.join(testdir, 'invalid4.spec'))
        self.assertFalse(validate_bucket_name(spec_with_wrong_bucket_name[repo_type], config))

        spec_bucket_name_not_in_config = yaml_load(os.path.join(testdir, 'valid.spec'))
        self.assertFalse(validate_bucket_name(spec_bucket_name_not_in_config[repo_type], config))

        storage = config[STORAGE_KEY]['s3']
        del config[STORAGE_KEY]['s3']
        config[STORAGE_KEY]['s3h'] = storage

        spec_with_bucket_in_config = yaml_load(os.path.join(testdir, 'valid2.spec'))
        self.assertTrue(validate_bucket_name(spec_with_bucket_in_config[repo_type], config))

    def test_set_version_in_spec(self):
        tmpfile = os.path.join(self.tmp_dir, 'sample.spec')
        file = os.path.join(testdir, 'sample.spec')
        spec_hash = yaml_load(file)
        yaml_save(spec_hash, tmpfile)
        set_version_in_spec(3, tmpfile, EntityType.DATASETS.value)
        spec_hash = yaml_load(tmpfile)
        self.assertEqual(spec_hash[EntityType.DATASETS.value]['version'], 3)<|MERGE_RESOLUTION|>--- conflicted
+++ resolved
@@ -11,13 +11,8 @@
 
 from ml_git.constants import STORAGE_KEY, EntityType
 from ml_git.spec import yaml_load, incr_version, is_valid_version, search_spec_file, SearchSpecException, spec_parse, \
-<<<<<<< HEAD
     get_spec_file_dir, increment_version_in_spec, get_root_path, get_version, update_storage_spec, validate_bucket_name, \
-    set_version_in_spec
-=======
-    get_spec_file_dir, increment_version_in_spec, get_root_path, get_version, update_store_spec, validate_bucket_name, \
     set_version_in_spec, get_entity_dir
->>>>>>> 96f2f4f8
 from ml_git.utils import yaml_save
 
 testdir = 'specdata'
@@ -58,29 +53,14 @@
         self.assertFalse(is_valid_version(spec_hash))
 
     def test_search_spec_file(self):
-<<<<<<< HEAD
-        categories_path = ''
-        specpath = 'dataset-ex'
-        spec_dir = os.path.join(self.tmp_dir, EntityType.DATASETS.value)
-        spec_dir_c = os.path.join(spec_dir, categories_path, specpath)
-
-        os.mkdir(spec_dir)
-        os.mkdir(spec_dir_c)
-        os.mkdir(os.path.join(spec_dir_c, 'data'))
-
-        spec_file = specpath + '.spec'
-
-        f = open(os.path.join(spec_dir_c, spec_file), 'w')
-=======
         spec_name = 'dataset-ex'
-        entity_dir = os.path.join(self.tmp_dir, 'dataset')
+        entity_dir = os.path.join(self.tmp_dir, EntityType.DATASETS.value)
         spec_path = os.path.join(entity_dir, spec_name)
         os.mkdir(entity_dir)
         os.mkdir(spec_path)
         os.mkdir(os.path.join(spec_path, 'data'))
         spec_file = spec_name + '.spec'
         f = open(os.path.join(spec_path, spec_file), 'w')
->>>>>>> 96f2f4f8
         f.close()
         dir, spec = search_spec_file('dataset', spec_name, entity_dir)
         self.assertEqual(dir, spec_path)
