"""
© Copyright 2020 HP Development Company, L.P.
SPDX-License-Identifier: GPL-2.0-only
"""

import shutil
import unittest

import pytest
import os

<<<<<<< HEAD
from ml_git.constants import STORAGE_KEY
from ml_git.spec import yaml_load, incr_version, is_valid_version, search_spec_file, SearchSpecException, spec_parse, \
    get_spec_file_dir, increment_version_in_spec, get_root_path, get_version, update_storage_spec, validate_bucket_name, \
    set_version_in_spec, get_entity_dir
from ml_git.utils import yaml_save
from tests.unit.conftest import DATASETS, S3H, S3
=======
from ml_git.constants import EntityType, StorageType, STORAGE_KEY, SPEC_EXTENSION
from ml_git.spec import yaml_load, incr_version, is_valid_version, search_spec_file, SearchSpecException, spec_parse, \
    get_spec_file_dir, increment_version_in_spec, get_root_path, get_version, update_storage_spec, validate_bucket_name, \
    set_version_in_spec, get_entity_dir
from ml_git.utils import yaml_save, ensure_path_exists
>>>>>>> b7486e0d

testdir = 'specdata'


@pytest.mark.usefixtures('tmp_dir', 'switch_to_test_dir')
class SpecTestCases(unittest.TestCase):
    def test_incr_version(self):
        tmpfile = os.path.join(self.tmp_dir, 'sample.spec')
        file = os.path.join(testdir, 'sample.spec')
        spec_hash = yaml_load(file)
        yaml_save(spec_hash, tmpfile)
        version = spec_hash[DATASETS]['version']
        incr_version(tmpfile)
        incremented_hash = yaml_load(tmpfile)
        self.assertEqual(incremented_hash[DATASETS]['version'], version + 1)

        incr_version('non-existent-file')

    def test_is_valid_version(self):
        self.assertFalse(is_valid_version(None))
        self.assertFalse(is_valid_version({}))

        file = os.path.join(testdir, 'valid.spec')
        spec_hash = yaml_load(file)
        self.assertTrue(is_valid_version(spec_hash))

        file = os.path.join(testdir, 'invalid1.spec')
        spec_hash = yaml_load(file)
        self.assertFalse(is_valid_version(spec_hash))

        file = os.path.join(testdir, 'invalid2.spec')
        spec_hash = yaml_load(file)
        self.assertFalse(is_valid_version(spec_hash))

        file = os.path.join(testdir, 'invalid3.spec')
        spec_hash = yaml_load(file)
        self.assertFalse(is_valid_version(spec_hash))

    def test_search_spec_file(self):
        spec_name = 'dataset-ex'
        entity_dir = os.path.join(self.tmp_dir, DATASETS)
        spec_path = os.path.join(entity_dir, spec_name)
        os.mkdir(entity_dir)
        os.mkdir(spec_path)
        os.mkdir(os.path.join(spec_path, 'data'))
        spec_file = spec_name + '.spec'
        f = open(os.path.join(spec_path, spec_file), 'w')
        f.close()
        dir, spec = search_spec_file(DATASETS, spec_name, entity_dir)
        self.assertEqual(dir, spec_path)
        self.assertEqual(spec, spec_file)
        os.remove(os.path.join(spec_path, spec_file))
        self.assertRaises(SearchSpecException, lambda:  search_spec_file(DATASETS, spec_name, entity_dir))
        shutil.rmtree(entity_dir)
        self.assertRaises(Exception, lambda:  search_spec_file(DATASETS, spec_name, entity_dir))

    def test_get_entity_dir(self):
        spec_name = 'dataset-ex'
        dir_folders = os.path.join('folderA', 'folderB', spec_name)
        entity_path = os.path.join(self.tmp_dir, DATASETS, dir_folders)
        os.makedirs(entity_path)
        spec_file = spec_name + '.spec'
        f = open(os.path.join(entity_path, spec_file), 'w')
        f.close()
        entity_dir = get_entity_dir(DATASETS, spec_name, os.path.join(self.tmp_dir, DATASETS))
        self.assertEquals(dir_folders, entity_dir)

    def test_spec_parse(self):

        tag = 'computer-vision__images__imagenet8__1'
        spec = 'imagenet8'
        categories = ['computer-vision', 'images', spec]
        version = '1'

        self.assertEqual((os.sep.join(categories), spec, version), spec_parse(tag))
        self.assertRaises(SearchSpecException, lambda: spec_parse(''))

    def test_increment_version_in_dataset_spec(self):
        dataset = 'test_dataset'
        dir1 = get_spec_file_dir(dataset)
        dir2 = os.path.join('.ml-git', DATASETS, 'index', 'metadata', dataset)  # Linked path to the original
        os.makedirs(os.path.join(self.tmp_dir, dir1))
        os.makedirs(os.path.join(self.tmp_dir, dir2))
        file1 = os.path.join(self.tmp_dir, dir1, '%s.spec' % dataset)
        file2 = os.path.join(self.tmp_dir, dir2, '%s.spec' % dataset)

        self.assertFalse(increment_version_in_spec(None))

        self.assertFalse(increment_version_in_spec(os.path.join(get_root_path(), dataset)))

        spec = yaml_load(os.path.join(testdir, 'invalid2.spec'))
        yaml_save(spec, file1)
        self.assertFalse(increment_version_in_spec(os.path.join(get_root_path(), dataset)))

        spec = yaml_load(os.path.join(testdir, 'valid.spec'))
        yaml_save(spec, file1)
        os.link(file1, file2)
        self.assertTrue(increment_version_in_spec(
            os.path.join(get_root_path(), self.tmp_dir, DATASETS, dataset, dataset + '.spec')))

    def test_get_version(self):
        file = os.path.join(testdir, 'valid.spec')
        self.assertTrue(get_version(file) > 0)
        file = os.path.join(testdir, 'invalid2.spec')
        self.assertTrue(get_version(file) < 0)

    def test_update_store_spec(self):
        spec_path = os.path.join(os.getcwd(), os.sep.join([DATASETS, 'dataex', 'dataex.spec']))

        update_storage_spec(DATASETS, 'dataex', S3H, 'fakestorage')
        spec1 = yaml_load(spec_path)
        self.assertEqual(spec1[DATASETS]['manifest'][STORAGE_KEY], 's3h://fakestorage')

        update_storage_spec(DATASETS, 'dataex', S3H, 'some-bucket-name')
        spec2 = yaml_load(spec_path)
        self.assertEqual(spec2[DATASETS]['manifest'][STORAGE_KEY], 's3h://some-bucket-name')

    def test_validate_bucket_name(self):
        repo_type = DATASETS
        config = yaml_load(os.path.join(os.getcwd(), '.ml-git', 'config.yaml'))
        spec_with_wrong_bucket_name = yaml_load(os.path.join(testdir, 'invalid4.spec'))
        self.assertFalse(validate_bucket_name(spec_with_wrong_bucket_name[repo_type], config))

        spec_bucket_name_not_in_config = yaml_load(os.path.join(testdir, 'valid.spec'))
        self.assertFalse(validate_bucket_name(spec_bucket_name_not_in_config[repo_type], config))

        storage = config[STORAGE_KEY][S3]
        del config[STORAGE_KEY][S3]
        config[STORAGE_KEY][S3H] = storage

        spec_with_bucket_in_config = yaml_load(os.path.join(testdir, 'valid2.spec'))
        self.assertTrue(validate_bucket_name(spec_with_bucket_in_config[repo_type], config))

    def test_set_version_in_spec(self):
        tmpfile = os.path.join(self.tmp_dir, 'sample.spec')
        file = os.path.join(testdir, 'sample.spec')
        spec_hash = yaml_load(file)
        yaml_save(spec_hash, tmpfile)
        set_version_in_spec(3, tmpfile, DATASETS)
        spec_hash = yaml_load(tmpfile)
<<<<<<< HEAD
        self.assertEqual(spec_hash[DATASETS]['version'], 3)
=======
        self.assertEqual(spec_hash[EntityType.DATASETS.value]['version'], 3)

    def test_update_storage_spec_with_entity_dir(self):
        entity_name = 'dataex'
        entity_type = EntityType.DATASETS.value
        dataset_without_dir_path = os.path.join(os.getcwd(), os.sep.join([entity_type, entity_name]))
        dataset_path = os.path.join(os.getcwd(), os.sep.join([entity_type, 'folderA', 'folderB']))
        ensure_path_exists(dataset_path)
        shutil.move(dataset_without_dir_path, dataset_path)
        spec_path = os.path.join(dataset_path, entity_name, entity_name + SPEC_EXTENSION)
        entity_dir = os.sep.join(['folderA', 'folderB'])

        update_storage_spec(entity_type, entity_name, StorageType.S3H.value, 'fakestorage', entity_dir)
        spec = yaml_load(spec_path)
        self.assertEqual(spec[entity_type]['manifest'][STORAGE_KEY], 's3h://fakestorage')

        update_storage_spec(entity_type, entity_name, StorageType.S3H.value, 'some-bucket-name', entity_dir)
        spec = yaml_load(spec_path)
        self.assertEqual(spec[entity_type]['manifest'][STORAGE_KEY], 's3h://some-bucket-name')
>>>>>>> b7486e0d
<|MERGE_RESOLUTION|>--- conflicted
+++ resolved
@@ -9,20 +9,12 @@
 import pytest
 import os
 
-<<<<<<< HEAD
-from ml_git.constants import STORAGE_KEY
-from ml_git.spec import yaml_load, incr_version, is_valid_version, search_spec_file, SearchSpecException, spec_parse, \
-    get_spec_file_dir, increment_version_in_spec, get_root_path, get_version, update_storage_spec, validate_bucket_name, \
-    set_version_in_spec, get_entity_dir
-from ml_git.utils import yaml_save
-from tests.unit.conftest import DATASETS, S3H, S3
-=======
 from ml_git.constants import EntityType, StorageType, STORAGE_KEY, SPEC_EXTENSION
 from ml_git.spec import yaml_load, incr_version, is_valid_version, search_spec_file, SearchSpecException, spec_parse, \
     get_spec_file_dir, increment_version_in_spec, get_root_path, get_version, update_storage_spec, validate_bucket_name, \
     set_version_in_spec, get_entity_dir
 from ml_git.utils import yaml_save, ensure_path_exists
->>>>>>> b7486e0d
+from tests.unit.conftest import DATASETS, S3H, S3
 
 testdir = 'specdata'
 
@@ -163,9 +155,6 @@
         yaml_save(spec_hash, tmpfile)
         set_version_in_spec(3, tmpfile, DATASETS)
         spec_hash = yaml_load(tmpfile)
-<<<<<<< HEAD
-        self.assertEqual(spec_hash[DATASETS]['version'], 3)
-=======
         self.assertEqual(spec_hash[EntityType.DATASETS.value]['version'], 3)
 
     def test_update_storage_spec_with_entity_dir(self):
@@ -184,5 +173,4 @@
 
         update_storage_spec(entity_type, entity_name, StorageType.S3H.value, 'some-bucket-name', entity_dir)
         spec = yaml_load(spec_path)
-        self.assertEqual(spec[entity_type]['manifest'][STORAGE_KEY], 's3h://some-bucket-name')
->>>>>>> b7486e0d
+        self.assertEqual(spec[entity_type]['manifest'][STORAGE_KEY], 's3h://some-bucket-name')